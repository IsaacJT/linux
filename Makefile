--- conflicted
+++ resolved
@@ -1,13 +1,8 @@
 # SPDX-License-Identifier: GPL-2.0
 VERSION = 5
 PATCHLEVEL = 15
-<<<<<<< HEAD
-SUBLEVEL = 53
-EXTRAVERSION = -linux4microchip+fpga-2022.05
-=======
 SUBLEVEL = 60
 EXTRAVERSION =
->>>>>>> 46b489cc
 NAME = Trick or Treat
 
 # *DOCUMENTATION*
