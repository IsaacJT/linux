# SPDX-License-Identifier: GPL-2.0
VERSION = 5
PATCHLEVEL = 15
<<<<<<< HEAD
SUBLEVEL = 32
EXTRAVERSION = -linux4microchip-2022.04
=======
SUBLEVEL = 53
EXTRAVERSION =
>>>>>>> eb18ccd1
NAME = Trick or Treat

# *DOCUMENTATION*
# To see a list of typical targets execute "make help"
# More info can be located in ./README
# Comments in this file are targeted only to the developer, do not
# expect to learn how to build the kernel reading this file.

$(if $(filter __%, $(MAKECMDGOALS)), \
	$(error targets prefixed with '__' are only for internal use))

# That's our default target when none is given on the command line
PHONY := __all
__all:

# We are using a recursive build, so we need to do a little thinking
# to get the ordering right.
#
# Most importantly: sub-Makefiles should only ever modify files in
# their own directory. If in some directory we have a dependency on
# a file in another dir (which doesn't happen often, but it's often
# unavoidable when linking the built-in.a targets which finally
# turn into vmlinux), we will call a sub make in that other dir, and
# after that we are sure that everything which is in that other dir
# is now up to date.
#
# The only cases where we need to modify files which have global
# effects are thus separated out and done before the recursive
# descending is started. They are now explicitly listed as the
# prepare rule.

ifneq ($(sub_make_done),1)

# Do not use make's built-in rules and variables
# (this increases performance and avoids hard-to-debug behaviour)
MAKEFLAGS += -rR

# Avoid funny character set dependencies
unexport LC_ALL
LC_COLLATE=C
LC_NUMERIC=C
export LC_COLLATE LC_NUMERIC

# Avoid interference with shell env settings
unexport GREP_OPTIONS

# Beautify output
# ---------------------------------------------------------------------------
#
# Normally, we echo the whole command before executing it. By making
# that echo $($(quiet)$(cmd)), we now have the possibility to set
# $(quiet) to choose other forms of output instead, e.g.
#
#         quiet_cmd_cc_o_c = Compiling $(RELDIR)/$@
#         cmd_cc_o_c       = $(CC) $(c_flags) -c -o $@ $<
#
# If $(quiet) is empty, the whole command will be printed.
# If it is set to "quiet_", only the short version will be printed.
# If it is set to "silent_", nothing will be printed at all, since
# the variable $(silent_cmd_cc_o_c) doesn't exist.
#
# A simple variant is to prefix commands with $(Q) - that's useful
# for commands that shall be hidden in non-verbose mode.
#
#	$(Q)ln $@ :<
#
# If KBUILD_VERBOSE equals 0 then the above command will be hidden.
# If KBUILD_VERBOSE equals 1 then the above command is displayed.
# If KBUILD_VERBOSE equals 2 then give the reason why each target is rebuilt.
#
# To put more focus on warnings, be less verbose as default
# Use 'make V=1' to see the full commands

ifeq ("$(origin V)", "command line")
  KBUILD_VERBOSE = $(V)
endif
ifndef KBUILD_VERBOSE
  KBUILD_VERBOSE = 0
endif

ifeq ($(KBUILD_VERBOSE),1)
  quiet =
  Q =
else
  quiet=quiet_
  Q = @
endif

# If the user is running make -s (silent mode), suppress echoing of
# commands

ifneq ($(findstring s,$(filter-out --%,$(MAKEFLAGS))),)
  quiet=silent_
  KBUILD_VERBOSE = 0
endif

export quiet Q KBUILD_VERBOSE

# Call a source code checker (by default, "sparse") as part of the
# C compilation.
#
# Use 'make C=1' to enable checking of only re-compiled files.
# Use 'make C=2' to enable checking of *all* source files, regardless
# of whether they are re-compiled or not.
#
# See the file "Documentation/dev-tools/sparse.rst" for more details,
# including where to get the "sparse" utility.

ifeq ("$(origin C)", "command line")
  KBUILD_CHECKSRC = $(C)
endif
ifndef KBUILD_CHECKSRC
  KBUILD_CHECKSRC = 0
endif

export KBUILD_CHECKSRC

# Use make M=dir or set the environment variable KBUILD_EXTMOD to specify the
# directory of external module to build. Setting M= takes precedence.
ifeq ("$(origin M)", "command line")
  KBUILD_EXTMOD := $(M)
endif

$(if $(word 2, $(KBUILD_EXTMOD)), \
	$(error building multiple external modules is not supported))

# Remove trailing slashes
ifneq ($(filter %/, $(KBUILD_EXTMOD)),)
KBUILD_EXTMOD := $(shell dirname $(KBUILD_EXTMOD).)
endif

export KBUILD_EXTMOD

# Kbuild will save output files in the current working directory.
# This does not need to match to the root of the kernel source tree.
#
# For example, you can do this:
#
#  cd /dir/to/store/output/files; make -f /dir/to/kernel/source/Makefile
#
# If you want to save output files in a different location, there are
# two syntaxes to specify it.
#
# 1) O=
# Use "make O=dir/to/store/output/files/"
#
# 2) Set KBUILD_OUTPUT
# Set the environment variable KBUILD_OUTPUT to point to the output directory.
# export KBUILD_OUTPUT=dir/to/store/output/files/; make
#
# The O= assignment takes precedence over the KBUILD_OUTPUT environment
# variable.

# Do we want to change the working directory?
ifeq ("$(origin O)", "command line")
  KBUILD_OUTPUT := $(O)
endif

ifneq ($(KBUILD_OUTPUT),)
# Make's built-in functions such as $(abspath ...), $(realpath ...) cannot
# expand a shell special character '~'. We use a somewhat tedious way here.
abs_objtree := $(shell mkdir -p $(KBUILD_OUTPUT) && cd $(KBUILD_OUTPUT) && pwd)
$(if $(abs_objtree),, \
     $(error failed to create output directory "$(KBUILD_OUTPUT)"))

# $(realpath ...) resolves symlinks
abs_objtree := $(realpath $(abs_objtree))
else
abs_objtree := $(CURDIR)
endif # ifneq ($(KBUILD_OUTPUT),)

ifeq ($(abs_objtree),$(CURDIR))
# Suppress "Entering directory ..." unless we are changing the work directory.
MAKEFLAGS += --no-print-directory
else
need-sub-make := 1
endif

this-makefile := $(lastword $(MAKEFILE_LIST))
abs_srctree := $(realpath $(dir $(this-makefile)))

ifneq ($(words $(subst :, ,$(abs_srctree))), 1)
$(error source directory cannot contain spaces or colons)
endif

ifneq ($(abs_srctree),$(abs_objtree))
# Look for make include files relative to root of kernel src
#
# --included-dir is added for backward compatibility, but you should not rely on
# it. Please add $(srctree)/ prefix to include Makefiles in the source tree.
MAKEFLAGS += --include-dir=$(abs_srctree)
endif

ifneq ($(filter 3.%,$(MAKE_VERSION)),)
# 'MAKEFLAGS += -rR' does not immediately become effective for GNU Make 3.x
# We need to invoke sub-make to avoid implicit rules in the top Makefile.
need-sub-make := 1
# Cancel implicit rules for this Makefile.
$(this-makefile): ;
endif

export abs_srctree abs_objtree
export sub_make_done := 1

ifeq ($(need-sub-make),1)

PHONY += $(MAKECMDGOALS) __sub-make

$(filter-out $(this-makefile), $(MAKECMDGOALS)) __all: __sub-make
	@:

# Invoke a second make in the output directory, passing relevant variables
__sub-make:
	$(Q)$(MAKE) -C $(abs_objtree) -f $(abs_srctree)/Makefile $(MAKECMDGOALS)

endif # need-sub-make
endif # sub_make_done

# We process the rest of the Makefile if this is the final invocation of make
ifeq ($(need-sub-make),)

# Do not print "Entering directory ...",
# but we want to display it when entering to the output directory
# so that IDEs/editors are able to understand relative filenames.
MAKEFLAGS += --no-print-directory

ifeq ($(abs_srctree),$(abs_objtree))
        # building in the source tree
        srctree := .
	building_out_of_srctree :=
else
        ifeq ($(abs_srctree)/,$(dir $(abs_objtree)))
                # building in a subdirectory of the source tree
                srctree := ..
        else
                srctree := $(abs_srctree)
        endif
	building_out_of_srctree := 1
endif

ifneq ($(KBUILD_ABS_SRCTREE),)
srctree := $(abs_srctree)
endif

objtree		:= .
VPATH		:= $(srctree)

export building_out_of_srctree srctree objtree VPATH

# To make sure we do not include .config for any of the *config targets
# catch them early, and hand them over to scripts/kconfig/Makefile
# It is allowed to specify more targets when calling make, including
# mixing *config targets and build targets.
# For example 'make oldconfig all'.
# Detect when mixed targets is specified, and make a second invocation
# of make so .config is not included in this case either (for *config).

version_h := include/generated/uapi/linux/version.h

clean-targets := %clean mrproper cleandocs
no-dot-config-targets := $(clean-targets) \
			 cscope gtags TAGS tags help% %docs check% coccicheck \
			 $(version_h) headers headers_% archheaders archscripts \
			 %asm-generic kernelversion %src-pkg dt_binding_check \
			 outputmakefile
# Installation targets should not require compiler. Unfortunately, vdso_install
# is an exception where build artifacts may be updated. This must be fixed.
no-compiler-targets := $(no-dot-config-targets) install dtbs_install \
			headers_install modules_install kernelrelease image_name
no-sync-config-targets := $(no-dot-config-targets) %install kernelrelease \
			  image_name
single-targets := %.a %.i %.ko %.lds %.ll %.lst %.mod %.o %.s %.symtypes %/

config-build	:=
mixed-build	:=
need-config	:= 1
need-compiler	:= 1
may-sync-config	:= 1
single-build	:=

ifneq ($(filter $(no-dot-config-targets), $(MAKECMDGOALS)),)
	ifeq ($(filter-out $(no-dot-config-targets), $(MAKECMDGOALS)),)
		need-config :=
	endif
endif

ifneq ($(filter $(no-compiler-targets), $(MAKECMDGOALS)),)
	ifeq ($(filter-out $(no-compiler-targets), $(MAKECMDGOALS)),)
		need-compiler :=
	endif
endif

ifneq ($(filter $(no-sync-config-targets), $(MAKECMDGOALS)),)
	ifeq ($(filter-out $(no-sync-config-targets), $(MAKECMDGOALS)),)
		may-sync-config :=
	endif
endif

ifneq ($(KBUILD_EXTMOD),)
	may-sync-config :=
endif

ifeq ($(KBUILD_EXTMOD),)
        ifneq ($(filter %config,$(MAKECMDGOALS)),)
		config-build := 1
                ifneq ($(words $(MAKECMDGOALS)),1)
			mixed-build := 1
                endif
        endif
endif

# We cannot build single targets and the others at the same time
ifneq ($(filter $(single-targets), $(MAKECMDGOALS)),)
	single-build := 1
	ifneq ($(filter-out $(single-targets), $(MAKECMDGOALS)),)
		mixed-build := 1
	endif
endif

# For "make -j clean all", "make -j mrproper defconfig all", etc.
ifneq ($(filter $(clean-targets),$(MAKECMDGOALS)),)
        ifneq ($(filter-out $(clean-targets),$(MAKECMDGOALS)),)
		mixed-build := 1
        endif
endif

# install and modules_install need also be processed one by one
ifneq ($(filter install,$(MAKECMDGOALS)),)
        ifneq ($(filter modules_install,$(MAKECMDGOALS)),)
		mixed-build := 1
        endif
endif

ifdef mixed-build
# ===========================================================================
# We're called with mixed targets (*config and build targets).
# Handle them one by one.

PHONY += $(MAKECMDGOALS) __build_one_by_one

$(MAKECMDGOALS): __build_one_by_one
	@:

__build_one_by_one:
	$(Q)set -e; \
	for i in $(MAKECMDGOALS); do \
		$(MAKE) -f $(srctree)/Makefile $$i; \
	done

else # !mixed-build

include $(srctree)/scripts/Kbuild.include

# Read KERNELRELEASE from include/config/kernel.release (if it exists)
KERNELRELEASE = $(shell cat include/config/kernel.release 2> /dev/null)
KERNELVERSION = $(VERSION)$(if $(PATCHLEVEL),.$(PATCHLEVEL)$(if $(SUBLEVEL),.$(SUBLEVEL)))$(EXTRAVERSION)
export VERSION PATCHLEVEL SUBLEVEL KERNELRELEASE KERNELVERSION

include $(srctree)/scripts/subarch.include

# Cross compiling and selecting different set of gcc/bin-utils
# ---------------------------------------------------------------------------
#
# When performing cross compilation for other architectures ARCH shall be set
# to the target architecture. (See arch/* for the possibilities).
# ARCH can be set during invocation of make:
# make ARCH=ia64
# Another way is to have ARCH set in the environment.
# The default ARCH is the host where make is executed.

# CROSS_COMPILE specify the prefix used for all executables used
# during compilation. Only gcc and related bin-utils executables
# are prefixed with $(CROSS_COMPILE).
# CROSS_COMPILE can be set on the command line
# make CROSS_COMPILE=ia64-linux-
# Alternatively CROSS_COMPILE can be set in the environment.
# Default value for CROSS_COMPILE is not to prefix executables
# Note: Some architectures assign CROSS_COMPILE in their arch/*/Makefile
ARCH		?= $(SUBARCH)

# Architecture as present in compile.h
UTS_MACHINE 	:= $(ARCH)
SRCARCH 	:= $(ARCH)

# Additional ARCH settings for x86
ifeq ($(ARCH),i386)
        SRCARCH := x86
endif
ifeq ($(ARCH),x86_64)
        SRCARCH := x86
endif

# Additional ARCH settings for sparc
ifeq ($(ARCH),sparc32)
       SRCARCH := sparc
endif
ifeq ($(ARCH),sparc64)
       SRCARCH := sparc
endif

# Additional ARCH settings for parisc
ifeq ($(ARCH),parisc64)
       SRCARCH := parisc
endif

export cross_compiling :=
ifneq ($(SRCARCH),$(SUBARCH))
cross_compiling := 1
endif

KCONFIG_CONFIG	?= .config
export KCONFIG_CONFIG

# SHELL used by kbuild
CONFIG_SHELL := sh

HOST_LFS_CFLAGS := $(shell getconf LFS_CFLAGS 2>/dev/null)
HOST_LFS_LDFLAGS := $(shell getconf LFS_LDFLAGS 2>/dev/null)
HOST_LFS_LIBS := $(shell getconf LFS_LIBS 2>/dev/null)

ifneq ($(LLVM),)
HOSTCC	= clang
HOSTCXX	= clang++
else
HOSTCC	= gcc
HOSTCXX	= g++
endif

export KBUILD_USERCFLAGS := -Wall -Wmissing-prototypes -Wstrict-prototypes \
			      -O2 -fomit-frame-pointer -std=gnu89
export KBUILD_USERLDFLAGS :=

KBUILD_HOSTCFLAGS   := $(KBUILD_USERCFLAGS) $(HOST_LFS_CFLAGS) $(HOSTCFLAGS)
KBUILD_HOSTCXXFLAGS := -Wall -O2 $(HOST_LFS_CFLAGS) $(HOSTCXXFLAGS)
KBUILD_HOSTLDFLAGS  := $(HOST_LFS_LDFLAGS) $(HOSTLDFLAGS)
KBUILD_HOSTLDLIBS   := $(HOST_LFS_LIBS) $(HOSTLDLIBS)

# Make variables (CC, etc...)
CPP		= $(CC) -E
ifneq ($(LLVM),)
CC		= clang
LD		= ld.lld
AR		= llvm-ar
NM		= llvm-nm
OBJCOPY		= llvm-objcopy
OBJDUMP		= llvm-objdump
READELF		= llvm-readelf
STRIP		= llvm-strip
else
CC		= $(CROSS_COMPILE)gcc
LD		= $(CROSS_COMPILE)ld
AR		= $(CROSS_COMPILE)ar
NM		= $(CROSS_COMPILE)nm
OBJCOPY		= $(CROSS_COMPILE)objcopy
OBJDUMP		= $(CROSS_COMPILE)objdump
READELF		= $(CROSS_COMPILE)readelf
STRIP		= $(CROSS_COMPILE)strip
endif
PAHOLE		= pahole
RESOLVE_BTFIDS	= $(objtree)/tools/bpf/resolve_btfids/resolve_btfids
LEX		= flex
YACC		= bison
AWK		= awk
INSTALLKERNEL  := installkernel
DEPMOD		= depmod
PERL		= perl
PYTHON3		= python3
CHECK		= sparse
BASH		= bash
KGZIP		= gzip
KBZIP2		= bzip2
KLZOP		= lzop
LZMA		= lzma
LZ4		= lz4c
XZ		= xz
ZSTD		= zstd

CHECKFLAGS     := -D__linux__ -Dlinux -D__STDC__ -Dunix -D__unix__ \
		  -Wbitwise -Wno-return-void -Wno-unknown-attribute $(CF)
NOSTDINC_FLAGS :=
CFLAGS_MODULE   =
AFLAGS_MODULE   =
LDFLAGS_MODULE  =
CFLAGS_KERNEL	=
AFLAGS_KERNEL	=
LDFLAGS_vmlinux =

# Use USERINCLUDE when you must reference the UAPI directories only.
USERINCLUDE    := \
		-I$(srctree)/arch/$(SRCARCH)/include/uapi \
		-I$(objtree)/arch/$(SRCARCH)/include/generated/uapi \
		-I$(srctree)/include/uapi \
		-I$(objtree)/include/generated/uapi \
                -include $(srctree)/include/linux/compiler-version.h \
                -include $(srctree)/include/linux/kconfig.h

# Use LINUXINCLUDE when you must reference the include/ directory.
# Needed to be compatible with the O= option
LINUXINCLUDE    := \
		-I$(srctree)/arch/$(SRCARCH)/include \
		-I$(objtree)/arch/$(SRCARCH)/include/generated \
		$(if $(building_out_of_srctree),-I$(srctree)/include) \
		-I$(objtree)/include \
		$(USERINCLUDE)

KBUILD_AFLAGS   := -D__ASSEMBLY__ -fno-PIE
KBUILD_CFLAGS   := -Wall -Wundef -Werror=strict-prototypes -Wno-trigraphs \
		   -fno-strict-aliasing -fno-common -fshort-wchar -fno-PIE \
		   -Werror=implicit-function-declaration -Werror=implicit-int \
		   -Werror=return-type -Wno-format-security \
		   -std=gnu89
KBUILD_CPPFLAGS := -D__KERNEL__
KBUILD_AFLAGS_KERNEL :=
KBUILD_CFLAGS_KERNEL :=
KBUILD_AFLAGS_MODULE  := -DMODULE
KBUILD_CFLAGS_MODULE  := -DMODULE
KBUILD_LDFLAGS_MODULE :=
KBUILD_LDFLAGS :=
CLANG_FLAGS :=

export ARCH SRCARCH CONFIG_SHELL BASH HOSTCC KBUILD_HOSTCFLAGS CROSS_COMPILE LD CC
export CPP AR NM STRIP OBJCOPY OBJDUMP READELF PAHOLE RESOLVE_BTFIDS LEX YACC AWK INSTALLKERNEL
export PERL PYTHON3 CHECK CHECKFLAGS MAKE UTS_MACHINE HOSTCXX
export KGZIP KBZIP2 KLZOP LZMA LZ4 XZ ZSTD
export KBUILD_HOSTCXXFLAGS KBUILD_HOSTLDFLAGS KBUILD_HOSTLDLIBS LDFLAGS_MODULE

export KBUILD_CPPFLAGS NOSTDINC_FLAGS LINUXINCLUDE OBJCOPYFLAGS KBUILD_LDFLAGS
export KBUILD_CFLAGS CFLAGS_KERNEL CFLAGS_MODULE
export KBUILD_AFLAGS AFLAGS_KERNEL AFLAGS_MODULE
export KBUILD_AFLAGS_MODULE KBUILD_CFLAGS_MODULE KBUILD_LDFLAGS_MODULE
export KBUILD_AFLAGS_KERNEL KBUILD_CFLAGS_KERNEL

# Files to ignore in find ... statements

export RCS_FIND_IGNORE := \( -name SCCS -o -name BitKeeper -o -name .svn -o    \
			  -name CVS -o -name .pc -o -name .hg -o -name .git \) \
			  -prune -o
export RCS_TAR_IGNORE := --exclude SCCS --exclude BitKeeper --exclude .svn \
			 --exclude CVS --exclude .pc --exclude .hg --exclude .git

# ===========================================================================
# Rules shared between *config targets and build targets

# Basic helpers built in scripts/basic/
PHONY += scripts_basic
scripts_basic:
	$(Q)$(MAKE) $(build)=scripts/basic

PHONY += outputmakefile
ifdef building_out_of_srctree
# Before starting out-of-tree build, make sure the source tree is clean.
# outputmakefile generates a Makefile in the output directory, if using a
# separate output directory. This allows convenient use of make in the
# output directory.
# At the same time when output Makefile generated, generate .gitignore to
# ignore whole output directory

quiet_cmd_makefile = GEN     Makefile
      cmd_makefile = { \
	echo "\# Automatically generated by $(srctree)/Makefile: don't edit"; \
	echo "include $(srctree)/Makefile"; \
	} > Makefile

outputmakefile:
	$(Q)if [ -f $(srctree)/.config -o \
		 -d $(srctree)/include/config -o \
		 -d $(srctree)/arch/$(SRCARCH)/include/generated ]; then \
		echo >&2 "***"; \
		echo >&2 "*** The source tree is not clean, please run 'make$(if $(findstring command line, $(origin ARCH)), ARCH=$(ARCH)) mrproper'"; \
		echo >&2 "*** in $(abs_srctree)";\
		echo >&2 "***"; \
		false; \
	fi
	$(Q)ln -fsn $(srctree) source
	$(call cmd,makefile)
	$(Q)test -e .gitignore || \
	{ echo "# this is build directory, ignore it"; echo "*"; } > .gitignore
endif

# The expansion should be delayed until arch/$(SRCARCH)/Makefile is included.
# Some architectures define CROSS_COMPILE in arch/$(SRCARCH)/Makefile.
# CC_VERSION_TEXT is referenced from Kconfig (so it needs export),
# and from include/config/auto.conf.cmd to detect the compiler upgrade.
CC_VERSION_TEXT = $(subst $(pound),,$(shell LC_ALL=C $(CC) --version 2>/dev/null | head -n 1))

ifneq ($(findstring clang,$(CC_VERSION_TEXT)),)
include $(srctree)/scripts/Makefile.clang
endif

# Include this also for config targets because some architectures need
# cc-cross-prefix to determine CROSS_COMPILE.
ifdef need-compiler
include $(srctree)/scripts/Makefile.compiler
endif

ifdef config-build
# ===========================================================================
# *config targets only - make sure prerequisites are updated, and descend
# in scripts/kconfig to make the *config target

# Read arch specific Makefile to set KBUILD_DEFCONFIG as needed.
# KBUILD_DEFCONFIG may point out an alternative default configuration
# used for 'make defconfig'
include $(srctree)/arch/$(SRCARCH)/Makefile
export KBUILD_DEFCONFIG KBUILD_KCONFIG CC_VERSION_TEXT

config: outputmakefile scripts_basic FORCE
	$(Q)$(MAKE) $(build)=scripts/kconfig $@

%config: outputmakefile scripts_basic FORCE
	$(Q)$(MAKE) $(build)=scripts/kconfig $@

else #!config-build
# ===========================================================================
# Build targets only - this includes vmlinux, arch specific targets, clean
# targets and others. In general all targets except *config targets.

# If building an external module we do not care about the all: rule
# but instead __all depend on modules
PHONY += all
ifeq ($(KBUILD_EXTMOD),)
__all: all
else
__all: modules
endif

# Decide whether to build built-in, modular, or both.
# Normally, just do built-in.

KBUILD_MODULES :=
KBUILD_BUILTIN := 1

# If we have only "make modules", don't compile built-in objects.
ifeq ($(MAKECMDGOALS),modules)
  KBUILD_BUILTIN :=
endif

# If we have "make <whatever> modules", compile modules
# in addition to whatever we do anyway.
# Just "make" or "make all" shall build modules as well

ifneq ($(filter all modules nsdeps %compile_commands.json clang-%,$(MAKECMDGOALS)),)
  KBUILD_MODULES := 1
endif

ifeq ($(MAKECMDGOALS),)
  KBUILD_MODULES := 1
endif

export KBUILD_MODULES KBUILD_BUILTIN

ifdef need-config
include include/config/auto.conf
endif

ifeq ($(KBUILD_EXTMOD),)
# Objects we will link into vmlinux / subdirs we need to visit
core-y		:= init/ usr/ arch/$(SRCARCH)/
drivers-y	:= drivers/ sound/
drivers-$(CONFIG_SAMPLES) += samples/
drivers-$(CONFIG_NET) += net/
drivers-y	+= virt/
libs-y		:= lib/
endif # KBUILD_EXTMOD

# The all: target is the default when no target is given on the
# command line.
# This allow a user to issue only 'make' to build a kernel including modules
# Defaults to vmlinux, but the arch makefile usually adds further targets
all: vmlinux

CFLAGS_GCOV	:= -fprofile-arcs -ftest-coverage
ifdef CONFIG_CC_IS_GCC
CFLAGS_GCOV	+= -fno-tree-loop-im
endif
export CFLAGS_GCOV

# The arch Makefiles can override CC_FLAGS_FTRACE. We may also append it later.
ifdef CONFIG_FUNCTION_TRACER
  CC_FLAGS_FTRACE := -pg
endif

ifdef CONFIG_CC_IS_GCC
RETPOLINE_CFLAGS	:= $(call cc-option,-mindirect-branch=thunk-extern -mindirect-branch-register)
RETPOLINE_VDSO_CFLAGS	:= $(call cc-option,-mindirect-branch=thunk-inline -mindirect-branch-register)
endif
ifdef CONFIG_CC_IS_CLANG
RETPOLINE_CFLAGS	:= -mretpoline-external-thunk
RETPOLINE_VDSO_CFLAGS	:= -mretpoline
endif
export RETPOLINE_CFLAGS
export RETPOLINE_VDSO_CFLAGS

include $(srctree)/arch/$(SRCARCH)/Makefile

ifdef need-config
ifdef may-sync-config
# Read in dependencies to all Kconfig* files, make sure to run syncconfig if
# changes are detected. This should be included after arch/$(SRCARCH)/Makefile
# because some architectures define CROSS_COMPILE there.
include include/config/auto.conf.cmd

$(KCONFIG_CONFIG):
	@echo >&2 '***'
	@echo >&2 '*** Configuration file "$@" not found!'
	@echo >&2 '***'
	@echo >&2 '*** Please run some configurator (e.g. "make oldconfig" or'
	@echo >&2 '*** "make menuconfig" or "make xconfig").'
	@echo >&2 '***'
	@/bin/false

# The actual configuration files used during the build are stored in
# include/generated/ and include/config/. Update them if .config is newer than
# include/config/auto.conf (which mirrors .config).
#
# This exploits the 'multi-target pattern rule' trick.
# The syncconfig should be executed only once to make all the targets.
# (Note: use the grouped target '&:' when we bump to GNU Make 4.3)
#
# Do not use $(call cmd,...) here. That would suppress prompts from syncconfig,
# so you cannot notice that Kconfig is waiting for the user input.
%/config/auto.conf %/config/auto.conf.cmd %/generated/autoconf.h: $(KCONFIG_CONFIG)
	$(Q)$(kecho) "  SYNC    $@"
	$(Q)$(MAKE) -f $(srctree)/Makefile syncconfig
else # !may-sync-config
# External modules and some install targets need include/generated/autoconf.h
# and include/config/auto.conf but do not care if they are up-to-date.
# Use auto.conf to trigger the test
PHONY += include/config/auto.conf

include/config/auto.conf:
	$(Q)test -e include/generated/autoconf.h -a -e $@ || (		\
	echo >&2;							\
	echo >&2 "  ERROR: Kernel configuration is invalid.";		\
	echo >&2 "         include/generated/autoconf.h or $@ are missing.";\
	echo >&2 "         Run 'make oldconfig && make prepare' on kernel src to fix it.";	\
	echo >&2 ;							\
	/bin/false)

endif # may-sync-config
endif # need-config

KBUILD_CFLAGS	+= -fno-delete-null-pointer-checks
KBUILD_CFLAGS	+= $(call cc-disable-warning,frame-address,)
KBUILD_CFLAGS	+= $(call cc-disable-warning, format-truncation)
KBUILD_CFLAGS	+= $(call cc-disable-warning, format-overflow)
KBUILD_CFLAGS	+= $(call cc-disable-warning, address-of-packed-member)

ifdef CONFIG_CC_OPTIMIZE_FOR_PERFORMANCE
KBUILD_CFLAGS += -O2
else ifdef CONFIG_CC_OPTIMIZE_FOR_PERFORMANCE_O3
KBUILD_CFLAGS += -O3
else ifdef CONFIG_CC_OPTIMIZE_FOR_SIZE
KBUILD_CFLAGS += -Os
endif

# Tell gcc to never replace conditional load with a non-conditional one
ifdef CONFIG_CC_IS_GCC
# gcc-10 renamed --param=allow-store-data-races=0 to
# -fno-allow-store-data-races.
KBUILD_CFLAGS	+= $(call cc-option,--param=allow-store-data-races=0)
KBUILD_CFLAGS	+= $(call cc-option,-fno-allow-store-data-races)
endif

ifdef CONFIG_READABLE_ASM
# Disable optimizations that make assembler listings hard to read.
# reorder blocks reorders the control in the function
# ipa clone creates specialized cloned functions
# partial inlining inlines only parts of functions
KBUILD_CFLAGS += -fno-reorder-blocks -fno-ipa-cp-clone -fno-partial-inlining
endif

ifneq ($(CONFIG_FRAME_WARN),0)
KBUILD_CFLAGS += -Wframe-larger-than=$(CONFIG_FRAME_WARN)
endif

stackp-flags-y                                    := -fno-stack-protector
stackp-flags-$(CONFIG_STACKPROTECTOR)             := -fstack-protector
stackp-flags-$(CONFIG_STACKPROTECTOR_STRONG)      := -fstack-protector-strong

KBUILD_CFLAGS += $(stackp-flags-y)

KBUILD_CFLAGS-$(CONFIG_WERROR) += -Werror
KBUILD_CFLAGS += $(KBUILD_CFLAGS-y)

ifdef CONFIG_CC_IS_CLANG
KBUILD_CPPFLAGS += -Qunused-arguments
# The kernel builds with '-std=gnu89' so use of GNU extensions is acceptable.
KBUILD_CFLAGS += -Wno-gnu
# CLANG uses a _MergedGlobals as optimization, but this breaks modpost, as the
# source of a reference will be _MergedGlobals and not on of the whitelisted names.
# See modpost pattern 2
KBUILD_CFLAGS += -mno-global-merge
else

# Warn about unmarked fall-throughs in switch statement.
# Disabled for clang while comment to attribute conversion happens and
# https://github.com/ClangBuiltLinux/linux/issues/636 is discussed.
KBUILD_CFLAGS += $(call cc-option,-Wimplicit-fallthrough=5,)
# gcc inanely warns about local variables called 'main'
KBUILD_CFLAGS += -Wno-main
endif

# These warnings generated too much noise in a regular build.
# Use make W=1 to enable them (see scripts/Makefile.extrawarn)
KBUILD_CFLAGS += $(call cc-disable-warning, unused-but-set-variable)
KBUILD_CFLAGS += $(call cc-disable-warning, unused-const-variable)

# These result in bogus false positives
KBUILD_CFLAGS += $(call cc-disable-warning, dangling-pointer)

ifdef CONFIG_FRAME_POINTER
KBUILD_CFLAGS	+= -fno-omit-frame-pointer -fno-optimize-sibling-calls
else
# Some targets (ARM with Thumb2, for example), can't be built with frame
# pointers.  For those, we don't have FUNCTION_TRACER automatically
# select FRAME_POINTER.  However, FUNCTION_TRACER adds -pg, and this is
# incompatible with -fomit-frame-pointer with current GCC, so we don't use
# -fomit-frame-pointer with FUNCTION_TRACER.
ifndef CONFIG_FUNCTION_TRACER
KBUILD_CFLAGS	+= -fomit-frame-pointer
endif
endif

# Initialize all stack variables with a 0xAA pattern.
ifdef CONFIG_INIT_STACK_ALL_PATTERN
KBUILD_CFLAGS	+= -ftrivial-auto-var-init=pattern
endif

# Initialize all stack variables with a zero value.
ifdef CONFIG_INIT_STACK_ALL_ZERO
# Future support for zero initialization is still being debated, see
# https://bugs.llvm.org/show_bug.cgi?id=45497. These flags are subject to being
# renamed or dropped.
KBUILD_CFLAGS	+= -ftrivial-auto-var-init=zero
KBUILD_CFLAGS	+= -enable-trivial-auto-var-init-zero-knowing-it-will-be-removed-from-clang
endif

# While VLAs have been removed, GCC produces unreachable stack probes
# for the randomize_kstack_offset feature. Disable it for all compilers.
KBUILD_CFLAGS	+= $(call cc-option, -fno-stack-clash-protection)

# Clear used registers at func exit (to reduce data lifetime and ROP gadgets).
ifdef CONFIG_ZERO_CALL_USED_REGS
KBUILD_CFLAGS	+= -fzero-call-used-regs=used-gpr
endif

DEBUG_CFLAGS	:=

ifdef CONFIG_DEBUG_INFO

ifdef CONFIG_DEBUG_INFO_SPLIT
DEBUG_CFLAGS	+= -gsplit-dwarf
else
DEBUG_CFLAGS	+= -g
endif

ifndef CONFIG_AS_IS_LLVM
KBUILD_AFLAGS	+= -Wa,-gdwarf-2
endif

ifndef CONFIG_DEBUG_INFO_DWARF_TOOLCHAIN_DEFAULT
dwarf-version-$(CONFIG_DEBUG_INFO_DWARF4) := 4
dwarf-version-$(CONFIG_DEBUG_INFO_DWARF5) := 5
DEBUG_CFLAGS	+= -gdwarf-$(dwarf-version-y)
endif

ifdef CONFIG_DEBUG_INFO_REDUCED
DEBUG_CFLAGS	+= -fno-var-tracking
ifdef CONFIG_CC_IS_GCC
DEBUG_CFLAGS	+= -femit-struct-debug-baseonly
endif
endif

ifdef CONFIG_DEBUG_INFO_COMPRESSED
DEBUG_CFLAGS	+= -gz=zlib
KBUILD_AFLAGS	+= -gz=zlib
KBUILD_LDFLAGS	+= --compress-debug-sections=zlib
endif

endif # CONFIG_DEBUG_INFO

KBUILD_CFLAGS += $(DEBUG_CFLAGS)
export DEBUG_CFLAGS

ifdef CONFIG_FUNCTION_TRACER
ifdef CONFIG_FTRACE_MCOUNT_USE_CC
  CC_FLAGS_FTRACE	+= -mrecord-mcount
  ifdef CONFIG_HAVE_NOP_MCOUNT
    ifeq ($(call cc-option-yn, -mnop-mcount),y)
      CC_FLAGS_FTRACE	+= -mnop-mcount
      CC_FLAGS_USING	+= -DCC_USING_NOP_MCOUNT
    endif
  endif
endif
ifdef CONFIG_FTRACE_MCOUNT_USE_OBJTOOL
  CC_FLAGS_USING	+= -DCC_USING_NOP_MCOUNT
endif
ifdef CONFIG_FTRACE_MCOUNT_USE_RECORDMCOUNT
  ifdef CONFIG_HAVE_C_RECORDMCOUNT
    BUILD_C_RECORDMCOUNT := y
    export BUILD_C_RECORDMCOUNT
  endif
endif
ifdef CONFIG_HAVE_FENTRY
  # s390-linux-gnu-gcc did not support -mfentry until gcc-9.
  ifeq ($(call cc-option-yn, -mfentry),y)
    CC_FLAGS_FTRACE	+= -mfentry
    CC_FLAGS_USING	+= -DCC_USING_FENTRY
  endif
endif
export CC_FLAGS_FTRACE
KBUILD_CFLAGS	+= $(CC_FLAGS_FTRACE) $(CC_FLAGS_USING)
KBUILD_AFLAGS	+= $(CC_FLAGS_USING)
endif

# We trigger additional mismatches with less inlining
ifdef CONFIG_DEBUG_SECTION_MISMATCH
KBUILD_CFLAGS += -fno-inline-functions-called-once
endif

ifdef CONFIG_LD_DEAD_CODE_DATA_ELIMINATION
KBUILD_CFLAGS_KERNEL += -ffunction-sections -fdata-sections
LDFLAGS_vmlinux += --gc-sections
endif

ifdef CONFIG_SHADOW_CALL_STACK
CC_FLAGS_SCS	:= -fsanitize=shadow-call-stack
KBUILD_CFLAGS	+= $(CC_FLAGS_SCS)
export CC_FLAGS_SCS
endif

ifdef CONFIG_LTO_CLANG
ifdef CONFIG_LTO_CLANG_THIN
CC_FLAGS_LTO	:= -flto=thin -fsplit-lto-unit
KBUILD_LDFLAGS	+= --thinlto-cache-dir=$(extmod_prefix).thinlto-cache
else
CC_FLAGS_LTO	:= -flto
endif
CC_FLAGS_LTO	+= -fvisibility=hidden

# Limit inlining across translation units to reduce binary size
KBUILD_LDFLAGS += -mllvm -import-instr-limit=5

# Check for frame size exceeding threshold during prolog/epilog insertion
# when using lld < 13.0.0.
ifneq ($(CONFIG_FRAME_WARN),0)
ifeq ($(shell test $(CONFIG_LLD_VERSION) -lt 130000; echo $$?),0)
KBUILD_LDFLAGS	+= -plugin-opt=-warn-stack-size=$(CONFIG_FRAME_WARN)
endif
endif
endif

ifdef CONFIG_LTO
KBUILD_CFLAGS	+= -fno-lto $(CC_FLAGS_LTO)
KBUILD_AFLAGS	+= -fno-lto
export CC_FLAGS_LTO
endif

ifdef CONFIG_CFI_CLANG
CC_FLAGS_CFI	:= -fsanitize=cfi \
		   -fsanitize-cfi-cross-dso \
		   -fno-sanitize-cfi-canonical-jump-tables \
		   -fno-sanitize-trap=cfi \
		   -fno-sanitize-blacklist

ifdef CONFIG_CFI_PERMISSIVE
CC_FLAGS_CFI	+= -fsanitize-recover=cfi
endif

# If LTO flags are filtered out, we must also filter out CFI.
CC_FLAGS_LTO	+= $(CC_FLAGS_CFI)
KBUILD_CFLAGS	+= $(CC_FLAGS_CFI)
export CC_FLAGS_CFI
endif

ifdef CONFIG_DEBUG_FORCE_FUNCTION_ALIGN_64B
KBUILD_CFLAGS += -falign-functions=64
endif

# arch Makefile may override CC so keep this after arch Makefile is included
NOSTDINC_FLAGS += -nostdinc -isystem $(shell $(CC) -print-file-name=include)

# warn about C99 declaration after statement
KBUILD_CFLAGS += -Wdeclaration-after-statement

# Variable Length Arrays (VLAs) should not be used anywhere in the kernel
KBUILD_CFLAGS += -Wvla

# disable pointer signed / unsigned warnings in gcc 4.0
KBUILD_CFLAGS += -Wno-pointer-sign

# disable stringop warnings in gcc 8+
KBUILD_CFLAGS += $(call cc-disable-warning, stringop-truncation)

# We'll want to enable this eventually, but it's not going away for 5.7 at least
KBUILD_CFLAGS += $(call cc-disable-warning, zero-length-bounds)
KBUILD_CFLAGS += -Wno-array-bounds
KBUILD_CFLAGS += $(call cc-disable-warning, stringop-overflow)

# Another good warning that we'll want to enable eventually
KBUILD_CFLAGS += $(call cc-disable-warning, restrict)

# Enabled with W=2, disabled by default as noisy
ifdef CONFIG_CC_IS_GCC
KBUILD_CFLAGS += -Wno-maybe-uninitialized
endif

# disable invalid "can't wrap" optimizations for signed / pointers
KBUILD_CFLAGS	+= -fno-strict-overflow

# Make sure -fstack-check isn't enabled (like gentoo apparently did)
KBUILD_CFLAGS  += -fno-stack-check

# conserve stack if available
ifdef CONFIG_CC_IS_GCC
KBUILD_CFLAGS   += -fconserve-stack
endif

# Prohibit date/time macros, which would make the build non-deterministic
KBUILD_CFLAGS   += -Werror=date-time

# enforce correct pointer usage
KBUILD_CFLAGS   += $(call cc-option,-Werror=incompatible-pointer-types)

# Require designated initializers for all marked structures
KBUILD_CFLAGS   += $(call cc-option,-Werror=designated-init)

# change __FILE__ to the relative path from the srctree
KBUILD_CPPFLAGS += $(call cc-option,-fmacro-prefix-map=$(srctree)/=)

# include additional Makefiles when needed
include-y			:= scripts/Makefile.extrawarn
include-$(CONFIG_KASAN)		+= scripts/Makefile.kasan
include-$(CONFIG_KCSAN)		+= scripts/Makefile.kcsan
include-$(CONFIG_UBSAN)		+= scripts/Makefile.ubsan
include-$(CONFIG_KCOV)		+= scripts/Makefile.kcov
include-$(CONFIG_GCC_PLUGINS)	+= scripts/Makefile.gcc-plugins

include $(addprefix $(srctree)/, $(include-y))

# scripts/Makefile.gcc-plugins is intentionally included last.
# Do not add $(call cc-option,...) below this line. When you build the kernel
# from the clean source tree, the GCC plugins do not exist at this point.

# Add user supplied CPPFLAGS, AFLAGS and CFLAGS as the last assignments
KBUILD_CPPFLAGS += $(KCPPFLAGS)
KBUILD_AFLAGS   += $(KAFLAGS)
KBUILD_CFLAGS   += $(KCFLAGS)

KBUILD_LDFLAGS_MODULE += --build-id=sha1
LDFLAGS_vmlinux += --build-id=sha1

ifeq ($(CONFIG_STRIP_ASM_SYMS),y)
LDFLAGS_vmlinux	+= $(call ld-option, -X,)
endif

ifeq ($(CONFIG_RELR),y)
LDFLAGS_vmlinux	+= --pack-dyn-relocs=relr --use-android-relr-tags
endif

# We never want expected sections to be placed heuristically by the
# linker. All sections should be explicitly named in the linker script.
ifdef CONFIG_LD_ORPHAN_WARN
LDFLAGS_vmlinux += --orphan-handling=warn
endif

# Align the bit size of userspace programs with the kernel
KBUILD_USERCFLAGS  += $(filter -m32 -m64 --target=%, $(KBUILD_CFLAGS))
KBUILD_USERLDFLAGS += $(filter -m32 -m64 --target=%, $(KBUILD_CFLAGS))

# make the checker run with the right architecture
CHECKFLAGS += --arch=$(ARCH)

# insure the checker run with the right endianness
CHECKFLAGS += $(if $(CONFIG_CPU_BIG_ENDIAN),-mbig-endian,-mlittle-endian)

# the checker needs the correct machine size
CHECKFLAGS += $(if $(CONFIG_64BIT),-m64,-m32)

# Default kernel image to build when no specific target is given.
# KBUILD_IMAGE may be overruled on the command line or
# set in the environment
# Also any assignments in arch/$(ARCH)/Makefile take precedence over
# this default value
export KBUILD_IMAGE ?= vmlinux

#
# INSTALL_PATH specifies where to place the updated kernel and system map
# images. Default is /boot, but you can set it to other values
export	INSTALL_PATH ?= /boot

#
# INSTALL_DTBS_PATH specifies a prefix for relocations required by build roots.
# Like INSTALL_MOD_PATH, it isn't defined in the Makefile, but can be passed as
# an argument if needed. Otherwise it defaults to the kernel install path
#
export INSTALL_DTBS_PATH ?= $(INSTALL_PATH)/dtbs/$(KERNELRELEASE)

#
# INSTALL_MOD_PATH specifies a prefix to MODLIB for module directory
# relocations required by build roots.  This is not defined in the
# makefile but the argument can be passed to make if needed.
#

MODLIB	= $(INSTALL_MOD_PATH)/lib/modules/$(KERNELRELEASE)
export MODLIB

PHONY += prepare0

export extmod_prefix = $(if $(KBUILD_EXTMOD),$(KBUILD_EXTMOD)/)
export MODORDER := $(extmod_prefix)modules.order
export MODULES_NSDEPS := $(extmod_prefix)modules.nsdeps

ifeq ($(KBUILD_EXTMOD),)
core-y		+= kernel/ certs/ mm/ fs/ ipc/ security/ crypto/ block/

vmlinux-dirs	:= $(patsubst %/,%,$(filter %/, \
		     $(core-y) $(core-m) $(drivers-y) $(drivers-m) \
		     $(libs-y) $(libs-m)))

vmlinux-alldirs	:= $(sort $(vmlinux-dirs) Documentation \
		     $(patsubst %/,%,$(filter %/, $(core-) \
			$(drivers-) $(libs-))))

subdir-modorder := $(addsuffix modules.order,$(filter %/, \
			$(core-y) $(core-m) $(libs-y) $(libs-m) \
			$(drivers-y) $(drivers-m)))

build-dirs	:= $(vmlinux-dirs)
clean-dirs	:= $(vmlinux-alldirs)

# Externally visible symbols (used by link-vmlinux.sh)
KBUILD_VMLINUX_OBJS := $(head-y) $(patsubst %/,%/built-in.a, $(core-y))
KBUILD_VMLINUX_OBJS += $(addsuffix built-in.a, $(filter %/, $(libs-y)))
ifdef CONFIG_MODULES
KBUILD_VMLINUX_OBJS += $(patsubst %/, %/lib.a, $(filter %/, $(libs-y)))
KBUILD_VMLINUX_LIBS := $(filter-out %/, $(libs-y))
else
KBUILD_VMLINUX_LIBS := $(patsubst %/,%/lib.a, $(libs-y))
endif
KBUILD_VMLINUX_OBJS += $(patsubst %/,%/built-in.a, $(drivers-y))

export KBUILD_VMLINUX_OBJS KBUILD_VMLINUX_LIBS
export KBUILD_LDS          := arch/$(SRCARCH)/kernel/vmlinux.lds
# used by scripts/Makefile.package
export KBUILD_ALLDIRS := $(sort $(filter-out arch/%,$(vmlinux-alldirs)) LICENSES arch include scripts tools)

vmlinux-deps := $(KBUILD_LDS) $(KBUILD_VMLINUX_OBJS) $(KBUILD_VMLINUX_LIBS)

# Recurse until adjust_autoksyms.sh is satisfied
PHONY += autoksyms_recursive
ifdef CONFIG_TRIM_UNUSED_KSYMS
# For the kernel to actually contain only the needed exported symbols,
# we have to build modules as well to determine what those symbols are.
# (this can be evaluated only once include/config/auto.conf has been included)
KBUILD_MODULES := 1

autoksyms_recursive: descend modules.order
	$(Q)$(CONFIG_SHELL) $(srctree)/scripts/adjust_autoksyms.sh \
	  "$(MAKE) -f $(srctree)/Makefile autoksyms_recursive"
endif

autoksyms_h := $(if $(CONFIG_TRIM_UNUSED_KSYMS), include/generated/autoksyms.h)

quiet_cmd_autoksyms_h = GEN     $@
      cmd_autoksyms_h = mkdir -p $(dir $@); \
			$(CONFIG_SHELL) $(srctree)/scripts/gen_autoksyms.sh $@

$(autoksyms_h):
	$(call cmd,autoksyms_h)

ARCH_POSTLINK := $(wildcard $(srctree)/arch/$(SRCARCH)/Makefile.postlink)

# Final link of vmlinux with optional arch pass after final link
cmd_link-vmlinux =                                                 \
	$(CONFIG_SHELL) $< "$(LD)" "$(KBUILD_LDFLAGS)" "$(LDFLAGS_vmlinux)";    \
	$(if $(ARCH_POSTLINK), $(MAKE) -f $(ARCH_POSTLINK) $@, true)

vmlinux: scripts/link-vmlinux.sh autoksyms_recursive $(vmlinux-deps) FORCE
	+$(call if_changed_dep,link-vmlinux)

targets := vmlinux

# The actual objects are generated when descending,
# make sure no implicit rule kicks in
$(sort $(vmlinux-deps) $(subdir-modorder)): descend ;

filechk_kernel.release = \
	echo "$(KERNELVERSION)$$($(CONFIG_SHELL) $(srctree)/scripts/setlocalversion $(srctree))"

# Store (new) KERNELRELEASE string in include/config/kernel.release
include/config/kernel.release: FORCE
	$(call filechk,kernel.release)

# Additional helpers built in scripts/
# Carefully list dependencies so we do not try to build scripts twice
# in parallel
PHONY += scripts
scripts: scripts_basic scripts_dtc
	$(Q)$(MAKE) $(build)=$(@)

# Things we need to do before we recursively start building the kernel
# or the modules are listed in "prepare".
# A multi level approach is used. prepareN is processed before prepareN-1.
# archprepare is used in arch Makefiles and when processed asm symlink,
# version.h and scripts_basic is processed / created.

PHONY += prepare archprepare

archprepare: outputmakefile archheaders archscripts scripts include/config/kernel.release \
	asm-generic $(version_h) $(autoksyms_h) include/generated/utsrelease.h \
	include/generated/autoconf.h remove-stale-files

prepare0: archprepare
	$(Q)$(MAKE) $(build)=scripts/mod
	$(Q)$(MAKE) $(build)=.

# All the preparing..
prepare: prepare0

PHONY += remove-stale-files
remove-stale-files:
	$(Q)$(srctree)/scripts/remove-stale-files

# Support for using generic headers in asm-generic
asm-generic := -f $(srctree)/scripts/Makefile.asm-generic obj

PHONY += asm-generic uapi-asm-generic
asm-generic: uapi-asm-generic
	$(Q)$(MAKE) $(asm-generic)=arch/$(SRCARCH)/include/generated/asm \
	generic=include/asm-generic
uapi-asm-generic:
	$(Q)$(MAKE) $(asm-generic)=arch/$(SRCARCH)/include/generated/uapi/asm \
	generic=include/uapi/asm-generic

# Generate some files
# ---------------------------------------------------------------------------

# KERNELRELEASE can change from a few different places, meaning version.h
# needs to be updated, so this check is forced on all builds

uts_len := 64
define filechk_utsrelease.h
	if [ `echo -n "$(KERNELRELEASE)" | wc -c ` -gt $(uts_len) ]; then \
	  echo '"$(KERNELRELEASE)" exceeds $(uts_len) characters' >&2;    \
	  exit 1;                                                         \
	fi;                                                               \
	echo \#define UTS_RELEASE \"$(KERNELRELEASE)\"
endef

define filechk_version.h
	if [ $(SUBLEVEL) -gt 255 ]; then                                 \
		echo \#define LINUX_VERSION_CODE $(shell                 \
		expr $(VERSION) \* 65536 + $(PATCHLEVEL) \* 256 + 255); \
	else                                                             \
		echo \#define LINUX_VERSION_CODE $(shell                 \
		expr $(VERSION) \* 65536 + $(PATCHLEVEL) \* 256 + $(SUBLEVEL)); \
	fi;                                                              \
	echo '#define KERNEL_VERSION(a,b,c) (((a) << 16) + ((b) << 8) +  \
	((c) > 255 ? 255 : (c)))';                                       \
	echo \#define LINUX_VERSION_MAJOR $(VERSION);                    \
	echo \#define LINUX_VERSION_PATCHLEVEL $(PATCHLEVEL);            \
	echo \#define LINUX_VERSION_SUBLEVEL $(SUBLEVEL)
endef

$(version_h): PATCHLEVEL := $(if $(PATCHLEVEL), $(PATCHLEVEL), 0)
$(version_h): SUBLEVEL := $(if $(SUBLEVEL), $(SUBLEVEL), 0)
$(version_h): FORCE
	$(call filechk,version.h)

include/generated/utsrelease.h: include/config/kernel.release FORCE
	$(call filechk,utsrelease.h)

PHONY += headerdep
headerdep:
	$(Q)find $(srctree)/include/ -name '*.h' | xargs --max-args 1 \
	$(srctree)/scripts/headerdep.pl -I$(srctree)/include

# ---------------------------------------------------------------------------
# Kernel headers

#Default location for installed headers
export INSTALL_HDR_PATH = $(objtree)/usr

quiet_cmd_headers_install = INSTALL $(INSTALL_HDR_PATH)/include
      cmd_headers_install = \
	mkdir -p $(INSTALL_HDR_PATH); \
	rsync -mrl --include='*/' --include='*\.h' --exclude='*' \
	usr/include $(INSTALL_HDR_PATH)

PHONY += headers_install
headers_install: headers
	$(call cmd,headers_install)

PHONY += archheaders archscripts

hdr-inst := -f $(srctree)/scripts/Makefile.headersinst obj

PHONY += headers
headers: $(version_h) scripts_unifdef uapi-asm-generic archheaders archscripts
	$(if $(wildcard $(srctree)/arch/$(SRCARCH)/include/uapi/asm/Kbuild),, \
	  $(error Headers not exportable for the $(SRCARCH) architecture))
	$(Q)$(MAKE) $(hdr-inst)=include/uapi
	$(Q)$(MAKE) $(hdr-inst)=arch/$(SRCARCH)/include/uapi

# Deprecated. It is no-op now.
PHONY += headers_check
headers_check:
	@echo >&2 "=================== WARNING ==================="
	@echo >&2 "Since Linux 5.5, 'make headers_check' is no-op,"
	@echo >&2 "and will be removed after Linux 5.15 release."
	@echo >&2 "Please remove headers_check from your scripts."
	@echo >&2 "==============================================="

ifdef CONFIG_HEADERS_INSTALL
prepare: headers
endif

PHONY += scripts_unifdef
scripts_unifdef: scripts_basic
	$(Q)$(MAKE) $(build)=scripts scripts/unifdef

# ---------------------------------------------------------------------------
# Install

# Many distributions have the custom install script, /sbin/installkernel.
# If DKMS is installed, 'make install' will eventually recuses back
# to the this Makefile to build and install external modules.
# Cancel sub_make_done so that options such as M=, V=, etc. are parsed.

install: sub_make_done :=

# ---------------------------------------------------------------------------
# Tools

ifdef CONFIG_STACK_VALIDATION
prepare: tools/objtool
endif

ifdef CONFIG_BPF
ifdef CONFIG_DEBUG_INFO_BTF
prepare: tools/bpf/resolve_btfids
endif
endif

PHONY += resolve_btfids_clean

resolve_btfids_O = $(abspath $(objtree))/tools/bpf/resolve_btfids

# tools/bpf/resolve_btfids directory might not exist
# in output directory, skip its clean in that case
resolve_btfids_clean:
ifneq ($(wildcard $(resolve_btfids_O)),)
	$(Q)$(MAKE) -sC $(srctree)/tools/bpf/resolve_btfids O=$(resolve_btfids_O) clean
endif

# Clear a bunch of variables before executing the submake
ifeq ($(quiet),silent_)
tools_silent=s
endif

tools/: FORCE
	$(Q)mkdir -p $(objtree)/tools
	$(Q)$(MAKE) LDFLAGS= MAKEFLAGS="$(tools_silent) $(filter --j% -j,$(MAKEFLAGS))" O=$(abspath $(objtree)) subdir=tools -C $(srctree)/tools/

tools/%: FORCE
	$(Q)mkdir -p $(objtree)/tools
	$(Q)$(MAKE) LDFLAGS= MAKEFLAGS="$(tools_silent) $(filter --j% -j,$(MAKEFLAGS))" O=$(abspath $(objtree)) subdir=tools -C $(srctree)/tools/ $*

# ---------------------------------------------------------------------------
# Kernel selftest

PHONY += kselftest
kselftest:
	$(Q)$(MAKE) -C $(srctree)/tools/testing/selftests run_tests

kselftest-%: FORCE
	$(Q)$(MAKE) -C $(srctree)/tools/testing/selftests $*

PHONY += kselftest-merge
kselftest-merge:
	$(if $(wildcard $(objtree)/.config),, $(error No .config exists, config your kernel first!))
	$(Q)find $(srctree)/tools/testing/selftests -name config | \
		xargs $(srctree)/scripts/kconfig/merge_config.sh -m $(objtree)/.config
	$(Q)$(MAKE) -f $(srctree)/Makefile olddefconfig

# ---------------------------------------------------------------------------
# Devicetree files

ifneq ($(wildcard $(srctree)/arch/$(SRCARCH)/boot/dts/),)
dtstree := arch/$(SRCARCH)/boot/dts
endif

ifneq ($(dtstree),)

%.dtb: include/config/kernel.release scripts_dtc
	$(Q)$(MAKE) $(build)=$(dtstree) $(dtstree)/$@

%.dtbo: include/config/kernel.release scripts_dtc
	$(Q)$(MAKE) $(build)=$(dtstree) $(dtstree)/$@

PHONY += dtbs dtbs_install dtbs_check
dtbs: include/config/kernel.release scripts_dtc
	$(Q)$(MAKE) $(build)=$(dtstree)

ifneq ($(filter dtbs_check, $(MAKECMDGOALS)),)
export CHECK_DTBS=y
dtbs: dt_binding_check
endif

dtbs_check: dtbs

dtbs_install:
	$(Q)$(MAKE) $(dtbinst)=$(dtstree) dst=$(INSTALL_DTBS_PATH)

ifdef CONFIG_OF_EARLY_FLATTREE
all: dtbs
endif

endif

PHONY += scripts_dtc
scripts_dtc: scripts_basic
	$(Q)$(MAKE) $(build)=scripts/dtc

ifneq ($(filter dt_binding_check, $(MAKECMDGOALS)),)
export CHECK_DT_BINDING=y
endif

PHONY += dt_binding_check
dt_binding_check: scripts_dtc
	$(Q)$(MAKE) $(build)=Documentation/devicetree/bindings

# ---------------------------------------------------------------------------
# Modules

ifdef CONFIG_MODULES

# By default, build modules as well

all: modules

# When we're building modules with modversions, we need to consider
# the built-in objects during the descend as well, in order to
# make sure the checksums are up to date before we record them.
ifdef CONFIG_MODVERSIONS
  KBUILD_BUILTIN := 1
endif

# Build modules
#
# A module can be listed more than once in obj-m resulting in
# duplicate lines in modules.order files.  Those are removed
# using awk while concatenating to the final file.

PHONY += modules
modules: $(if $(KBUILD_BUILTIN),vmlinux) modules_check modules_prepare

cmd_modules_order = $(AWK) '!x[$$0]++' $(real-prereqs) > $@

modules.order: $(subdir-modorder) FORCE
	$(call if_changed,modules_order)

targets += modules.order

# Target to prepare building external modules
PHONY += modules_prepare
modules_prepare: prepare
	$(Q)$(MAKE) $(build)=scripts scripts/module.lds

export modules_sign_only :=

ifeq ($(CONFIG_MODULE_SIG),y)
PHONY += modules_sign
modules_sign: modules_install
	@:

# modules_sign is a subset of modules_install.
# 'make modules_install modules_sign' is equivalent to 'make modules_install'.
ifeq ($(filter modules_install,$(MAKECMDGOALS)),)
modules_sign_only := y
endif
endif

modinst_pre :=
ifneq ($(filter modules_install,$(MAKECMDGOALS)),)
modinst_pre := __modinst_pre
endif

modules_install: $(modinst_pre)
PHONY += __modinst_pre
__modinst_pre:
	@rm -rf $(MODLIB)/kernel
	@rm -f $(MODLIB)/source
	@mkdir -p $(MODLIB)/kernel
	@ln -s $(abspath $(srctree)) $(MODLIB)/source
	@if [ ! $(objtree) -ef  $(MODLIB)/build ]; then \
		rm -f $(MODLIB)/build ; \
		ln -s $(CURDIR) $(MODLIB)/build ; \
	fi
	@sed 's:^:kernel/:' modules.order > $(MODLIB)/modules.order
	@cp -f modules.builtin $(MODLIB)/
	@cp -f $(objtree)/modules.builtin.modinfo $(MODLIB)/

endif # CONFIG_MODULES

###
# Cleaning is done on three levels.
# make clean     Delete most generated files
#                Leave enough to build external modules
# make mrproper  Delete the current configuration, and all generated files
# make distclean Remove editor backup files, patch leftover files and the like

# Directories & files removed with 'make clean'
CLEAN_FILES += include/ksym vmlinux.symvers modules-only.symvers \
	       modules.builtin modules.builtin.modinfo modules.nsdeps \
	       compile_commands.json .thinlto-cache

# Directories & files removed with 'make mrproper'
MRPROPER_FILES += include/config include/generated          \
		  arch/$(SRCARCH)/include/generated .tmp_objdiff \
		  debian snap tar-install \
		  .config .config.old .version \
		  Module.symvers \
		  certs/signing_key.pem certs/signing_key.x509 \
		  certs/x509.genkey \
		  vmlinux-gdb.py \
		  *.spec

# clean - Delete most, but leave enough to build external modules
#
clean: rm-files := $(CLEAN_FILES)

PHONY += archclean vmlinuxclean

vmlinuxclean:
	$(Q)$(CONFIG_SHELL) $(srctree)/scripts/link-vmlinux.sh clean
	$(Q)$(if $(ARCH_POSTLINK), $(MAKE) -f $(ARCH_POSTLINK) clean)

clean: archclean vmlinuxclean resolve_btfids_clean

# mrproper - Delete all generated files, including .config
#
mrproper: rm-files := $(wildcard $(MRPROPER_FILES))
mrproper-dirs      := $(addprefix _mrproper_,scripts)

PHONY += $(mrproper-dirs) mrproper
$(mrproper-dirs):
	$(Q)$(MAKE) $(clean)=$(patsubst _mrproper_%,%,$@)

mrproper: clean $(mrproper-dirs)
	$(call cmd,rmfiles)

# distclean
#
PHONY += distclean

distclean: mrproper
	@find . $(RCS_FIND_IGNORE) \
		\( -name '*.orig' -o -name '*.rej' -o -name '*~' \
		-o -name '*.bak' -o -name '#*#' -o -name '*%' \
		-o -name 'core' -o -name tags -o -name TAGS -o -name 'cscope*' \
		-o -name GPATH -o -name GRTAGS -o -name GSYMS -o -name GTAGS \) \
		-type f -print | xargs rm -f


# Packaging of the kernel to various formats
# ---------------------------------------------------------------------------

%src-pkg: FORCE
	$(Q)$(MAKE) -f $(srctree)/scripts/Makefile.package $@
%pkg: include/config/kernel.release FORCE
	$(Q)$(MAKE) -f $(srctree)/scripts/Makefile.package $@

# Brief documentation of the typical targets used
# ---------------------------------------------------------------------------

boards := $(wildcard $(srctree)/arch/$(SRCARCH)/configs/*_defconfig)
boards := $(sort $(notdir $(boards)))
board-dirs := $(dir $(wildcard $(srctree)/arch/$(SRCARCH)/configs/*/*_defconfig))
board-dirs := $(sort $(notdir $(board-dirs:/=)))

PHONY += help
help:
	@echo  'Cleaning targets:'
	@echo  '  clean		  - Remove most generated files but keep the config and'
	@echo  '                    enough build support to build external modules'
	@echo  '  mrproper	  - Remove all generated files + config + various backup files'
	@echo  '  distclean	  - mrproper + remove editor backup and patch files'
	@echo  ''
	@echo  'Configuration targets:'
	@$(MAKE) -f $(srctree)/scripts/kconfig/Makefile help
	@echo  ''
	@echo  'Other generic targets:'
	@echo  '  all		  - Build all targets marked with [*]'
	@echo  '* vmlinux	  - Build the bare kernel'
	@echo  '* modules	  - Build all modules'
	@echo  '  modules_install - Install all modules to INSTALL_MOD_PATH (default: /)'
	@echo  '  dir/            - Build all files in dir and below'
	@echo  '  dir/file.[ois]  - Build specified target only'
	@echo  '  dir/file.ll     - Build the LLVM assembly file'
	@echo  '                    (requires compiler support for LLVM assembly generation)'
	@echo  '  dir/file.lst    - Build specified mixed source/assembly target only'
	@echo  '                    (requires a recent binutils and recent build (System.map))'
	@echo  '  dir/file.ko     - Build module including final link'
	@echo  '  modules_prepare - Set up for building external modules'
	@echo  '  tags/TAGS	  - Generate tags file for editors'
	@echo  '  cscope	  - Generate cscope index'
	@echo  '  gtags           - Generate GNU GLOBAL index'
	@echo  '  kernelrelease	  - Output the release version string (use with make -s)'
	@echo  '  kernelversion	  - Output the version stored in Makefile (use with make -s)'
	@echo  '  image_name	  - Output the image name (use with make -s)'
	@echo  '  headers_install - Install sanitised kernel headers to INSTALL_HDR_PATH'; \
	 echo  '                    (default: $(INSTALL_HDR_PATH))'; \
	 echo  ''
	@echo  'Static analysers:'
	@echo  '  checkstack      - Generate a list of stack hogs'
	@echo  '  versioncheck    - Sanity check on version.h usage'
	@echo  '  includecheck    - Check for duplicate included header files'
	@echo  '  export_report   - List the usages of all exported symbols'
	@echo  '  headerdep       - Detect inclusion cycles in headers'
	@echo  '  coccicheck      - Check with Coccinelle'
	@echo  '  clang-analyzer  - Check with clang static analyzer'
	@echo  '  clang-tidy      - Check with clang-tidy'
	@echo  ''
	@echo  'Tools:'
	@echo  '  nsdeps          - Generate missing symbol namespace dependencies'
	@echo  ''
	@echo  'Kernel selftest:'
	@echo  '  kselftest         - Build and run kernel selftest'
	@echo  '                      Build, install, and boot kernel before'
	@echo  '                      running kselftest on it'
	@echo  '                      Run as root for full coverage'
	@echo  '  kselftest-all     - Build kernel selftest'
	@echo  '  kselftest-install - Build and install kernel selftest'
	@echo  '  kselftest-clean   - Remove all generated kselftest files'
	@echo  '  kselftest-merge   - Merge all the config dependencies of'
	@echo  '		      kselftest to existing .config.'
	@echo  ''
	@$(if $(dtstree), \
		echo 'Devicetree:'; \
		echo '* dtbs             - Build device tree blobs for enabled boards'; \
		echo '  dtbs_install     - Install dtbs to $(INSTALL_DTBS_PATH)'; \
		echo '  dt_binding_check - Validate device tree binding documents'; \
		echo '  dtbs_check       - Validate device tree source files';\
		echo '')

	@echo 'Userspace tools targets:'
	@echo '  use "make tools/help"'
	@echo '  or  "cd tools; make help"'
	@echo  ''
	@echo  'Kernel packaging:'
	@$(MAKE) -f $(srctree)/scripts/Makefile.package help
	@echo  ''
	@echo  'Documentation targets:'
	@$(MAKE) -f $(srctree)/Documentation/Makefile dochelp
	@echo  ''
	@echo  'Architecture specific targets ($(SRCARCH)):'
	@$(if $(archhelp),$(archhelp),\
		echo '  No architecture specific help defined for $(SRCARCH)')
	@echo  ''
	@$(if $(boards), \
		$(foreach b, $(boards), \
		printf "  %-27s - Build for %s\\n" $(b) $(subst _defconfig,,$(b));) \
		echo '')
	@$(if $(board-dirs), \
		$(foreach b, $(board-dirs), \
		printf "  %-16s - Show %s-specific targets\\n" help-$(b) $(b);) \
		printf "  %-16s - Show all of the above\\n" help-boards; \
		echo '')

	@echo  '  make V=0|1 [targets] 0 => quiet build (default), 1 => verbose build'
	@echo  '  make V=2   [targets] 2 => give reason for rebuild of target'
	@echo  '  make O=dir [targets] Locate all output files in "dir", including .config'
	@echo  '  make C=1   [targets] Check re-compiled c source with $$CHECK'
	@echo  '                       (sparse by default)'
	@echo  '  make C=2   [targets] Force check of all c source with $$CHECK'
	@echo  '  make RECORDMCOUNT_WARN=1 [targets] Warn about ignored mcount sections'
	@echo  '  make W=n   [targets] Enable extra build checks, n=1,2,3 where'
	@echo  '		1: warnings which may be relevant and do not occur too often'
	@echo  '		2: warnings which occur quite often but may still be relevant'
	@echo  '		3: more obscure warnings, can most likely be ignored'
	@echo  '		Multiple levels can be combined with W=12 or W=123'
	@echo  ''
	@echo  'Execute "make" or "make all" to build all targets marked with [*] '
	@echo  'For further info see the ./README file'


help-board-dirs := $(addprefix help-,$(board-dirs))

help-boards: $(help-board-dirs)

boards-per-dir = $(sort $(notdir $(wildcard $(srctree)/arch/$(SRCARCH)/configs/$*/*_defconfig)))

$(help-board-dirs): help-%:
	@echo  'Architecture specific targets ($(SRCARCH) $*):'
	@$(if $(boards-per-dir), \
		$(foreach b, $(boards-per-dir), \
		printf "  %-24s - Build for %s\\n" $*/$(b) $(subst _defconfig,,$(b));) \
		echo '')


# Documentation targets
# ---------------------------------------------------------------------------
DOC_TARGETS := xmldocs latexdocs pdfdocs htmldocs epubdocs cleandocs \
	       linkcheckdocs dochelp refcheckdocs
PHONY += $(DOC_TARGETS)
$(DOC_TARGETS):
	$(Q)$(MAKE) $(build)=Documentation $@

# Misc
# ---------------------------------------------------------------------------

PHONY += scripts_gdb
scripts_gdb: prepare0
	$(Q)$(MAKE) $(build)=scripts/gdb
	$(Q)ln -fsn $(abspath $(srctree)/scripts/gdb/vmlinux-gdb.py)

ifdef CONFIG_GDB_SCRIPTS
all: scripts_gdb
endif

else # KBUILD_EXTMOD

###
# External module support.
# When building external modules the kernel used as basis is considered
# read-only, and no consistency checks are made and the make
# system is not used on the basis kernel. If updates are required
# in the basis kernel ordinary make commands (without M=...) must be used.

# We are always building only modules.
KBUILD_BUILTIN :=
KBUILD_MODULES := 1

build-dirs := $(KBUILD_EXTMOD)
$(MODORDER): descend
	@:

compile_commands.json: $(extmod_prefix)compile_commands.json
PHONY += compile_commands.json

clean-dirs := $(KBUILD_EXTMOD)
clean: rm-files := $(KBUILD_EXTMOD)/Module.symvers $(KBUILD_EXTMOD)/modules.nsdeps \
	$(KBUILD_EXTMOD)/compile_commands.json $(KBUILD_EXTMOD)/.thinlto-cache

PHONY += prepare
# now expand this into a simple variable to reduce the cost of shell evaluations
prepare: CC_VERSION_TEXT := $(CC_VERSION_TEXT)
prepare:
	@if [ "$(CC_VERSION_TEXT)" != $(CONFIG_CC_VERSION_TEXT) ]; then \
		echo >&2 "warning: the compiler differs from the one used to build the kernel"; \
		echo >&2 "  The kernel was built by: "$(CONFIG_CC_VERSION_TEXT); \
		echo >&2 "  You are using:           $(CC_VERSION_TEXT)"; \
	fi

PHONY += help
help:
	@echo  '  Building external modules.'
	@echo  '  Syntax: make -C path/to/kernel/src M=$$PWD target'
	@echo  ''
	@echo  '  modules         - default target, build the module(s)'
	@echo  '  modules_install - install the module'
	@echo  '  clean           - remove generated files in module directory only'
	@echo  ''

# no-op for external module builds
PHONY += modules_prepare

endif # KBUILD_EXTMOD

# ---------------------------------------------------------------------------
# Modules

PHONY += modules modules_install

ifdef CONFIG_MODULES

modules: modules_check
	$(Q)$(MAKE) -f $(srctree)/scripts/Makefile.modpost

PHONY += modules_check
modules_check: $(MODORDER)
	$(Q)$(CONFIG_SHELL) $(srctree)/scripts/modules-check.sh $<

quiet_cmd_depmod = DEPMOD  $(MODLIB)
      cmd_depmod = $(CONFIG_SHELL) $(srctree)/scripts/depmod.sh $(DEPMOD) \
                   $(KERNELRELEASE)

modules_install:
	$(Q)$(MAKE) -f $(srctree)/scripts/Makefile.modinst
	$(call cmd,depmod)

else # CONFIG_MODULES

# Modules not configured
# ---------------------------------------------------------------------------

modules modules_install:
	@echo >&2 '***'
	@echo >&2 '*** The present kernel configuration has modules disabled.'
	@echo >&2 '*** To use the module feature, please run "make menuconfig" etc.'
	@echo >&2 '*** to enable CONFIG_MODULES.'
	@echo >&2 '***'
	@exit 1

endif # CONFIG_MODULES

# Single targets
# ---------------------------------------------------------------------------
# To build individual files in subdirectories, you can do like this:
#
#   make foo/bar/baz.s
#
# The supported suffixes for single-target are listed in 'single-targets'
#
# To build only under specific subdirectories, you can do like this:
#
#   make foo/bar/baz/

ifdef single-build

# .ko is special because modpost is needed
single-ko := $(sort $(filter %.ko, $(MAKECMDGOALS)))
single-no-ko := $(sort $(patsubst %.ko,%.mod, $(MAKECMDGOALS)))

$(single-ko): single_modpost
	@:
$(single-no-ko): descend
	@:

ifeq ($(KBUILD_EXTMOD),)
# For the single build of in-tree modules, use a temporary file to avoid
# the situation of modules_install installing an invalid modules.order.
MODORDER := .modules.tmp
endif

PHONY += single_modpost
single_modpost: $(single-no-ko) modules_prepare
	$(Q){ $(foreach m, $(single-ko), echo $(extmod_prefix)$m;) } > $(MODORDER)
	$(Q)$(MAKE) -f $(srctree)/scripts/Makefile.modpost

KBUILD_MODULES := 1

export KBUILD_SINGLE_TARGETS := $(addprefix $(extmod_prefix), $(single-no-ko))

# trim unrelated directories
build-dirs := $(foreach d, $(build-dirs), \
			$(if $(filter $(d)/%, $(KBUILD_SINGLE_TARGETS)), $(d)))

endif

ifndef CONFIG_MODULES
KBUILD_MODULES :=
endif

# Handle descending into subdirectories listed in $(build-dirs)
# Preset locale variables to speed up the build process. Limit locale
# tweaks to this spot to avoid wrong language settings when running
# make menuconfig etc.
# Error messages still appears in the original language
PHONY += descend $(build-dirs)
descend: $(build-dirs)
$(build-dirs): prepare
	$(Q)$(MAKE) $(build)=$@ \
	single-build=$(if $(filter-out $@/, $(filter $@/%, $(KBUILD_SINGLE_TARGETS))),1) \
	need-builtin=1 need-modorder=1

clean-dirs := $(addprefix _clean_, $(clean-dirs))
PHONY += $(clean-dirs) clean
$(clean-dirs):
	$(Q)$(MAKE) $(clean)=$(patsubst _clean_%,%,$@)

clean: $(clean-dirs)
	$(call cmd,rmfiles)
	@find $(if $(KBUILD_EXTMOD), $(KBUILD_EXTMOD), .) $(RCS_FIND_IGNORE) \
		\( -name '*.[aios]' -o -name '*.ko' -o -name '.*.cmd' \
		-o -name '*.ko.*' \
		-o -name '*.dtb' -o -name '*.dtbo' -o -name '*.dtb.S' -o -name '*.dt.yaml' \
		-o -name '*.dwo' -o -name '*.lst' \
		-o -name '*.su' -o -name '*.mod' \
		-o -name '.*.d' -o -name '.*.tmp' -o -name '*.mod.c' \
		-o -name '*.lex.c' -o -name '*.tab.[ch]' \
		-o -name '*.asn1.[ch]' \
		-o -name '*.symtypes' -o -name 'modules.order' \
		-o -name '.tmp_*.o.*' \
		-o -name '*.c.[012]*.*' \
		-o -name '*.ll' \
		-o -name '*.gcno' \
		-o -name '*.*.symversions' \) -type f -print | xargs rm -f

# Generate tags for editors
# ---------------------------------------------------------------------------
quiet_cmd_tags = GEN     $@
      cmd_tags = $(BASH) $(srctree)/scripts/tags.sh $@

tags TAGS cscope gtags: FORCE
	$(call cmd,tags)

# Script to generate missing namespace dependencies
# ---------------------------------------------------------------------------

PHONY += nsdeps
nsdeps: export KBUILD_NSDEPS=1
nsdeps: modules
	$(Q)$(CONFIG_SHELL) $(srctree)/scripts/nsdeps

# Clang Tooling
# ---------------------------------------------------------------------------

quiet_cmd_gen_compile_commands = GEN     $@
      cmd_gen_compile_commands = $(PYTHON3) $< -a $(AR) -o $@ $(filter-out $<, $(real-prereqs))

$(extmod_prefix)compile_commands.json: scripts/clang-tools/gen_compile_commands.py \
	$(if $(KBUILD_EXTMOD),,$(KBUILD_VMLINUX_OBJS) $(KBUILD_VMLINUX_LIBS)) \
	$(if $(CONFIG_MODULES), $(MODORDER)) FORCE
	$(call if_changed,gen_compile_commands)

targets += $(extmod_prefix)compile_commands.json

PHONY += clang-tidy clang-analyzer

ifdef CONFIG_CC_IS_CLANG
quiet_cmd_clang_tools = CHECK   $<
      cmd_clang_tools = $(PYTHON3) $(srctree)/scripts/clang-tools/run-clang-tools.py $@ $<

clang-tidy clang-analyzer: $(extmod_prefix)compile_commands.json
	$(call cmd,clang_tools)
else
clang-tidy clang-analyzer:
	@echo "$@ requires CC=clang" >&2
	@false
endif

# Scripts to check various things for consistency
# ---------------------------------------------------------------------------

PHONY += includecheck versioncheck coccicheck export_report

includecheck:
	find $(srctree)/* $(RCS_FIND_IGNORE) \
		-name '*.[hcS]' -type f -print | sort \
		| xargs $(PERL) -w $(srctree)/scripts/checkincludes.pl

versioncheck:
	find $(srctree)/* $(RCS_FIND_IGNORE) \
		-name '*.[hcS]' -type f -print | sort \
		| xargs $(PERL) -w $(srctree)/scripts/checkversion.pl

coccicheck:
	$(Q)$(BASH) $(srctree)/scripts/$@

export_report:
	$(PERL) $(srctree)/scripts/export_report.pl

PHONY += checkstack kernelrelease kernelversion image_name

# UML needs a little special treatment here.  It wants to use the host
# toolchain, so needs $(SUBARCH) passed to checkstack.pl.  Everyone
# else wants $(ARCH), including people doing cross-builds, which means
# that $(SUBARCH) doesn't work here.
ifeq ($(ARCH), um)
CHECKSTACK_ARCH := $(SUBARCH)
else
CHECKSTACK_ARCH := $(ARCH)
endif
checkstack:
	$(OBJDUMP) -d vmlinux $$(find . -name '*.ko') | \
	$(PERL) $(srctree)/scripts/checkstack.pl $(CHECKSTACK_ARCH)

kernelrelease:
	@echo "$(KERNELVERSION)$$($(CONFIG_SHELL) $(srctree)/scripts/setlocalversion $(srctree))"

kernelversion:
	@echo $(KERNELVERSION)

image_name:
	@echo $(KBUILD_IMAGE)

quiet_cmd_rmfiles = $(if $(wildcard $(rm-files)),CLEAN   $(wildcard $(rm-files)))
      cmd_rmfiles = rm -rf $(rm-files)

# read saved command lines for existing targets
existing-targets := $(wildcard $(sort $(targets)))

-include $(foreach f,$(existing-targets),$(dir $(f)).$(notdir $(f)).cmd)

endif # config-build
endif # mixed-build
endif # need-sub-make

PHONY += FORCE
FORCE:

# Declare the contents of the PHONY variable as phony.  We keep that
# information in a variable so we can use it in if_changed and friends.
.PHONY: $(PHONY)<|MERGE_RESOLUTION|>--- conflicted
+++ resolved
@@ -1,13 +1,8 @@
 # SPDX-License-Identifier: GPL-2.0
 VERSION = 5
 PATCHLEVEL = 15
-<<<<<<< HEAD
-SUBLEVEL = 32
-EXTRAVERSION = -linux4microchip-2022.04
-=======
 SUBLEVEL = 53
 EXTRAVERSION =
->>>>>>> eb18ccd1
 NAME = Trick or Treat
 
 # *DOCUMENTATION*
