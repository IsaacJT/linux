--- conflicted
+++ resolved
@@ -1,13 +1,8 @@
 # SPDX-License-Identifier: GPL-2.0
 VERSION = 5
 PATCHLEVEL = 15
-<<<<<<< HEAD
-SUBLEVEL = 12
-EXTRAVERSION = -sama7g5-early-4.0
-=======
 SUBLEVEL = 26
 EXTRAVERSION =
->>>>>>> 8993e606
 NAME = Trick or Treat
 
 # *DOCUMENTATION*
