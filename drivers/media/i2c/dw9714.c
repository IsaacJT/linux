// SPDX-License-Identifier: GPL-2.0
// Copyright (c) 2015--2017 Intel Corporation.

#include <linux/delay.h>
#include <linux/i2c.h>
#include <linux/module.h>
#include <linux/pm_runtime.h>
#include <linux/regulator/consumer.h>
#include <media/v4l2-ctrls.h>
#include <media/v4l2-device.h>
#include <media/v4l2-event.h>

#define DW9714_NAME		"dw9714"
#define DW9714_MAX_FOCUS_POS	1023
/*
 * This sets the minimum granularity for the focus positions.
 * A value of 1 gives maximum accuracy for a desired focus position
 */
#define DW9714_FOCUS_STEPS	1
/*
 * This acts as the minimum granularity of lens movement.
 * Keep this value power of 2, so the control steps can be
 * uniformly adjusted for gradual lens movement, with desired
 * number of control steps.
 */
#define DW9714_CTRL_STEPS	16
#define DW9714_CTRL_DELAY_US	1000
/*
 * S[3:2] = 0x00, codes per step for "Linear Slope Control"
 * S[1:0] = 0x00, step period
 */
#define DW9714_DEFAULT_S 0x0
#define DW9714_VAL(data, s) ((data) << 4 | (s))

/* dw9714 device structure */
struct dw9714_device {
	struct v4l2_ctrl_handler ctrls_vcm;
	struct v4l2_subdev sd;
	u16 current_val;
	struct regulator *vcc;
};

static inline struct dw9714_device *to_dw9714_vcm(struct v4l2_ctrl *ctrl)
{
	return container_of(ctrl->handler, struct dw9714_device, ctrls_vcm);
}

static inline struct dw9714_device *sd_to_dw9714_vcm(struct v4l2_subdev *subdev)
{
	return container_of(subdev, struct dw9714_device, sd);
}

static int dw9714_i2c_write(struct i2c_client *client, u16 data)
{
	int ret;
	__be16 val = cpu_to_be16(data);

	ret = i2c_master_send(client, (const char *)&val, sizeof(val));
	if (ret != sizeof(val)) {
		dev_err(&client->dev, "I2C write fail\n");
		return -EIO;
	}
	return 0;
}

static int dw9714_t_focus_vcm(struct dw9714_device *dw9714_dev, u16 val)
{
	struct i2c_client *client = v4l2_get_subdevdata(&dw9714_dev->sd);

	dw9714_dev->current_val = val;

	return dw9714_i2c_write(client, DW9714_VAL(val, DW9714_DEFAULT_S));
}

static int dw9714_set_ctrl(struct v4l2_ctrl *ctrl)
{
	struct dw9714_device *dev_vcm = to_dw9714_vcm(ctrl);

	if (ctrl->id == V4L2_CID_FOCUS_ABSOLUTE)
		return dw9714_t_focus_vcm(dev_vcm, ctrl->val);

	return -EINVAL;
}

static const struct v4l2_ctrl_ops dw9714_vcm_ctrl_ops = {
	.s_ctrl = dw9714_set_ctrl,
};

static int dw9714_open(struct v4l2_subdev *sd, struct v4l2_subdev_fh *fh)
{
	return pm_runtime_resume_and_get(sd->dev);
}

static int dw9714_close(struct v4l2_subdev *sd, struct v4l2_subdev_fh *fh)
{
	pm_runtime_put(sd->dev);

	return 0;
}

static const struct v4l2_subdev_internal_ops dw9714_int_ops = {
	.open = dw9714_open,
	.close = dw9714_close,
};

static const struct v4l2_subdev_core_ops dw9714_core_ops = {
	.log_status = v4l2_ctrl_subdev_log_status,
	.subscribe_event = v4l2_ctrl_subdev_subscribe_event,
	.unsubscribe_event = v4l2_event_subdev_unsubscribe,
};

static const struct v4l2_subdev_ops dw9714_ops = {
	.core = &dw9714_core_ops,
};

static void dw9714_subdev_cleanup(struct dw9714_device *dw9714_dev)
{
	v4l2_async_unregister_subdev(&dw9714_dev->sd);
	v4l2_ctrl_handler_free(&dw9714_dev->ctrls_vcm);
	media_entity_cleanup(&dw9714_dev->sd.entity);
}

static int dw9714_init_controls(struct dw9714_device *dev_vcm)
{
	struct v4l2_ctrl_handler *hdl = &dev_vcm->ctrls_vcm;
	const struct v4l2_ctrl_ops *ops = &dw9714_vcm_ctrl_ops;

	v4l2_ctrl_handler_init(hdl, 1);

	v4l2_ctrl_new_std(hdl, ops, V4L2_CID_FOCUS_ABSOLUTE,
			  0, DW9714_MAX_FOCUS_POS, DW9714_FOCUS_STEPS, 0);

	if (hdl->error)
		dev_err(dev_vcm->sd.dev, "%s fail error: 0x%x\n",
			__func__, hdl->error);
	dev_vcm->sd.ctrl_handler = hdl;
	return hdl->error;
}

static int dw9714_probe(struct i2c_client *client)
{
	struct dw9714_device *dw9714_dev;
	int rval;

	dw9714_dev = devm_kzalloc(&client->dev, sizeof(*dw9714_dev),
				  GFP_KERNEL);
	if (dw9714_dev == NULL)
		return -ENOMEM;

	dw9714_dev->vcc = devm_regulator_get(&client->dev, "vcc");
	if (IS_ERR(dw9714_dev->vcc))
		return PTR_ERR(dw9714_dev->vcc);

	rval = regulator_enable(dw9714_dev->vcc);
	if (rval < 0) {
		dev_err(&client->dev, "failed to enable vcc: %d\n", rval);
		return rval;
	}

	v4l2_i2c_subdev_init(&dw9714_dev->sd, client, &dw9714_ops);
	dw9714_dev->sd.flags |= V4L2_SUBDEV_FL_HAS_DEVNODE |
				V4L2_SUBDEV_FL_HAS_EVENTS;
	dw9714_dev->sd.internal_ops = &dw9714_int_ops;

	rval = dw9714_init_controls(dw9714_dev);
	if (rval)
		goto err_cleanup;

	rval = media_entity_pads_init(&dw9714_dev->sd.entity, 0, NULL);
	if (rval < 0)
		goto err_cleanup;

	dw9714_dev->sd.entity.function = MEDIA_ENT_F_LENS;

	rval = v4l2_async_register_subdev(&dw9714_dev->sd);
	if (rval < 0)
		goto err_cleanup;

	pm_runtime_set_active(&client->dev);
	pm_runtime_enable(&client->dev);
	pm_runtime_idle(&client->dev);

	return 0;

err_cleanup:
	regulator_disable(dw9714_dev->vcc);
	v4l2_ctrl_handler_free(&dw9714_dev->ctrls_vcm);
	media_entity_cleanup(&dw9714_dev->sd.entity);

	return rval;
}

static int dw9714_remove(struct i2c_client *client)
{
	struct v4l2_subdev *sd = i2c_get_clientdata(client);
	struct dw9714_device *dw9714_dev = sd_to_dw9714_vcm(sd);
	int ret;

	pm_runtime_disable(&client->dev);
	if (!pm_runtime_status_suspended(&client->dev)) {
		ret = regulator_disable(dw9714_dev->vcc);
		if (ret) {
			dev_err(&client->dev,
				"Failed to disable vcc: %d\n", ret);
<<<<<<< HEAD
			return ret;
=======
>>>>>>> 88084a3d
		}
	}
	pm_runtime_set_suspended(&client->dev);
	dw9714_subdev_cleanup(dw9714_dev);

	return 0;
}

/*
 * This function sets the vcm position, so it consumes least current
 * The lens position is gradually moved in units of DW9714_CTRL_STEPS,
 * to make the movements smoothly.
 */
static int __maybe_unused dw9714_vcm_suspend(struct device *dev)
{
	struct i2c_client *client = to_i2c_client(dev);
	struct v4l2_subdev *sd = i2c_get_clientdata(client);
	struct dw9714_device *dw9714_dev = sd_to_dw9714_vcm(sd);
	int ret, val;

	if (pm_runtime_suspended(&client->dev))
		return 0;

	for (val = dw9714_dev->current_val & ~(DW9714_CTRL_STEPS - 1);
	     val >= 0; val -= DW9714_CTRL_STEPS) {
		ret = dw9714_i2c_write(client,
				       DW9714_VAL(val, DW9714_DEFAULT_S));
		if (ret)
			dev_err_once(dev, "%s I2C failure: %d", __func__, ret);
		usleep_range(DW9714_CTRL_DELAY_US, DW9714_CTRL_DELAY_US + 10);
	}

	ret = regulator_disable(dw9714_dev->vcc);
	if (ret)
		dev_err(dev, "Failed to disable vcc: %d\n", ret);

	return ret;
}

/*
 * This function sets the vcm position to the value set by the user
 * through v4l2_ctrl_ops s_ctrl handler
 * The lens position is gradually moved in units of DW9714_CTRL_STEPS,
 * to make the movements smoothly.
 */
static int  __maybe_unused dw9714_vcm_resume(struct device *dev)
{
	struct i2c_client *client = to_i2c_client(dev);
	struct v4l2_subdev *sd = i2c_get_clientdata(client);
	struct dw9714_device *dw9714_dev = sd_to_dw9714_vcm(sd);
	int ret, val;

	if (pm_runtime_suspended(&client->dev))
		return 0;

	ret = regulator_enable(dw9714_dev->vcc);
	if (ret) {
		dev_err(dev, "Failed to enable vcc: %d\n", ret);
		return ret;
	}
	usleep_range(1000, 2000);

	for (val = dw9714_dev->current_val % DW9714_CTRL_STEPS;
	     val < dw9714_dev->current_val + DW9714_CTRL_STEPS - 1;
	     val += DW9714_CTRL_STEPS) {
		ret = dw9714_i2c_write(client,
				       DW9714_VAL(val, DW9714_DEFAULT_S));
		if (ret)
			dev_err_ratelimited(dev, "%s I2C failure: %d",
						__func__, ret);
		usleep_range(DW9714_CTRL_DELAY_US, DW9714_CTRL_DELAY_US + 10);
	}

	return 0;
}

static const struct i2c_device_id dw9714_id_table[] = {
	{ DW9714_NAME, 0 },
	{ { 0 } }
};
MODULE_DEVICE_TABLE(i2c, dw9714_id_table);

static const struct of_device_id dw9714_of_table[] = {
	{ .compatible = "dongwoon,dw9714" },
	{ { 0 } }
};
MODULE_DEVICE_TABLE(of, dw9714_of_table);

static const struct dev_pm_ops dw9714_pm_ops = {
	SET_SYSTEM_SLEEP_PM_OPS(dw9714_vcm_suspend, dw9714_vcm_resume)
	SET_RUNTIME_PM_OPS(dw9714_vcm_suspend, dw9714_vcm_resume, NULL)
};

static struct i2c_driver dw9714_i2c_driver = {
	.driver = {
		.name = DW9714_NAME,
		.pm = &dw9714_pm_ops,
		.of_match_table = dw9714_of_table,
	},
	.probe_new = dw9714_probe,
	.remove = dw9714_remove,
	.id_table = dw9714_id_table,
};

module_i2c_driver(dw9714_i2c_driver);

MODULE_AUTHOR("Tianshu Qiu <tian.shu.qiu@intel.com>");
MODULE_AUTHOR("Jian Xu Zheng");
MODULE_AUTHOR("Yuning Pu <yuning.pu@intel.com>");
MODULE_AUTHOR("Jouni Ukkonen <jouni.ukkonen@intel.com>");
MODULE_AUTHOR("Tommi Franttila <tommi.franttila@intel.com>");
MODULE_DESCRIPTION("DW9714 VCM driver");
MODULE_LICENSE("GPL v2");<|MERGE_RESOLUTION|>--- conflicted
+++ resolved
@@ -202,10 +202,6 @@
 		if (ret) {
 			dev_err(&client->dev,
 				"Failed to disable vcc: %d\n", ret);
-<<<<<<< HEAD
-			return ret;
-=======
->>>>>>> 88084a3d
 		}
 	}
 	pm_runtime_set_suspended(&client->dev);
