/* SPDX-License-Identifier: GPL-2.0 */

/*
 * xHCI host controller driver
 *
 * Copyright (C) 2008 Intel Corp.
 *
 * Author: Sarah Sharp
 * Some code borrowed from the Linux EHCI driver.
 */

#ifndef __LINUX_XHCI_HCD_H
#define __LINUX_XHCI_HCD_H

#include <linux/usb.h>
#include <linux/timer.h>
#include <linux/kernel.h>
#include <linux/usb/hcd.h>
#include <linux/io-64-nonatomic-lo-hi.h>

/* Code sharing between pci-quirks and xhci hcd */
#include	"xhci-ext-caps.h"
#include "pci-quirks.h"

/* max buffer size for trace and debug messages */
#define XHCI_MSG_MAX		500

/* xHCI PCI Configuration Registers */
#define XHCI_SBRN_OFFSET	(0x60)

/* Max number of USB devices for any host controller - limit in section 6.1 */
#define MAX_HC_SLOTS		256
/* Section 5.3.3 - MaxPorts */
#define MAX_HC_PORTS		127

/*
 * xHCI register interface.
 * This corresponds to the eXtensible Host Controller Interface (xHCI)
 * Revision 0.95 specification
 */

/**
 * struct xhci_cap_regs - xHCI Host Controller Capability Registers.
 * @hc_capbase:		length of the capabilities register and HC version number
 * @hcs_params1:	HCSPARAMS1 - Structural Parameters 1
 * @hcs_params2:	HCSPARAMS2 - Structural Parameters 2
 * @hcs_params3:	HCSPARAMS3 - Structural Parameters 3
 * @hcc_params:		HCCPARAMS - Capability Parameters
 * @db_off:		DBOFF - Doorbell array offset
 * @run_regs_off:	RTSOFF - Runtime register space offset
 * @hcc_params2:	HCCPARAMS2 Capability Parameters 2, xhci 1.1 only
 */
struct xhci_cap_regs {
	__le32	hc_capbase;
	__le32	hcs_params1;
	__le32	hcs_params2;
	__le32	hcs_params3;
	__le32	hcc_params;
	__le32	db_off;
	__le32	run_regs_off;
	__le32	hcc_params2; /* xhci 1.1 */
	/* Reserved up to (CAPLENGTH - 0x1C) */
};

/* hc_capbase bitmasks */
/* bits 7:0 - how long is the Capabilities register */
#define HC_LENGTH(p)		XHCI_HC_LENGTH(p)
/* bits 31:16	*/
#define HC_VERSION(p)		(((p) >> 16) & 0xffff)

/* HCSPARAMS1 - hcs_params1 - bitmasks */
/* bits 0:7, Max Device Slots */
#define HCS_MAX_SLOTS(p)	(((p) >> 0) & 0xff)
#define HCS_SLOTS_MASK		0xff
/* bits 8:18, Max Interrupters */
#define HCS_MAX_INTRS(p)	(((p) >> 8) & 0x7ff)
/* bits 24:31, Max Ports - max value is 0x7F = 127 ports */
#define HCS_MAX_PORTS(p)	(((p) >> 24) & 0x7f)

/* HCSPARAMS2 - hcs_params2 - bitmasks */
/* bits 0:3, frames or uframes that SW needs to queue transactions
 * ahead of the HW to meet periodic deadlines */
#define HCS_IST(p)		(((p) >> 0) & 0xf)
/* bits 4:7, max number of Event Ring segments */
#define HCS_ERST_MAX(p)		(((p) >> 4) & 0xf)
/* bits 21:25 Hi 5 bits of Scratchpad buffers SW must allocate for the HW */
/* bit 26 Scratchpad restore - for save/restore HW state - not used yet */
/* bits 27:31 Lo 5 bits of Scratchpad buffers SW must allocate for the HW */
#define HCS_MAX_SCRATCHPAD(p)   ((((p) >> 16) & 0x3e0) | (((p) >> 27) & 0x1f))

/* HCSPARAMS3 - hcs_params3 - bitmasks */
/* bits 0:7, Max U1 to U0 latency for the roothub ports */
#define HCS_U1_LATENCY(p)	(((p) >> 0) & 0xff)
/* bits 16:31, Max U2 to U0 latency for the roothub ports */
#define HCS_U2_LATENCY(p)	(((p) >> 16) & 0xffff)

/* HCCPARAMS - hcc_params - bitmasks */
/* true: HC can use 64-bit address pointers */
#define HCC_64BIT_ADDR(p)	((p) & (1 << 0))
/* true: HC can do bandwidth negotiation */
#define HCC_BANDWIDTH_NEG(p)	((p) & (1 << 1))
/* true: HC uses 64-byte Device Context structures
 * FIXME 64-byte context structures aren't supported yet.
 */
#define HCC_64BYTE_CONTEXT(p)	((p) & (1 << 2))
/* true: HC has port power switches */
#define HCC_PPC(p)		((p) & (1 << 3))
/* true: HC has port indicators */
#define HCS_INDICATOR(p)	((p) & (1 << 4))
/* true: HC has Light HC Reset Capability */
#define HCC_LIGHT_RESET(p)	((p) & (1 << 5))
/* true: HC supports latency tolerance messaging */
#define HCC_LTC(p)		((p) & (1 << 6))
/* true: no secondary Stream ID Support */
#define HCC_NSS(p)		((p) & (1 << 7))
/* true: HC supports Stopped - Short Packet */
#define HCC_SPC(p)		((p) & (1 << 9))
/* true: HC has Contiguous Frame ID Capability */
#define HCC_CFC(p)		((p) & (1 << 11))
/* Max size for Primary Stream Arrays - 2^(n+1), where n is bits 12:15 */
#define HCC_MAX_PSA(p)		(1 << ((((p) >> 12) & 0xf) + 1))
/* Extended Capabilities pointer from PCI base - section 5.3.6 */
#define HCC_EXT_CAPS(p)		XHCI_HCC_EXT_CAPS(p)

#define CTX_SIZE(_hcc)		(HCC_64BYTE_CONTEXT(_hcc) ? 64 : 32)

/* db_off bitmask - bits 0:1 reserved */
#define	DBOFF_MASK	(~0x3)

/* run_regs_off bitmask - bits 0:4 reserved */
#define	RTSOFF_MASK	(~0x1f)

/* HCCPARAMS2 - hcc_params2 - bitmasks */
/* true: HC supports U3 entry Capability */
#define	HCC2_U3C(p)		((p) & (1 << 0))
/* true: HC supports Configure endpoint command Max exit latency too large */
#define	HCC2_CMC(p)		((p) & (1 << 1))
/* true: HC supports Force Save context Capability */
#define	HCC2_FSC(p)		((p) & (1 << 2))
/* true: HC supports Compliance Transition Capability */
#define	HCC2_CTC(p)		((p) & (1 << 3))
/* true: HC support Large ESIT payload Capability > 48k */
#define	HCC2_LEC(p)		((p) & (1 << 4))
/* true: HC support Configuration Information Capability */
#define	HCC2_CIC(p)		((p) & (1 << 5))
/* true: HC support Extended TBC Capability, Isoc burst count > 65535 */
#define	HCC2_ETC(p)		((p) & (1 << 6))

/* Number of registers per port */
#define	NUM_PORT_REGS	4

#define PORTSC		0
#define PORTPMSC	1
#define PORTLI		2
#define PORTHLPMC	3

/**
 * struct xhci_op_regs - xHCI Host Controller Operational Registers.
 * @command:		USBCMD - xHC command register
 * @status:		USBSTS - xHC status register
 * @page_size:		This indicates the page size that the host controller
 * 			supports.  If bit n is set, the HC supports a page size
 * 			of 2^(n+12), up to a 128MB page size.
 * 			4K is the minimum page size.
 * @cmd_ring:		CRP - 64-bit Command Ring Pointer
 * @dcbaa_ptr:		DCBAAP - 64-bit Device Context Base Address Array Pointer
 * @config_reg:		CONFIG - Configure Register
 * @port_status_base:	PORTSCn - base address for Port Status and Control
 * 			Each port has a Port Status and Control register,
 * 			followed by a Port Power Management Status and Control
 * 			register, a Port Link Info register, and a reserved
 * 			register.
 * @port_power_base:	PORTPMSCn - base address for
 * 			Port Power Management Status and Control
 * @port_link_base:	PORTLIn - base address for Port Link Info (current
 * 			Link PM state and control) for USB 2.1 and USB 3.0
 * 			devices.
 */
struct xhci_op_regs {
	__le32	command;
	__le32	status;
	__le32	page_size;
	__le32	reserved1;
	__le32	reserved2;
	__le32	dev_notification;
	__le64	cmd_ring;
	/* rsvd: offset 0x20-2F */
	__le32	reserved3[4];
	__le64	dcbaa_ptr;
	__le32	config_reg;
	/* rsvd: offset 0x3C-3FF */
	__le32	reserved4[241];
	/* port 1 registers, which serve as a base address for other ports */
	__le32	port_status_base;
	__le32	port_power_base;
	__le32	port_link_base;
	__le32	reserved5;
	/* registers for ports 2-255 */
	__le32	reserved6[NUM_PORT_REGS*254];
};

/* USBCMD - USB command - command bitmasks */
/* start/stop HC execution - do not write unless HC is halted*/
#define CMD_RUN		XHCI_CMD_RUN
/* Reset HC - resets internal HC state machine and all registers (except
 * PCI config regs).  HC does NOT drive a USB reset on the downstream ports.
 * The xHCI driver must reinitialize the xHC after setting this bit.
 */
#define CMD_RESET	(1 << 1)
/* Event Interrupt Enable - a '1' allows interrupts from the host controller */
#define CMD_EIE		XHCI_CMD_EIE
/* Host System Error Interrupt Enable - get out-of-band signal for HC errors */
#define CMD_HSEIE	XHCI_CMD_HSEIE
/* bits 4:6 are reserved (and should be preserved on writes). */
/* light reset (port status stays unchanged) - reset completed when this is 0 */
#define CMD_LRESET	(1 << 7)
/* host controller save/restore state. */
#define CMD_CSS		(1 << 8)
#define CMD_CRS		(1 << 9)
/* Enable Wrap Event - '1' means xHC generates an event when MFINDEX wraps. */
#define CMD_EWE		XHCI_CMD_EWE
/* MFINDEX power management - '1' means xHC can stop MFINDEX counter if all root
 * hubs are in U3 (selective suspend), disconnect, disabled, or powered-off.
 * '0' means the xHC can power it off if all ports are in the disconnect,
 * disabled, or powered-off state.
 */
#define CMD_PM_INDEX	(1 << 11)
/* bit 14 Extended TBC Enable, changes Isoc TRB fields to support larger TBC */
#define CMD_ETE		(1 << 14)
/* bits 15:31 are reserved (and should be preserved on writes). */

#define XHCI_RESET_LONG_USEC		(10 * 1000 * 1000)
#define XHCI_RESET_SHORT_USEC		(250 * 1000)

/* IMAN - Interrupt Management Register */
#define IMAN_IE		(1 << 1)
#define IMAN_IP		(1 << 0)

/* USBSTS - USB status - status bitmasks */
/* HC not running - set to 1 when run/stop bit is cleared. */
#define STS_HALT	XHCI_STS_HALT
/* serious error, e.g. PCI parity error.  The HC will clear the run/stop bit. */
#define STS_FATAL	(1 << 2)
/* event interrupt - clear this prior to clearing any IP flags in IR set*/
#define STS_EINT	(1 << 3)
/* port change detect */
#define STS_PORT	(1 << 4)
/* bits 5:7 reserved and zeroed */
/* save state status - '1' means xHC is saving state */
#define STS_SAVE	(1 << 8)
/* restore state status - '1' means xHC is restoring state */
#define STS_RESTORE	(1 << 9)
/* true: save or restore error */
#define STS_SRE		(1 << 10)
/* true: Controller Not Ready to accept doorbell or op reg writes after reset */
#define STS_CNR		XHCI_STS_CNR
/* true: internal Host Controller Error - SW needs to reset and reinitialize */
#define STS_HCE		(1 << 12)
/* bits 13:31 reserved and should be preserved */

/*
 * DNCTRL - Device Notification Control Register - dev_notification bitmasks
 * Generate a device notification event when the HC sees a transaction with a
 * notification type that matches a bit set in this bit field.
 */
#define	DEV_NOTE_MASK		(0xffff)
#define ENABLE_DEV_NOTE(x)	(1 << (x))
/* Most of the device notification types should only be used for debug.
 * SW does need to pay attention to function wake notifications.
 */
#define	DEV_NOTE_FWAKE		ENABLE_DEV_NOTE(1)

/* CRCR - Command Ring Control Register - cmd_ring bitmasks */
/* bit 0 is the command ring cycle state */
/* stop ring operation after completion of the currently executing command */
#define CMD_RING_PAUSE		(1 << 1)
/* stop ring immediately - abort the currently executing command */
#define CMD_RING_ABORT		(1 << 2)
/* true: command ring is running */
#define CMD_RING_RUNNING	(1 << 3)
/* bits 4:5 reserved and should be preserved */
/* Command Ring pointer - bit mask for the lower 32 bits. */
#define CMD_RING_RSVD_BITS	(0x3f)

/* CONFIG - Configure Register - config_reg bitmasks */
/* bits 0:7 - maximum number of device slots enabled (NumSlotsEn) */
#define MAX_DEVS(p)	((p) & 0xff)
/* bit 8: U3 Entry Enabled, assert PLC when root port enters U3, xhci 1.1 */
#define CONFIG_U3E		(1 << 8)
/* bit 9: Configuration Information Enable, xhci 1.1 */
#define CONFIG_CIE		(1 << 9)
/* bits 10:31 - reserved and should be preserved */

/* PORTSC - Port Status and Control Register - port_status_base bitmasks */
/* true: device connected */
#define PORT_CONNECT	(1 << 0)
/* true: port enabled */
#define PORT_PE		(1 << 1)
/* bit 2 reserved and zeroed */
/* true: port has an over-current condition */
#define PORT_OC		(1 << 3)
/* true: port reset signaling asserted */
#define PORT_RESET	(1 << 4)
/* Port Link State - bits 5:8
 * A read gives the current link PM state of the port,
 * a write with Link State Write Strobe set sets the link state.
 */
#define PORT_PLS_MASK	(0xf << 5)
#define XDEV_U0		(0x0 << 5)
#define XDEV_U1		(0x1 << 5)
#define XDEV_U2		(0x2 << 5)
#define XDEV_U3		(0x3 << 5)
#define XDEV_DISABLED	(0x4 << 5)
#define XDEV_RXDETECT	(0x5 << 5)
#define XDEV_INACTIVE	(0x6 << 5)
#define XDEV_POLLING	(0x7 << 5)
#define XDEV_RECOVERY	(0x8 << 5)
#define XDEV_HOT_RESET	(0x9 << 5)
#define XDEV_COMP_MODE	(0xa << 5)
#define XDEV_TEST_MODE	(0xb << 5)
#define XDEV_RESUME	(0xf << 5)

/* true: port has power (see HCC_PPC) */
#define PORT_POWER	(1 << 9)
/* bits 10:13 indicate device speed:
 * 0 - undefined speed - port hasn't be initialized by a reset yet
 * 1 - full speed
 * 2 - low speed
 * 3 - high speed
 * 4 - super speed
 * 5-15 reserved
 */
#define DEV_SPEED_MASK		(0xf << 10)
#define	XDEV_FS			(0x1 << 10)
#define	XDEV_LS			(0x2 << 10)
#define	XDEV_HS			(0x3 << 10)
#define	XDEV_SS			(0x4 << 10)
#define	XDEV_SSP		(0x5 << 10)
#define DEV_UNDEFSPEED(p)	(((p) & DEV_SPEED_MASK) == (0x0<<10))
#define DEV_FULLSPEED(p)	(((p) & DEV_SPEED_MASK) == XDEV_FS)
#define DEV_LOWSPEED(p)		(((p) & DEV_SPEED_MASK) == XDEV_LS)
#define DEV_HIGHSPEED(p)	(((p) & DEV_SPEED_MASK) == XDEV_HS)
#define DEV_SUPERSPEED(p)	(((p) & DEV_SPEED_MASK) == XDEV_SS)
#define DEV_SUPERSPEEDPLUS(p)	(((p) & DEV_SPEED_MASK) == XDEV_SSP)
#define DEV_SUPERSPEED_ANY(p)	(((p) & DEV_SPEED_MASK) >= XDEV_SS)
#define DEV_PORT_SPEED(p)	(((p) >> 10) & 0x0f)

/* Bits 20:23 in the Slot Context are the speed for the device */
#define	SLOT_SPEED_FS		(XDEV_FS << 10)
#define	SLOT_SPEED_LS		(XDEV_LS << 10)
#define	SLOT_SPEED_HS		(XDEV_HS << 10)
#define	SLOT_SPEED_SS		(XDEV_SS << 10)
#define	SLOT_SPEED_SSP		(XDEV_SSP << 10)
/* Port Indicator Control */
#define PORT_LED_OFF	(0 << 14)
#define PORT_LED_AMBER	(1 << 14)
#define PORT_LED_GREEN	(2 << 14)
#define PORT_LED_MASK	(3 << 14)
/* Port Link State Write Strobe - set this when changing link state */
#define PORT_LINK_STROBE	(1 << 16)
/* true: connect status change */
#define PORT_CSC	(1 << 17)
/* true: port enable change */
#define PORT_PEC	(1 << 18)
/* true: warm reset for a USB 3.0 device is done.  A "hot" reset puts the port
 * into an enabled state, and the device into the default state.  A "warm" reset
 * also resets the link, forcing the device through the link training sequence.
 * SW can also look at the Port Reset register to see when warm reset is done.
 */
#define PORT_WRC	(1 << 19)
/* true: over-current change */
#define PORT_OCC	(1 << 20)
/* true: reset change - 1 to 0 transition of PORT_RESET */
#define PORT_RC		(1 << 21)
/* port link status change - set on some port link state transitions:
 *  Transition				Reason
 *  ------------------------------------------------------------------------------
 *  - U3 to Resume			Wakeup signaling from a device
 *  - Resume to Recovery to U0		USB 3.0 device resume
 *  - Resume to U0			USB 2.0 device resume
 *  - U3 to Recovery to U0		Software resume of USB 3.0 device complete
 *  - U3 to U0				Software resume of USB 2.0 device complete
 *  - U2 to U0				L1 resume of USB 2.1 device complete
 *  - U0 to U0 (???)			L1 entry rejection by USB 2.1 device
 *  - U0 to disabled			L1 entry error with USB 2.1 device
 *  - Any state to inactive		Error on USB 3.0 port
 */
#define PORT_PLC	(1 << 22)
/* port configure error change - port failed to configure its link partner */
#define PORT_CEC	(1 << 23)
#define PORT_CHANGE_MASK	(PORT_CSC | PORT_PEC | PORT_WRC | PORT_OCC | \
				 PORT_RC | PORT_PLC | PORT_CEC)


/* Cold Attach Status - xHC can set this bit to report device attached during
 * Sx state. Warm port reset should be perfomed to clear this bit and move port
 * to connected state.
 */
#define PORT_CAS	(1 << 24)
/* wake on connect (enable) */
#define PORT_WKCONN_E	(1 << 25)
/* wake on disconnect (enable) */
#define PORT_WKDISC_E	(1 << 26)
/* wake on over-current (enable) */
#define PORT_WKOC_E	(1 << 27)
/* bits 28:29 reserved */
/* true: device is non-removable - for USB 3.0 roothub emulation */
#define PORT_DEV_REMOVE	(1 << 30)
/* Initiate a warm port reset - complete when PORT_WRC is '1' */
#define PORT_WR		(1 << 31)

/* We mark duplicate entries with -1 */
#define DUPLICATE_ENTRY ((u8)(-1))

/* Port Power Management Status and Control - port_power_base bitmasks */
/* Inactivity timer value for transitions into U1, in microseconds.
 * Timeout can be up to 127us.  0xFF means an infinite timeout.
 */
#define PORT_U1_TIMEOUT(p)	((p) & 0xff)
#define PORT_U1_TIMEOUT_MASK	0xff
/* Inactivity timer value for transitions into U2 */
#define PORT_U2_TIMEOUT(p)	(((p) & 0xff) << 8)
#define PORT_U2_TIMEOUT_MASK	(0xff << 8)
/* Bits 24:31 for port testing */

/* USB2 Protocol PORTSPMSC */
#define	PORT_L1S_MASK		7
#define	PORT_L1S_SUCCESS	1
#define	PORT_RWE		(1 << 3)
#define	PORT_HIRD(p)		(((p) & 0xf) << 4)
#define	PORT_HIRD_MASK		(0xf << 4)
#define	PORT_L1DS_MASK		(0xff << 8)
#define	PORT_L1DS(p)		(((p) & 0xff) << 8)
#define	PORT_HLE		(1 << 16)
#define PORT_TEST_MODE_SHIFT	28

/* USB3 Protocol PORTLI  Port Link Information */
#define PORT_RX_LANES(p)	(((p) >> 16) & 0xf)
#define PORT_TX_LANES(p)	(((p) >> 20) & 0xf)

/* USB2 Protocol PORTHLPMC */
#define PORT_HIRDM(p)((p) & 3)
#define PORT_L1_TIMEOUT(p)(((p) & 0xff) << 2)
#define PORT_BESLD(p)(((p) & 0xf) << 10)

/* use 512 microseconds as USB2 LPM L1 default timeout. */
#define XHCI_L1_TIMEOUT		512

/* Set default HIRD/BESL value to 4 (350/400us) for USB2 L1 LPM resume latency.
 * Safe to use with mixed HIRD and BESL systems (host and device) and is used
 * by other operating systems.
 *
 * XHCI 1.0 errata 8/14/12 Table 13 notes:
 * "Software should choose xHC BESL/BESLD field values that do not violate a
 * device's resume latency requirements,
 * e.g. not program values > '4' if BLC = '1' and a HIRD device is attached,
 * or not program values < '4' if BLC = '0' and a BESL device is attached.
 */
#define XHCI_DEFAULT_BESL	4

/*
 * USB3 specification define a 360ms tPollingLFPSTiemout for USB3 ports
 * to complete link training. usually link trainig completes much faster
 * so check status 10 times with 36ms sleep in places we need to wait for
 * polling to complete.
 */
#define XHCI_PORT_POLLING_LFPS_TIME  36

/**
 * struct xhci_intr_reg - Interrupt Register Set
 * @irq_pending:	IMAN - Interrupt Management Register.  Used to enable
 *			interrupts and check for pending interrupts.
 * @irq_control:	IMOD - Interrupt Moderation Register.
 * 			Used to throttle interrupts.
 * @erst_size:		Number of segments in the Event Ring Segment Table (ERST).
 * @erst_base:		ERST base address.
 * @erst_dequeue:	Event ring dequeue pointer.
 *
 * Each interrupter (defined by a MSI-X vector) has an event ring and an Event
 * Ring Segment Table (ERST) associated with it.  The event ring is comprised of
 * multiple segments of the same size.  The HC places events on the ring and
 * "updates the Cycle bit in the TRBs to indicate to software the current
 * position of the Enqueue Pointer." The HCD (Linux) processes those events and
 * updates the dequeue pointer.
 */
struct xhci_intr_reg {
	__le32	irq_pending;
	__le32	irq_control;
	__le32	erst_size;
	__le32	rsvd;
	__le64	erst_base;
	__le64	erst_dequeue;
};

/* irq_pending bitmasks */
#define	ER_IRQ_PENDING(p)	((p) & 0x1)
/* bits 2:31 need to be preserved */
/* THIS IS BUGGY - FIXME - IP IS WRITE 1 TO CLEAR */
#define	ER_IRQ_CLEAR(p)		((p) & 0xfffffffe)
#define	ER_IRQ_ENABLE(p)	((ER_IRQ_CLEAR(p)) | 0x2)
#define	ER_IRQ_DISABLE(p)	((ER_IRQ_CLEAR(p)) & ~(0x2))

/* irq_control bitmasks */
/* Minimum interval between interrupts (in 250ns intervals).  The interval
 * between interrupts will be longer if there are no events on the event ring.
 * Default is 4000 (1 ms).
 */
#define ER_IRQ_INTERVAL_MASK	(0xffff)
/* Counter used to count down the time to the next interrupt - HW use only */
#define ER_IRQ_COUNTER_MASK	(0xffff << 16)

/* erst_size bitmasks */
/* Preserve bits 16:31 of erst_size */
#define	ERST_SIZE_MASK		(0xffff << 16)

/* erst_dequeue bitmasks */
/* Dequeue ERST Segment Index (DESI) - Segment number (or alias)
 * where the current dequeue pointer lies.  This is an optional HW hint.
 */
#define ERST_DESI_MASK		(0x7)
/* Event Handler Busy (EHB) - is the event ring scheduled to be serviced by
 * a work queue (or delayed service routine)?
 */
#define ERST_EHB		(1 << 3)
#define ERST_PTR_MASK		(0xf)

/**
 * struct xhci_run_regs
 * @microframe_index:
 * 		MFINDEX - current microframe number
 *
 * Section 5.5 Host Controller Runtime Registers:
 * "Software should read and write these registers using only Dword (32 bit)
 * or larger accesses"
 */
struct xhci_run_regs {
	__le32			microframe_index;
	__le32			rsvd[7];
	struct xhci_intr_reg	ir_set[128];
};

/**
 * struct doorbell_array
 *
 * Bits  0 -  7: Endpoint target
 * Bits  8 - 15: RsvdZ
 * Bits 16 - 31: Stream ID
 *
 * Section 5.6
 */
struct xhci_doorbell_array {
	__le32	doorbell[256];
};

#define DB_VALUE(ep, stream)	((((ep) + 1) & 0xff) | ((stream) << 16))
#define DB_VALUE_HOST		0x00000000

/**
 * struct xhci_protocol_caps
 * @revision:		major revision, minor revision, capability ID,
 *			and next capability pointer.
 * @name_string:	Four ASCII characters to say which spec this xHC
 *			follows, typically "USB ".
 * @port_info:		Port offset, count, and protocol-defined information.
 */
struct xhci_protocol_caps {
	u32	revision;
	u32	name_string;
	u32	port_info;
};

#define	XHCI_EXT_PORT_MAJOR(x)	(((x) >> 24) & 0xff)
#define	XHCI_EXT_PORT_MINOR(x)	(((x) >> 16) & 0xff)
#define	XHCI_EXT_PORT_PSIC(x)	(((x) >> 28) & 0x0f)
#define	XHCI_EXT_PORT_OFF(x)	((x) & 0xff)
#define	XHCI_EXT_PORT_COUNT(x)	(((x) >> 8) & 0xff)

#define	XHCI_EXT_PORT_PSIV(x)	(((x) >> 0) & 0x0f)
#define	XHCI_EXT_PORT_PSIE(x)	(((x) >> 4) & 0x03)
#define	XHCI_EXT_PORT_PLT(x)	(((x) >> 6) & 0x03)
#define	XHCI_EXT_PORT_PFD(x)	(((x) >> 8) & 0x01)
#define	XHCI_EXT_PORT_LP(x)	(((x) >> 14) & 0x03)
#define	XHCI_EXT_PORT_PSIM(x)	(((x) >> 16) & 0xffff)

#define PLT_MASK        (0x03 << 6)
#define PLT_SYM         (0x00 << 6)
#define PLT_ASYM_RX     (0x02 << 6)
#define PLT_ASYM_TX     (0x03 << 6)

/**
 * struct xhci_container_ctx
 * @type: Type of context.  Used to calculated offsets to contained contexts.
 * @size: Size of the context data
 * @bytes: The raw context data given to HW
 * @dma: dma address of the bytes
 *
 * Represents either a Device or Input context.  Holds a pointer to the raw
 * memory used for the context (bytes) and dma address of it (dma).
 */
struct xhci_container_ctx {
	unsigned type;
#define XHCI_CTX_TYPE_DEVICE  0x1
#define XHCI_CTX_TYPE_INPUT   0x2

	int size;

	u8 *bytes;
	dma_addr_t dma;
};

/**
 * struct xhci_slot_ctx
 * @dev_info:	Route string, device speed, hub info, and last valid endpoint
 * @dev_info2:	Max exit latency for device number, root hub port number
 * @tt_info:	tt_info is used to construct split transaction tokens
 * @dev_state:	slot state and device address
 *
 * Slot Context - section 6.2.1.1.  This assumes the HC uses 32-byte context
 * structures.  If the HC uses 64-byte contexts, there is an additional 32 bytes
 * reserved at the end of the slot context for HC internal use.
 */
struct xhci_slot_ctx {
	__le32	dev_info;
	__le32	dev_info2;
	__le32	tt_info;
	__le32	dev_state;
	/* offset 0x10 to 0x1f reserved for HC internal use */
	__le32	reserved[4];
};

/* dev_info bitmasks */
/* Route String - 0:19 */
#define ROUTE_STRING_MASK	(0xfffff)
/* Device speed - values defined by PORTSC Device Speed field - 20:23 */
#define DEV_SPEED	(0xf << 20)
#define GET_DEV_SPEED(n) (((n) & DEV_SPEED) >> 20)
/* bit 24 reserved */
/* Is this LS/FS device connected through a HS hub? - bit 25 */
#define DEV_MTT		(0x1 << 25)
/* Set if the device is a hub - bit 26 */
#define DEV_HUB		(0x1 << 26)
/* Index of the last valid endpoint context in this device context - 27:31 */
#define LAST_CTX_MASK	(0x1f << 27)
#define LAST_CTX(p)	((p) << 27)
#define LAST_CTX_TO_EP_NUM(p)	(((p) >> 27) - 1)
#define SLOT_FLAG	(1 << 0)
#define EP0_FLAG	(1 << 1)

/* dev_info2 bitmasks */
/* Max Exit Latency (ms) - worst case time to wake up all links in dev path */
#define MAX_EXIT	(0xffff)
/* Root hub port number that is needed to access the USB device */
#define ROOT_HUB_PORT(p)	(((p) & 0xff) << 16)
#define DEVINFO_TO_ROOT_HUB_PORT(p)	(((p) >> 16) & 0xff)
/* Maximum number of ports under a hub device */
#define XHCI_MAX_PORTS(p)	(((p) & 0xff) << 24)
#define DEVINFO_TO_MAX_PORTS(p)	(((p) & (0xff << 24)) >> 24)

/* tt_info bitmasks */
/*
 * TT Hub Slot ID - for low or full speed devices attached to a high-speed hub
 * The Slot ID of the hub that isolates the high speed signaling from
 * this low or full-speed device.  '0' if attached to root hub port.
 */
#define TT_SLOT		(0xff)
/*
 * The number of the downstream facing port of the high-speed hub
 * '0' if the device is not low or full speed.
 */
#define TT_PORT		(0xff << 8)
#define TT_THINK_TIME(p)	(((p) & 0x3) << 16)
#define GET_TT_THINK_TIME(p)	(((p) & (0x3 << 16)) >> 16)

/* dev_state bitmasks */
/* USB device address - assigned by the HC */
#define DEV_ADDR_MASK	(0xff)
/* bits 8:26 reserved */
/* Slot state */
#define SLOT_STATE	(0x1f << 27)
#define GET_SLOT_STATE(p)	(((p) & (0x1f << 27)) >> 27)

#define SLOT_STATE_DISABLED	0
#define SLOT_STATE_ENABLED	SLOT_STATE_DISABLED
#define SLOT_STATE_DEFAULT	1
#define SLOT_STATE_ADDRESSED	2
#define SLOT_STATE_CONFIGURED	3

/**
 * struct xhci_ep_ctx
 * @ep_info:	endpoint state, streams, mult, and interval information.
 * @ep_info2:	information on endpoint type, max packet size, max burst size,
 * 		error count, and whether the HC will force an event for all
 * 		transactions.
 * @deq:	64-bit ring dequeue pointer address.  If the endpoint only
 * 		defines one stream, this points to the endpoint transfer ring.
 * 		Otherwise, it points to a stream context array, which has a
 * 		ring pointer for each flow.
 * @tx_info:
 * 		Average TRB lengths for the endpoint ring and
 * 		max payload within an Endpoint Service Interval Time (ESIT).
 *
 * Endpoint Context - section 6.2.1.2.  This assumes the HC uses 32-byte context
 * structures.  If the HC uses 64-byte contexts, there is an additional 32 bytes
 * reserved at the end of the endpoint context for HC internal use.
 */
struct xhci_ep_ctx {
	__le32	ep_info;
	__le32	ep_info2;
	__le64	deq;
	__le32	tx_info;
	/* offset 0x14 - 0x1f reserved for HC internal use */
	__le32	reserved[3];
};

/* ep_info bitmasks */
/*
 * Endpoint State - bits 0:2
 * 0 - disabled
 * 1 - running
 * 2 - halted due to halt condition - ok to manipulate endpoint ring
 * 3 - stopped
 * 4 - TRB error
 * 5-7 - reserved
 */
#define EP_STATE_MASK		(0x7)
#define EP_STATE_DISABLED	0
#define EP_STATE_RUNNING	1
#define EP_STATE_HALTED		2
#define EP_STATE_STOPPED	3
#define EP_STATE_ERROR		4
#define GET_EP_CTX_STATE(ctx)	(le32_to_cpu((ctx)->ep_info) & EP_STATE_MASK)

/* Mult - Max number of burtst within an interval, in EP companion desc. */
#define EP_MULT(p)		(((p) & 0x3) << 8)
#define CTX_TO_EP_MULT(p)	(((p) >> 8) & 0x3)
/* bits 10:14 are Max Primary Streams */
/* bit 15 is Linear Stream Array */
/* Interval - period between requests to an endpoint - 125u increments. */
#define EP_INTERVAL(p)			(((p) & 0xff) << 16)
#define EP_INTERVAL_TO_UFRAMES(p)	(1 << (((p) >> 16) & 0xff))
#define CTX_TO_EP_INTERVAL(p)		(((p) >> 16) & 0xff)
#define EP_MAXPSTREAMS_MASK		(0x1f << 10)
#define EP_MAXPSTREAMS(p)		(((p) << 10) & EP_MAXPSTREAMS_MASK)
#define CTX_TO_EP_MAXPSTREAMS(p)	(((p) & EP_MAXPSTREAMS_MASK) >> 10)
/* Endpoint is set up with a Linear Stream Array (vs. Secondary Stream Array) */
#define	EP_HAS_LSA		(1 << 15)
/* hosts with LEC=1 use bits 31:24 as ESIT high bits. */
#define CTX_TO_MAX_ESIT_PAYLOAD_HI(p)	(((p) >> 24) & 0xff)

/* ep_info2 bitmasks */
/*
 * Force Event - generate transfer events for all TRBs for this endpoint
 * This will tell the HC to ignore the IOC and ISP flags (for debugging only).
 */
#define	FORCE_EVENT	(0x1)
#define ERROR_COUNT(p)	(((p) & 0x3) << 1)
#define CTX_TO_EP_TYPE(p)	(((p) >> 3) & 0x7)
#define EP_TYPE(p)	((p) << 3)
#define ISOC_OUT_EP	1
#define BULK_OUT_EP	2
#define INT_OUT_EP	3
#define CTRL_EP		4
#define ISOC_IN_EP	5
#define BULK_IN_EP	6
#define INT_IN_EP	7
/* bit 6 reserved */
/* bit 7 is Host Initiate Disable - for disabling stream selection */
#define MAX_BURST(p)	(((p)&0xff) << 8)
#define CTX_TO_MAX_BURST(p)	(((p) >> 8) & 0xff)
#define MAX_PACKET(p)	(((p)&0xffff) << 16)
#define MAX_PACKET_MASK		(0xffff << 16)
#define MAX_PACKET_DECODED(p)	(((p) >> 16) & 0xffff)

/* tx_info bitmasks */
#define EP_AVG_TRB_LENGTH(p)		((p) & 0xffff)
#define EP_MAX_ESIT_PAYLOAD_LO(p)	(((p) & 0xffff) << 16)
#define EP_MAX_ESIT_PAYLOAD_HI(p)	((((p) >> 16) & 0xff) << 24)
#define CTX_TO_MAX_ESIT_PAYLOAD(p)	(((p) >> 16) & 0xffff)

/* deq bitmasks */
#define EP_CTX_CYCLE_MASK		(1 << 0)
#define SCTX_DEQ_MASK			(~0xfL)


/**
 * struct xhci_input_control_context
 * Input control context; see section 6.2.5.
 *
 * @drop_context:	set the bit of the endpoint context you want to disable
 * @add_context:	set the bit of the endpoint context you want to enable
 */
struct xhci_input_control_ctx {
	__le32	drop_flags;
	__le32	add_flags;
	__le32	rsvd2[6];
};

#define	EP_IS_ADDED(ctrl_ctx, i) \
	(le32_to_cpu(ctrl_ctx->add_flags) & (1 << (i + 1)))
#define	EP_IS_DROPPED(ctrl_ctx, i)       \
	(le32_to_cpu(ctrl_ctx->drop_flags) & (1 << (i + 1)))

/* Represents everything that is needed to issue a command on the command ring.
 * It's useful to pre-allocate these for commands that cannot fail due to
 * out-of-memory errors, like freeing streams.
 */
struct xhci_command {
	/* Input context for changing device state */
	struct xhci_container_ctx	*in_ctx;
	u32				status;
	int				slot_id;
	/* If completion is null, no one is waiting on this command
	 * and the structure can be freed after the command completes.
	 */
	struct completion		*completion;
	union xhci_trb			*command_trb;
	struct list_head		cmd_list;
};

/* drop context bitmasks */
#define	DROP_EP(x)	(0x1 << x)
/* add context bitmasks */
#define	ADD_EP(x)	(0x1 << x)

struct xhci_stream_ctx {
	/* 64-bit stream ring address, cycle state, and stream type */
	__le64	stream_ring;
	/* offset 0x14 - 0x1f reserved for HC internal use */
	__le32	reserved[2];
};

/* Stream Context Types (section 6.4.1) - bits 3:1 of stream ctx deq ptr */
#define	SCT_FOR_CTX(p)		(((p) & 0x7) << 1)
/* Secondary stream array type, dequeue pointer is to a transfer ring */
#define	SCT_SEC_TR		0
/* Primary stream array type, dequeue pointer is to a transfer ring */
#define	SCT_PRI_TR		1
/* Dequeue pointer is for a secondary stream array (SSA) with 8 entries */
#define SCT_SSA_8		2
#define SCT_SSA_16		3
#define SCT_SSA_32		4
#define SCT_SSA_64		5
#define SCT_SSA_128		6
#define SCT_SSA_256		7

/* Assume no secondary streams for now */
struct xhci_stream_info {
	struct xhci_ring		**stream_rings;
	/* Number of streams, including stream 0 (which drivers can't use) */
	unsigned int			num_streams;
	/* The stream context array may be bigger than
	 * the number of streams the driver asked for
	 */
	struct xhci_stream_ctx		*stream_ctx_array;
	unsigned int			num_stream_ctxs;
	dma_addr_t			ctx_array_dma;
	/* For mapping physical TRB addresses to segments in stream rings */
	struct radix_tree_root		trb_address_map;
	struct xhci_command		*free_streams_command;
};

#define	SMALL_STREAM_ARRAY_SIZE		256
#define	MEDIUM_STREAM_ARRAY_SIZE	1024

/* Some Intel xHCI host controllers need software to keep track of the bus
 * bandwidth.  Keep track of endpoint info here.  Each root port is allocated
 * the full bus bandwidth.  We must also treat TTs (including each port under a
 * multi-TT hub) as a separate bandwidth domain.  The direct memory interface
 * (DMI) also limits the total bandwidth (across all domains) that can be used.
 */
struct xhci_bw_info {
	/* ep_interval is zero-based */
	unsigned int		ep_interval;
	/* mult and num_packets are one-based */
	unsigned int		mult;
	unsigned int		num_packets;
	unsigned int		max_packet_size;
	unsigned int		max_esit_payload;
	unsigned int		type;
};

/* "Block" sizes in bytes the hardware uses for different device speeds.
 * The logic in this part of the hardware limits the number of bits the hardware
 * can use, so must represent bandwidth in a less precise manner to mimic what
 * the scheduler hardware computes.
 */
#define	FS_BLOCK	1
#define	HS_BLOCK	4
#define	SS_BLOCK	16
#define	DMI_BLOCK	32

/* Each device speed has a protocol overhead (CRC, bit stuffing, etc) associated
 * with each byte transferred.  SuperSpeed devices have an initial overhead to
 * set up bursts.  These are in blocks, see above.  LS overhead has already been
 * translated into FS blocks.
 */
#define DMI_OVERHEAD 8
#define DMI_OVERHEAD_BURST 4
#define SS_OVERHEAD 8
#define SS_OVERHEAD_BURST 32
#define HS_OVERHEAD 26
#define FS_OVERHEAD 20
#define LS_OVERHEAD 128
/* The TTs need to claim roughly twice as much bandwidth (94 bytes per
 * microframe ~= 24Mbps) of the HS bus as the devices can actually use because
 * of overhead associated with split transfers crossing microframe boundaries.
 * 31 blocks is pure protocol overhead.
 */
#define TT_HS_OVERHEAD (31 + 94)
#define TT_DMI_OVERHEAD (25 + 12)

/* Bandwidth limits in blocks */
#define FS_BW_LIMIT		1285
#define TT_BW_LIMIT		1320
#define HS_BW_LIMIT		1607
#define SS_BW_LIMIT_IN		3906
#define DMI_BW_LIMIT_IN		3906
#define SS_BW_LIMIT_OUT		3906
#define DMI_BW_LIMIT_OUT	3906

/* Percentage of bus bandwidth reserved for non-periodic transfers */
#define FS_BW_RESERVED		10
#define HS_BW_RESERVED		20
#define SS_BW_RESERVED		10

struct xhci_virt_ep {
	struct xhci_virt_device		*vdev;	/* parent */
	unsigned int			ep_index;
	struct xhci_ring		*ring;
	/* Related to endpoints that are configured to use stream IDs only */
	struct xhci_stream_info		*stream_info;
	/* Temporary storage in case the configure endpoint command fails and we
	 * have to restore the device state to the previous state
	 */
	struct xhci_ring		*new_ring;
	unsigned int			ep_state;
#define SET_DEQ_PENDING		(1 << 0)
#define EP_HALTED		(1 << 1)	/* For stall handling */
#define EP_STOP_CMD_PENDING	(1 << 2)	/* For URB cancellation */
/* Transitioning the endpoint to using streams, don't enqueue URBs */
#define EP_GETTING_STREAMS	(1 << 3)
#define EP_HAS_STREAMS		(1 << 4)
/* Transitioning the endpoint to not using streams, don't enqueue URBs */
#define EP_GETTING_NO_STREAMS	(1 << 5)
#define EP_HARD_CLEAR_TOGGLE	(1 << 6)
#define EP_SOFT_CLEAR_TOGGLE	(1 << 7)
/* usb_hub_clear_tt_buffer is in progress */
#define EP_CLEARING_TT		(1 << 8)
	/* ----  Related to URB cancellation ---- */
	struct list_head	cancelled_td_list;
	struct xhci_hcd		*xhci;
	/* Dequeue pointer and dequeue segment for a submitted Set TR Dequeue
	 * command.  We'll need to update the ring's dequeue segment and dequeue
	 * pointer after the command completes.
	 */
	struct xhci_segment	*queued_deq_seg;
	union xhci_trb		*queued_deq_ptr;
	/*
	 * Sometimes the xHC can not process isochronous endpoint ring quickly
	 * enough, and it will miss some isoc tds on the ring and generate
	 * a Missed Service Error Event.
	 * Set skip flag when receive a Missed Service Error Event and
	 * process the missed tds on the endpoint ring.
	 */
	bool			skip;
	/* Bandwidth checking storage */
	struct xhci_bw_info	bw_info;
	struct list_head	bw_endpoint_list;
	/* Isoch Frame ID checking storage */
	int			next_frame_id;
	/* Use new Isoch TRB layout needed for extended TBC support */
	bool			use_extended_tbc;
};

enum xhci_overhead_type {
	LS_OVERHEAD_TYPE = 0,
	FS_OVERHEAD_TYPE,
	HS_OVERHEAD_TYPE,
};

struct xhci_interval_bw {
	unsigned int		num_packets;
	/* Sorted by max packet size.
	 * Head of the list is the greatest max packet size.
	 */
	struct list_head	endpoints;
	/* How many endpoints of each speed are present. */
	unsigned int		overhead[3];
};

#define	XHCI_MAX_INTERVAL	16

struct xhci_interval_bw_table {
	unsigned int		interval0_esit_payload;
	struct xhci_interval_bw	interval_bw[XHCI_MAX_INTERVAL];
	/* Includes reserved bandwidth for async endpoints */
	unsigned int		bw_used;
	unsigned int		ss_bw_in;
	unsigned int		ss_bw_out;
};

#define EP_CTX_PER_DEV		31

struct xhci_virt_device {
	int				slot_id;
	struct usb_device		*udev;
	/*
	 * Commands to the hardware are passed an "input context" that
	 * tells the hardware what to change in its data structures.
	 * The hardware will return changes in an "output context" that
	 * software must allocate for the hardware.  We need to keep
	 * track of input and output contexts separately because
	 * these commands might fail and we don't trust the hardware.
	 */
	struct xhci_container_ctx       *out_ctx;
	/* Used for addressing devices and configuration changes */
	struct xhci_container_ctx       *in_ctx;
	struct xhci_virt_ep		eps[EP_CTX_PER_DEV];
	u8				fake_port;
	u8				real_port;
	struct xhci_interval_bw_table	*bw_table;
	struct xhci_tt_bw_info		*tt_info;
	/*
	 * flags for state tracking based on events and issued commands.
	 * Software can not rely on states from output contexts because of
	 * latency between events and xHC updating output context values.
	 * See xhci 1.1 section 4.8.3 for more details
	 */
	unsigned long			flags;
#define VDEV_PORT_ERROR			BIT(0) /* Port error, link inactive */

	/* The current max exit latency for the enabled USB3 link states. */
	u16				current_mel;
	/* Used for the debugfs interfaces. */
	void				*debugfs_private;
};

/*
 * For each roothub, keep track of the bandwidth information for each periodic
 * interval.
 *
 * If a high speed hub is attached to the roothub, each TT associated with that
 * hub is a separate bandwidth domain.  The interval information for the
 * endpoints on the devices under that TT will appear in the TT structure.
 */
struct xhci_root_port_bw_info {
	struct list_head		tts;
	unsigned int			num_active_tts;
	struct xhci_interval_bw_table	bw_table;
};

struct xhci_tt_bw_info {
	struct list_head		tt_list;
	int				slot_id;
	int				ttport;
	struct xhci_interval_bw_table	bw_table;
	int				active_eps;
};


/**
 * struct xhci_device_context_array
 * @dev_context_ptr	array of 64-bit DMA addresses for device contexts
 */
struct xhci_device_context_array {
	/* 64-bit device addresses; we only write 32-bit addresses */
	__le64			dev_context_ptrs[MAX_HC_SLOTS];
	/* private xHCD pointers */
	dma_addr_t	dma;
};
/* TODO: write function to set the 64-bit device DMA address */
/*
 * TODO: change this to be dynamically sized at HC mem init time since the HC
 * might not be able to handle the maximum number of devices possible.
 */


struct xhci_transfer_event {
	/* 64-bit buffer address, or immediate data */
	__le64	buffer;
	__le32	transfer_len;
	/* This field is interpreted differently based on the type of TRB */
	__le32	flags;
};

/* Transfer event TRB length bit mask */
/* bits 0:23 */
#define	EVENT_TRB_LEN(p)		((p) & 0xffffff)

/** Transfer Event bit fields **/
#define	TRB_TO_EP_ID(p)	(((p) >> 16) & 0x1f)

/* Completion Code - only applicable for some types of TRBs */
#define	COMP_CODE_MASK		(0xff << 24)
#define GET_COMP_CODE(p)	(((p) & COMP_CODE_MASK) >> 24)
#define COMP_INVALID				0
#define COMP_SUCCESS				1
#define COMP_DATA_BUFFER_ERROR			2
#define COMP_BABBLE_DETECTED_ERROR		3
#define COMP_USB_TRANSACTION_ERROR		4
#define COMP_TRB_ERROR				5
#define COMP_STALL_ERROR			6
#define COMP_RESOURCE_ERROR			7
#define COMP_BANDWIDTH_ERROR			8
#define COMP_NO_SLOTS_AVAILABLE_ERROR		9
#define COMP_INVALID_STREAM_TYPE_ERROR		10
#define COMP_SLOT_NOT_ENABLED_ERROR		11
#define COMP_ENDPOINT_NOT_ENABLED_ERROR		12
#define COMP_SHORT_PACKET			13
#define COMP_RING_UNDERRUN			14
#define COMP_RING_OVERRUN			15
#define COMP_VF_EVENT_RING_FULL_ERROR		16
#define COMP_PARAMETER_ERROR			17
#define COMP_BANDWIDTH_OVERRUN_ERROR		18
#define COMP_CONTEXT_STATE_ERROR		19
#define COMP_NO_PING_RESPONSE_ERROR		20
#define COMP_EVENT_RING_FULL_ERROR		21
#define COMP_INCOMPATIBLE_DEVICE_ERROR		22
#define COMP_MISSED_SERVICE_ERROR		23
#define COMP_COMMAND_RING_STOPPED		24
#define COMP_COMMAND_ABORTED			25
#define COMP_STOPPED				26
#define COMP_STOPPED_LENGTH_INVALID		27
#define COMP_STOPPED_SHORT_PACKET		28
#define COMP_MAX_EXIT_LATENCY_TOO_LARGE_ERROR	29
#define COMP_ISOCH_BUFFER_OVERRUN		31
#define COMP_EVENT_LOST_ERROR			32
#define COMP_UNDEFINED_ERROR			33
#define COMP_INVALID_STREAM_ID_ERROR		34
#define COMP_SECONDARY_BANDWIDTH_ERROR		35
#define COMP_SPLIT_TRANSACTION_ERROR		36

static inline const char *xhci_trb_comp_code_string(u8 status)
{
	switch (status) {
	case COMP_INVALID:
		return "Invalid";
	case COMP_SUCCESS:
		return "Success";
	case COMP_DATA_BUFFER_ERROR:
		return "Data Buffer Error";
	case COMP_BABBLE_DETECTED_ERROR:
		return "Babble Detected";
	case COMP_USB_TRANSACTION_ERROR:
		return "USB Transaction Error";
	case COMP_TRB_ERROR:
		return "TRB Error";
	case COMP_STALL_ERROR:
		return "Stall Error";
	case COMP_RESOURCE_ERROR:
		return "Resource Error";
	case COMP_BANDWIDTH_ERROR:
		return "Bandwidth Error";
	case COMP_NO_SLOTS_AVAILABLE_ERROR:
		return "No Slots Available Error";
	case COMP_INVALID_STREAM_TYPE_ERROR:
		return "Invalid Stream Type Error";
	case COMP_SLOT_NOT_ENABLED_ERROR:
		return "Slot Not Enabled Error";
	case COMP_ENDPOINT_NOT_ENABLED_ERROR:
		return "Endpoint Not Enabled Error";
	case COMP_SHORT_PACKET:
		return "Short Packet";
	case COMP_RING_UNDERRUN:
		return "Ring Underrun";
	case COMP_RING_OVERRUN:
		return "Ring Overrun";
	case COMP_VF_EVENT_RING_FULL_ERROR:
		return "VF Event Ring Full Error";
	case COMP_PARAMETER_ERROR:
		return "Parameter Error";
	case COMP_BANDWIDTH_OVERRUN_ERROR:
		return "Bandwidth Overrun Error";
	case COMP_CONTEXT_STATE_ERROR:
		return "Context State Error";
	case COMP_NO_PING_RESPONSE_ERROR:
		return "No Ping Response Error";
	case COMP_EVENT_RING_FULL_ERROR:
		return "Event Ring Full Error";
	case COMP_INCOMPATIBLE_DEVICE_ERROR:
		return "Incompatible Device Error";
	case COMP_MISSED_SERVICE_ERROR:
		return "Missed Service Error";
	case COMP_COMMAND_RING_STOPPED:
		return "Command Ring Stopped";
	case COMP_COMMAND_ABORTED:
		return "Command Aborted";
	case COMP_STOPPED:
		return "Stopped";
	case COMP_STOPPED_LENGTH_INVALID:
		return "Stopped - Length Invalid";
	case COMP_STOPPED_SHORT_PACKET:
		return "Stopped - Short Packet";
	case COMP_MAX_EXIT_LATENCY_TOO_LARGE_ERROR:
		return "Max Exit Latency Too Large Error";
	case COMP_ISOCH_BUFFER_OVERRUN:
		return "Isoch Buffer Overrun";
	case COMP_EVENT_LOST_ERROR:
		return "Event Lost Error";
	case COMP_UNDEFINED_ERROR:
		return "Undefined Error";
	case COMP_INVALID_STREAM_ID_ERROR:
		return "Invalid Stream ID Error";
	case COMP_SECONDARY_BANDWIDTH_ERROR:
		return "Secondary Bandwidth Error";
	case COMP_SPLIT_TRANSACTION_ERROR:
		return "Split Transaction Error";
	default:
		return "Unknown!!";
	}
}

struct xhci_link_trb {
	/* 64-bit segment pointer*/
	__le64 segment_ptr;
	__le32 intr_target;
	__le32 control;
};

/* control bitfields */
#define LINK_TOGGLE	(0x1<<1)

/* Command completion event TRB */
struct xhci_event_cmd {
	/* Pointer to command TRB, or the value passed by the event data trb */
	__le64 cmd_trb;
	__le32 status;
	__le32 flags;
};

/* flags bitmasks */

/* Address device - disable SetAddress */
#define TRB_BSR		(1<<9)

/* Configure Endpoint - Deconfigure */
#define TRB_DC		(1<<9)

/* Stop Ring - Transfer State Preserve */
#define TRB_TSP		(1<<9)

enum xhci_ep_reset_type {
	EP_HARD_RESET,
	EP_SOFT_RESET,
};

/* Force Event */
#define TRB_TO_VF_INTR_TARGET(p)	(((p) & (0x3ff << 22)) >> 22)
#define TRB_TO_VF_ID(p)			(((p) & (0xff << 16)) >> 16)

/* Set Latency Tolerance Value */
#define TRB_TO_BELT(p)			(((p) & (0xfff << 16)) >> 16)

/* Get Port Bandwidth */
#define TRB_TO_DEV_SPEED(p)		(((p) & (0xf << 16)) >> 16)

/* Force Header */
#define TRB_TO_PACKET_TYPE(p)		((p) & 0x1f)
#define TRB_TO_ROOTHUB_PORT(p)		(((p) & (0xff << 24)) >> 24)

enum xhci_setup_dev {
	SETUP_CONTEXT_ONLY,
	SETUP_CONTEXT_ADDRESS,
};

/* bits 16:23 are the virtual function ID */
/* bits 24:31 are the slot ID */
#define TRB_TO_SLOT_ID(p)	(((p) & (0xff<<24)) >> 24)
#define SLOT_ID_FOR_TRB(p)	(((p) & 0xff) << 24)

/* Stop Endpoint TRB - ep_index to endpoint ID for this TRB */
#define TRB_TO_EP_INDEX(p)		((((p) & (0x1f << 16)) >> 16) - 1)
#define	EP_ID_FOR_TRB(p)		((((p) + 1) & 0x1f) << 16)

#define SUSPEND_PORT_FOR_TRB(p)		(((p) & 1) << 23)
#define TRB_TO_SUSPEND_PORT(p)		(((p) & (1 << 23)) >> 23)
#define LAST_EP_INDEX			30

/* Set TR Dequeue Pointer command TRB fields, 6.4.3.9 */
#define TRB_TO_STREAM_ID(p)		((((p) & (0xffff << 16)) >> 16))
#define STREAM_ID_FOR_TRB(p)		((((p)) & 0xffff) << 16)
#define SCT_FOR_TRB(p)			(((p) << 1) & 0x7)

/* Link TRB specific fields */
#define TRB_TC			(1<<1)

/* Port Status Change Event TRB fields */
/* Port ID - bits 31:24 */
#define GET_PORT_ID(p)		(((p) & (0xff << 24)) >> 24)

#define EVENT_DATA		(1 << 2)

/* Normal TRB fields */
/* transfer_len bitmasks - bits 0:16 */
#define	TRB_LEN(p)		((p) & 0x1ffff)
/* TD Size, packets remaining in this TD, bits 21:17 (5 bits, so max 31) */
#define TRB_TD_SIZE(p)          (min((p), (u32)31) << 17)
#define GET_TD_SIZE(p)		(((p) & 0x3e0000) >> 17)
/* xhci 1.1 uses the TD_SIZE field for TBC if Extended TBC is enabled (ETE) */
#define TRB_TD_SIZE_TBC(p)      (min((p), (u32)31) << 17)
/* Interrupter Target - which MSI-X vector to target the completion event at */
#define TRB_INTR_TARGET(p)	(((p) & 0x3ff) << 22)
#define GET_INTR_TARGET(p)	(((p) >> 22) & 0x3ff)
/* Total burst count field, Rsvdz on xhci 1.1 with Extended TBC enabled (ETE) */
#define TRB_TBC(p)		(((p) & 0x3) << 7)
#define TRB_TLBPC(p)		(((p) & 0xf) << 16)

/* Cycle bit - indicates TRB ownership by HC or HCD */
#define TRB_CYCLE		(1<<0)
/*
 * Force next event data TRB to be evaluated before task switch.
 * Used to pass OS data back after a TD completes.
 */
#define TRB_ENT			(1<<1)
/* Interrupt on short packet */
#define TRB_ISP			(1<<2)
/* Set PCIe no snoop attribute */
#define TRB_NO_SNOOP		(1<<3)
/* Chain multiple TRBs into a TD */
#define TRB_CHAIN		(1<<4)
/* Interrupt on completion */
#define TRB_IOC			(1<<5)
/* The buffer pointer contains immediate data */
#define TRB_IDT			(1<<6)
/* TDs smaller than this might use IDT */
#define TRB_IDT_MAX_SIZE	8

/* Block Event Interrupt */
#define	TRB_BEI			(1<<9)

/* Control transfer TRB specific fields */
#define TRB_DIR_IN		(1<<16)
#define	TRB_TX_TYPE(p)		((p) << 16)
#define	TRB_DATA_OUT		2
#define	TRB_DATA_IN		3

/* Isochronous TRB specific fields */
#define TRB_SIA			(1<<31)
#define TRB_FRAME_ID(p)		(((p) & 0x7ff) << 20)

/* TRB cache size for xHC with TRB cache */
#define TRB_CACHE_SIZE_HS	8
#define TRB_CACHE_SIZE_SS	16

struct xhci_generic_trb {
	__le32 field[4];
};

union xhci_trb {
	struct xhci_link_trb		link;
	struct xhci_transfer_event	trans_event;
	struct xhci_event_cmd		event_cmd;
	struct xhci_generic_trb		generic;
};

/* TRB bit mask */
#define	TRB_TYPE_BITMASK	(0xfc00)
#define TRB_TYPE(p)		((p) << 10)
#define TRB_FIELD_TO_TYPE(p)	(((p) & TRB_TYPE_BITMASK) >> 10)
/* TRB type IDs */
/* bulk, interrupt, isoc scatter/gather, and control data stage */
#define TRB_NORMAL		1
/* setup stage for control transfers */
#define TRB_SETUP		2
/* data stage for control transfers */
#define TRB_DATA		3
/* status stage for control transfers */
#define TRB_STATUS		4
/* isoc transfers */
#define TRB_ISOC		5
/* TRB for linking ring segments */
#define TRB_LINK		6
#define TRB_EVENT_DATA		7
/* Transfer Ring No-op (not for the command ring) */
#define TRB_TR_NOOP		8
/* Command TRBs */
/* Enable Slot Command */
#define TRB_ENABLE_SLOT		9
/* Disable Slot Command */
#define TRB_DISABLE_SLOT	10
/* Address Device Command */
#define TRB_ADDR_DEV		11
/* Configure Endpoint Command */
#define TRB_CONFIG_EP		12
/* Evaluate Context Command */
#define TRB_EVAL_CONTEXT	13
/* Reset Endpoint Command */
#define TRB_RESET_EP		14
/* Stop Transfer Ring Command */
#define TRB_STOP_RING		15
/* Set Transfer Ring Dequeue Pointer Command */
#define TRB_SET_DEQ		16
/* Reset Device Command */
#define TRB_RESET_DEV		17
/* Force Event Command (opt) */
#define TRB_FORCE_EVENT		18
/* Negotiate Bandwidth Command (opt) */
#define TRB_NEG_BANDWIDTH	19
/* Set Latency Tolerance Value Command (opt) */
#define TRB_SET_LT		20
/* Get port bandwidth Command */
#define TRB_GET_BW		21
/* Force Header Command - generate a transaction or link management packet */
#define TRB_FORCE_HEADER	22
/* No-op Command - not for transfer rings */
#define TRB_CMD_NOOP		23
/* TRB IDs 24-31 reserved */
/* Event TRBS */
/* Transfer Event */
#define TRB_TRANSFER		32
/* Command Completion Event */
#define TRB_COMPLETION		33
/* Port Status Change Event */
#define TRB_PORT_STATUS		34
/* Bandwidth Request Event (opt) */
#define TRB_BANDWIDTH_EVENT	35
/* Doorbell Event (opt) */
#define TRB_DOORBELL		36
/* Host Controller Event */
#define TRB_HC_EVENT		37
/* Device Notification Event - device sent function wake notification */
#define TRB_DEV_NOTE		38
/* MFINDEX Wrap Event - microframe counter wrapped */
#define TRB_MFINDEX_WRAP	39
/* TRB IDs 40-47 reserved, 48-63 is vendor-defined */
#define TRB_VENDOR_DEFINED_LOW	48
/* Nec vendor-specific command completion event. */
#define	TRB_NEC_CMD_COMP	48
/* Get NEC firmware revision. */
#define	TRB_NEC_GET_FW		49

static inline const char *xhci_trb_type_string(u8 type)
{
	switch (type) {
	case TRB_NORMAL:
		return "Normal";
	case TRB_SETUP:
		return "Setup Stage";
	case TRB_DATA:
		return "Data Stage";
	case TRB_STATUS:
		return "Status Stage";
	case TRB_ISOC:
		return "Isoch";
	case TRB_LINK:
		return "Link";
	case TRB_EVENT_DATA:
		return "Event Data";
	case TRB_TR_NOOP:
		return "No-Op";
	case TRB_ENABLE_SLOT:
		return "Enable Slot Command";
	case TRB_DISABLE_SLOT:
		return "Disable Slot Command";
	case TRB_ADDR_DEV:
		return "Address Device Command";
	case TRB_CONFIG_EP:
		return "Configure Endpoint Command";
	case TRB_EVAL_CONTEXT:
		return "Evaluate Context Command";
	case TRB_RESET_EP:
		return "Reset Endpoint Command";
	case TRB_STOP_RING:
		return "Stop Ring Command";
	case TRB_SET_DEQ:
		return "Set TR Dequeue Pointer Command";
	case TRB_RESET_DEV:
		return "Reset Device Command";
	case TRB_FORCE_EVENT:
		return "Force Event Command";
	case TRB_NEG_BANDWIDTH:
		return "Negotiate Bandwidth Command";
	case TRB_SET_LT:
		return "Set Latency Tolerance Value Command";
	case TRB_GET_BW:
		return "Get Port Bandwidth Command";
	case TRB_FORCE_HEADER:
		return "Force Header Command";
	case TRB_CMD_NOOP:
		return "No-Op Command";
	case TRB_TRANSFER:
		return "Transfer Event";
	case TRB_COMPLETION:
		return "Command Completion Event";
	case TRB_PORT_STATUS:
		return "Port Status Change Event";
	case TRB_BANDWIDTH_EVENT:
		return "Bandwidth Request Event";
	case TRB_DOORBELL:
		return "Doorbell Event";
	case TRB_HC_EVENT:
		return "Host Controller Event";
	case TRB_DEV_NOTE:
		return "Device Notification Event";
	case TRB_MFINDEX_WRAP:
		return "MFINDEX Wrap Event";
	case TRB_NEC_CMD_COMP:
		return "NEC Command Completion Event";
	case TRB_NEC_GET_FW:
		return "NET Get Firmware Revision Command";
	default:
		return "UNKNOWN";
	}
}

#define TRB_TYPE_LINK(x)	(((x) & TRB_TYPE_BITMASK) == TRB_TYPE(TRB_LINK))
/* Above, but for __le32 types -- can avoid work by swapping constants: */
#define TRB_TYPE_LINK_LE32(x)	(((x) & cpu_to_le32(TRB_TYPE_BITMASK)) == \
				 cpu_to_le32(TRB_TYPE(TRB_LINK)))
#define TRB_TYPE_NOOP_LE32(x)	(((x) & cpu_to_le32(TRB_TYPE_BITMASK)) == \
				 cpu_to_le32(TRB_TYPE(TRB_TR_NOOP)))

#define NEC_FW_MINOR(p)		(((p) >> 0) & 0xff)
#define NEC_FW_MAJOR(p)		(((p) >> 8) & 0xff)

/*
 * TRBS_PER_SEGMENT must be a multiple of 4,
 * since the command ring is 64-byte aligned.
 * It must also be greater than 16.
 */
#define TRBS_PER_SEGMENT	256
/* Allow two commands + a link TRB, along with any reserved command TRBs */
#define MAX_RSVD_CMD_TRBS	(TRBS_PER_SEGMENT - 3)
#define TRB_SEGMENT_SIZE	(TRBS_PER_SEGMENT*16)
#define TRB_SEGMENT_SHIFT	(ilog2(TRB_SEGMENT_SIZE))
/* TRB buffer pointers can't cross 64KB boundaries */
#define TRB_MAX_BUFF_SHIFT		16
#define TRB_MAX_BUFF_SIZE	(1 << TRB_MAX_BUFF_SHIFT)
/* How much data is left before the 64KB boundary? */
#define TRB_BUFF_LEN_UP_TO_BOUNDARY(addr)	(TRB_MAX_BUFF_SIZE - \
					(addr & (TRB_MAX_BUFF_SIZE - 1)))
#define MAX_SOFT_RETRY		3
/*
 * Limits of consecutive isoc trbs that can Block Event Interrupt (BEI) if
 * XHCI_AVOID_BEI quirk is in use.
 */
#define AVOID_BEI_INTERVAL_MIN	8
#define AVOID_BEI_INTERVAL_MAX	32

struct xhci_segment {
	union xhci_trb		*trbs;
	/* private to HCD */
	struct xhci_segment	*next;
	dma_addr_t		dma;
	/* Max packet sized bounce buffer for td-fragmant alignment */
	dma_addr_t		bounce_dma;
	void			*bounce_buf;
	unsigned int		bounce_offs;
	unsigned int		bounce_len;
};

enum xhci_cancelled_td_status {
	TD_DIRTY = 0,
	TD_HALTED,
	TD_CLEARING_CACHE,
	TD_CLEARED,
};

struct xhci_td {
	struct list_head	td_list;
	struct list_head	cancelled_td_list;
	int			status;
	enum xhci_cancelled_td_status	cancel_status;
	struct urb		*urb;
	struct xhci_segment	*start_seg;
	union xhci_trb		*first_trb;
	union xhci_trb		*last_trb;
	struct xhci_segment	*last_trb_seg;
	struct xhci_segment	*bounce_seg;
	/* actual_length of the URB has already been set */
	bool			urb_length_set;
	unsigned int		num_trbs;
};

/* xHCI command default timeout value */
#define XHCI_CMD_DEFAULT_TIMEOUT	(5 * HZ)

/* command descriptor */
struct xhci_cd {
	struct xhci_command	*command;
	union xhci_trb		*cmd_trb;
};

enum xhci_ring_type {
	TYPE_CTRL = 0,
	TYPE_ISOC,
	TYPE_BULK,
	TYPE_INTR,
	TYPE_STREAM,
	TYPE_COMMAND,
	TYPE_EVENT,
};

static inline const char *xhci_ring_type_string(enum xhci_ring_type type)
{
	switch (type) {
	case TYPE_CTRL:
		return "CTRL";
	case TYPE_ISOC:
		return "ISOC";
	case TYPE_BULK:
		return "BULK";
	case TYPE_INTR:
		return "INTR";
	case TYPE_STREAM:
		return "STREAM";
	case TYPE_COMMAND:
		return "CMD";
	case TYPE_EVENT:
		return "EVENT";
	}

	return "UNKNOWN";
}

struct xhci_ring {
	struct xhci_segment	*first_seg;
	struct xhci_segment	*last_seg;
	union  xhci_trb		*enqueue;
	struct xhci_segment	*enq_seg;
	union  xhci_trb		*dequeue;
	struct xhci_segment	*deq_seg;
	struct list_head	td_list;
	/*
	 * Write the cycle state into the TRB cycle field to give ownership of
	 * the TRB to the host controller (if we are the producer), or to check
	 * if we own the TRB (if we are the consumer).  See section 4.9.1.
	 */
	u32			cycle_state;
	unsigned int            err_count;
	unsigned int		stream_id;
	unsigned int		num_segs;
	unsigned int		num_trbs_free;
	unsigned int		num_trbs_free_temp;
	unsigned int		bounce_buf_len;
	enum xhci_ring_type	type;
	bool			last_td_was_short;
	struct radix_tree_root	*trb_address_map;
};

struct xhci_erst_entry {
	/* 64-bit event ring segment address */
	__le64	seg_addr;
	__le32	seg_size;
	/* Set to zero */
	__le32	rsvd;
};

struct xhci_erst {
	struct xhci_erst_entry	*entries;
	unsigned int		num_entries;
	/* xhci->event_ring keeps track of segment dma addresses */
	dma_addr_t		erst_dma_addr;
	/* Num entries the ERST can contain */
	unsigned int		erst_size;
};

struct xhci_scratchpad {
	u64 *sp_array;
	dma_addr_t sp_dma;
	void **sp_buffers;
};

struct urb_priv {
	int	num_tds;
	int	num_tds_done;
	struct	xhci_td	td[];
};

/*
 * Each segment table entry is 4*32bits long.  1K seems like an ok size:
 * (1K bytes * 8bytes/bit) / (4*32 bits) = 64 segment entries in the table,
 * meaning 64 ring segments.
 * Initial allocated size of the ERST, in number of entries */
#define	ERST_NUM_SEGS	1
/* Poll every 60 seconds */
#define	POLL_TIMEOUT	60
/* Stop endpoint command timeout (secs) for URB cancellation watchdog timer */
#define XHCI_STOP_EP_CMD_TIMEOUT	5
/* XXX: Make these module parameters */

struct s3_save {
	u32	command;
	u32	dev_nt;
	u64	dcbaa_ptr;
	u32	config_reg;
	u32	irq_pending;
	u32	irq_control;
	u32	erst_size;
	u64	erst_base;
	u64	erst_dequeue;
};

/* Use for lpm */
struct dev_info {
	u32			dev_id;
	struct	list_head	list;
};

struct xhci_bus_state {
	unsigned long		bus_suspended;
	unsigned long		next_statechange;

	/* Port suspend arrays are indexed by the portnum of the fake roothub */
	/* ports suspend status arrays - max 31 ports for USB2, 15 for USB3 */
	u32			port_c_suspend;
	u32			suspended_ports;
	u32			port_remote_wakeup;
	unsigned long		resume_done[USB_MAXCHILDREN];
	/* which ports have started to resume */
	unsigned long		resuming_ports;
	/* Which ports are waiting on RExit to U0 transition. */
	unsigned long		rexit_ports;
	struct completion	rexit_done[USB_MAXCHILDREN];
	struct completion	u3exit_done[USB_MAXCHILDREN];
};


/*
 * It can take up to 20 ms to transition from RExit to U0 on the
 * Intel Lynx Point LP xHCI host.
 */
#define	XHCI_MAX_REXIT_TIMEOUT_MS	20
struct xhci_port_cap {
	u32			*psi;	/* array of protocol speed ID entries */
	u8			psi_count;
	u8			psi_uid_count;
	u8			maj_rev;
	u8			min_rev;
};

struct xhci_port {
	__le32 __iomem		*addr;
	int			hw_portnum;
	int			hcd_portnum;
	struct xhci_hub		*rhub;
	struct xhci_port_cap	*port_cap;
};

struct xhci_hub {
	struct xhci_port	**ports;
	unsigned int		num_ports;
	struct usb_hcd		*hcd;
	/* keep track of bus suspend info */
	struct xhci_bus_state   bus_state;
	/* supported prococol extended capabiliy values */
	u8			maj_rev;
	u8			min_rev;
};

/* There is one xhci_hcd structure per controller */
struct xhci_hcd {
	struct usb_hcd *main_hcd;
	struct usb_hcd *shared_hcd;
	/* glue to PCI and HCD framework */
	struct xhci_cap_regs __iomem *cap_regs;
	struct xhci_op_regs __iomem *op_regs;
	struct xhci_run_regs __iomem *run_regs;
	struct xhci_doorbell_array __iomem *dba;
	/* Our HCD's current interrupter register set */
	struct	xhci_intr_reg __iomem *ir_set;

	/* Cached register copies of read-only HC data */
	__u32		hcs_params1;
	__u32		hcs_params2;
	__u32		hcs_params3;
	__u32		hcc_params;
	__u32		hcc_params2;

	spinlock_t	lock;

	/* packed release number */
	u8		sbrn;
	u16		hci_version;
	u8		max_slots;
	u8		max_interrupters;
	u8		max_ports;
	u8		isoc_threshold;
	/* imod_interval in ns (I * 250ns) */
	u32		imod_interval;
	u32		isoc_bei_interval;
	int		event_ring_max;
	/* 4KB min, 128MB max */
	int		page_size;
	/* Valid values are 12 to 20, inclusive */
	int		page_shift;
	/* msi-x vectors */
	int		msix_count;
	/* optional clocks */
	struct clk		*clk;
	struct clk		*reg_clk;
	/* optional reset controller */
	struct reset_control *reset;
	/* data structures */
	struct xhci_device_context_array *dcbaa;
	struct xhci_ring	*cmd_ring;
	unsigned int            cmd_ring_state;
#define CMD_RING_STATE_RUNNING         (1 << 0)
#define CMD_RING_STATE_ABORTED         (1 << 1)
#define CMD_RING_STATE_STOPPED         (1 << 2)
	struct list_head        cmd_list;
	unsigned int		cmd_ring_reserved_trbs;
	struct delayed_work	cmd_timer;
	struct completion	cmd_ring_stop_completion;
	struct xhci_command	*current_cmd;
	struct xhci_ring	*event_ring;
	struct xhci_erst	erst;
	/* Scratchpad */
	struct xhci_scratchpad  *scratchpad;

	/* slot enabling and address device helpers */
	/* these are not thread safe so use mutex */
	struct mutex mutex;
	/* Internal mirror of the HW's dcbaa */
	struct xhci_virt_device	*devs[MAX_HC_SLOTS];
	/* For keeping track of bandwidth domains per roothub. */
	struct xhci_root_port_bw_info	*rh_bw;

	/* DMA pools */
	struct dma_pool	*device_pool;
	struct dma_pool	*segment_pool;
	struct dma_pool	*small_streams_pool;
	struct dma_pool	*medium_streams_pool;

	/* Host controller watchdog timer structures */
	unsigned int		xhc_state;
	unsigned long		run_graceperiod;
<<<<<<< HEAD
	u32			command;
=======
>>>>>>> 9abf2313
	struct s3_save		s3;
/* Host controller is dying - not responding to commands. "I'm not dead yet!"
 *
 * xHC interrupts have been disabled and a watchdog timer will (or has already)
 * halt the xHCI host, and complete all URBs with an -ESHUTDOWN code.  Any code
 * that sees this status (other than the timer that set it) should stop touching
 * hardware immediately.  Interrupt handlers should return immediately when
 * they see this status (any time they drop and re-acquire xhci->lock).
 * xhci_urb_dequeue() should call usb_hcd_check_unlink_urb() and return without
 * putting the TD on the canceled list, etc.
 *
 * There are no reports of xHCI host controllers that display this issue.
 */
#define XHCI_STATE_DYING	(1 << 0)
#define XHCI_STATE_HALTED	(1 << 1)
#define XHCI_STATE_REMOVING	(1 << 2)
	unsigned long long	quirks;
#define	XHCI_LINK_TRB_QUIRK	BIT_ULL(0)
#define XHCI_RESET_EP_QUIRK	BIT_ULL(1) /* Deprecated */
#define XHCI_NEC_HOST		BIT_ULL(2)
#define XHCI_AMD_PLL_FIX	BIT_ULL(3)
#define XHCI_SPURIOUS_SUCCESS	BIT_ULL(4)
/*
 * Certain Intel host controllers have a limit to the number of endpoint
 * contexts they can handle.  Ideally, they would signal that they can't handle
 * anymore endpoint contexts by returning a Resource Error for the Configure
 * Endpoint command, but they don't.  Instead they expect software to keep track
 * of the number of active endpoints for them, across configure endpoint
 * commands, reset device commands, disable slot commands, and address device
 * commands.
 */
#define XHCI_EP_LIMIT_QUIRK	BIT_ULL(5)
#define XHCI_BROKEN_MSI		BIT_ULL(6)
#define XHCI_RESET_ON_RESUME	BIT_ULL(7)
#define	XHCI_SW_BW_CHECKING	BIT_ULL(8)
#define XHCI_AMD_0x96_HOST	BIT_ULL(9)
#define XHCI_TRUST_TX_LENGTH	BIT_ULL(10)
#define XHCI_LPM_SUPPORT	BIT_ULL(11)
#define XHCI_INTEL_HOST		BIT_ULL(12)
#define XHCI_SPURIOUS_REBOOT	BIT_ULL(13)
#define XHCI_COMP_MODE_QUIRK	BIT_ULL(14)
#define XHCI_AVOID_BEI		BIT_ULL(15)
#define XHCI_PLAT		BIT_ULL(16)
#define XHCI_SLOW_SUSPEND	BIT_ULL(17)
#define XHCI_SPURIOUS_WAKEUP	BIT_ULL(18)
/* For controllers with a broken beyond repair streams implementation */
#define XHCI_BROKEN_STREAMS	BIT_ULL(19)
#define XHCI_PME_STUCK_QUIRK	BIT_ULL(20)
#define XHCI_MTK_HOST		BIT_ULL(21)
#define XHCI_SSIC_PORT_UNUSED	BIT_ULL(22)
#define XHCI_NO_64BIT_SUPPORT	BIT_ULL(23)
#define XHCI_MISSING_CAS	BIT_ULL(24)
/* For controller with a broken Port Disable implementation */
#define XHCI_BROKEN_PORT_PED	BIT_ULL(25)
#define XHCI_LIMIT_ENDPOINT_INTERVAL_7	BIT_ULL(26)
#define XHCI_U2_DISABLE_WAKE	BIT_ULL(27)
#define XHCI_ASMEDIA_MODIFY_FLOWCONTROL	BIT_ULL(28)
#define XHCI_HW_LPM_DISABLE	BIT_ULL(29)
#define XHCI_SUSPEND_DELAY	BIT_ULL(30)
#define XHCI_INTEL_USB_ROLE_SW	BIT_ULL(31)
#define XHCI_ZERO_64B_REGS	BIT_ULL(32)
#define XHCI_DEFAULT_PM_RUNTIME_ALLOW	BIT_ULL(33)
#define XHCI_RESET_PLL_ON_DISCONNECT	BIT_ULL(34)
#define XHCI_SNPS_BROKEN_SUSPEND    BIT_ULL(35)
#define XHCI_RENESAS_FW_QUIRK	BIT_ULL(36)
#define XHCI_SKIP_PHY_INIT	BIT_ULL(37)
#define XHCI_DISABLE_SPARSE	BIT_ULL(38)
#define XHCI_SG_TRB_CACHE_SIZE_QUIRK	BIT_ULL(39)
#define XHCI_NO_SOFT_RETRY	BIT_ULL(40)
#define XHCI_BROKEN_D3COLD	BIT_ULL(41)
#define XHCI_EP_CTX_BROKEN_DCS	BIT_ULL(42)
#define XHCI_SUSPEND_RESUME_CLKS	BIT_ULL(43)

	unsigned int		num_active_eps;
	unsigned int		limit_active_eps;
	struct xhci_port	*hw_ports;
	struct xhci_hub		usb2_rhub;
	struct xhci_hub		usb3_rhub;
	/* support xHCI 1.0 spec USB2 hardware LPM */
	unsigned		hw_lpm_support:1;
	/* Broken Suspend flag for SNPS Suspend resume issue */
	unsigned		broken_suspend:1;
	/* Indicates that omitting hcd is supported if root hub has no ports */
	unsigned		allow_single_roothub:1;
	/* cached usb2 extened protocol capabilites */
	u32                     *ext_caps;
	unsigned int            num_ext_caps;
	/* cached extended protocol port capabilities */
	struct xhci_port_cap	*port_caps;
	unsigned int		num_port_caps;
	/* Compliance Mode Recovery Data */
	struct timer_list	comp_mode_recovery_timer;
	u32			port_status_u0;
	u16			test_mode;
/* Compliance Mode Timer Triggered every 2 seconds */
#define COMP_MODE_RCVRY_MSECS 2000

	struct dentry		*debugfs_root;
	struct dentry		*debugfs_slots;
	struct list_head	regset_list;

	void			*dbc;
	/* platform-specific data -- must come last */
	unsigned long		priv[] __aligned(sizeof(s64));
};

/* Platform specific overrides to generic XHCI hc_driver ops */
struct xhci_driver_overrides {
	size_t extra_priv_size;
	int (*reset)(struct usb_hcd *hcd);
	int (*start)(struct usb_hcd *hcd);
	int (*add_endpoint)(struct usb_hcd *hcd, struct usb_device *udev,
			    struct usb_host_endpoint *ep);
	int (*drop_endpoint)(struct usb_hcd *hcd, struct usb_device *udev,
			     struct usb_host_endpoint *ep);
	int (*check_bandwidth)(struct usb_hcd *, struct usb_device *);
	void (*reset_bandwidth)(struct usb_hcd *, struct usb_device *);
};

#define	XHCI_CFC_DELAY		10

/* convert between an HCD pointer and the corresponding EHCI_HCD */
static inline struct xhci_hcd *hcd_to_xhci(struct usb_hcd *hcd)
{
	struct usb_hcd *primary_hcd;

	if (usb_hcd_is_primary_hcd(hcd))
		primary_hcd = hcd;
	else
		primary_hcd = hcd->primary_hcd;

	return (struct xhci_hcd *) (primary_hcd->hcd_priv);
}

static inline struct usb_hcd *xhci_to_hcd(struct xhci_hcd *xhci)
{
	return xhci->main_hcd;
}

static inline struct usb_hcd *xhci_get_usb3_hcd(struct xhci_hcd *xhci)
{
	if (xhci->shared_hcd)
		return xhci->shared_hcd;

	if (!xhci->usb2_rhub.num_ports)
		return xhci->main_hcd;

	return NULL;
}

static inline bool xhci_hcd_is_usb3(struct usb_hcd *hcd)
{
	struct xhci_hcd *xhci = hcd_to_xhci(hcd);

	return hcd == xhci_get_usb3_hcd(xhci);
}

static inline bool xhci_has_one_roothub(struct xhci_hcd *xhci)
{
	return xhci->allow_single_roothub &&
	       (!xhci->usb2_rhub.num_ports || !xhci->usb3_rhub.num_ports);
}

#define xhci_dbg(xhci, fmt, args...) \
	dev_dbg(xhci_to_hcd(xhci)->self.controller , fmt , ## args)
#define xhci_err(xhci, fmt, args...) \
	dev_err(xhci_to_hcd(xhci)->self.controller , fmt , ## args)
#define xhci_warn(xhci, fmt, args...) \
	dev_warn(xhci_to_hcd(xhci)->self.controller , fmt , ## args)
#define xhci_warn_ratelimited(xhci, fmt, args...) \
	dev_warn_ratelimited(xhci_to_hcd(xhci)->self.controller , fmt , ## args)
#define xhci_info(xhci, fmt, args...) \
	dev_info(xhci_to_hcd(xhci)->self.controller , fmt , ## args)

/*
 * Registers should always be accessed with double word or quad word accesses.
 *
 * Some xHCI implementations may support 64-bit address pointers.  Registers
 * with 64-bit address pointers should be written to with dword accesses by
 * writing the low dword first (ptr[0]), then the high dword (ptr[1]) second.
 * xHCI implementations that do not support 64-bit address pointers will ignore
 * the high dword, and write order is irrelevant.
 */
static inline u64 xhci_read_64(const struct xhci_hcd *xhci,
		__le64 __iomem *regs)
{
	return lo_hi_readq(regs);
}
static inline void xhci_write_64(struct xhci_hcd *xhci,
				 const u64 val, __le64 __iomem *regs)
{
	lo_hi_writeq(val, regs);
}

static inline int xhci_link_trb_quirk(struct xhci_hcd *xhci)
{
	return xhci->quirks & XHCI_LINK_TRB_QUIRK;
}

/* xHCI debugging */
char *xhci_get_slot_state(struct xhci_hcd *xhci,
		struct xhci_container_ctx *ctx);
void xhci_dbg_trace(struct xhci_hcd *xhci, void (*trace)(struct va_format *),
			const char *fmt, ...);

/* xHCI memory management */
void xhci_mem_cleanup(struct xhci_hcd *xhci);
int xhci_mem_init(struct xhci_hcd *xhci, gfp_t flags);
void xhci_free_virt_device(struct xhci_hcd *xhci, int slot_id);
int xhci_alloc_virt_device(struct xhci_hcd *xhci, int slot_id, struct usb_device *udev, gfp_t flags);
int xhci_setup_addressable_virt_dev(struct xhci_hcd *xhci, struct usb_device *udev);
void xhci_copy_ep0_dequeue_into_input_ctx(struct xhci_hcd *xhci,
		struct usb_device *udev);
unsigned int xhci_get_endpoint_index(struct usb_endpoint_descriptor *desc);
unsigned int xhci_last_valid_endpoint(u32 added_ctxs);
void xhci_endpoint_zero(struct xhci_hcd *xhci, struct xhci_virt_device *virt_dev, struct usb_host_endpoint *ep);
void xhci_update_tt_active_eps(struct xhci_hcd *xhci,
		struct xhci_virt_device *virt_dev,
		int old_active_eps);
void xhci_clear_endpoint_bw_info(struct xhci_bw_info *bw_info);
void xhci_update_bw_info(struct xhci_hcd *xhci,
		struct xhci_container_ctx *in_ctx,
		struct xhci_input_control_ctx *ctrl_ctx,
		struct xhci_virt_device *virt_dev);
void xhci_endpoint_copy(struct xhci_hcd *xhci,
		struct xhci_container_ctx *in_ctx,
		struct xhci_container_ctx *out_ctx,
		unsigned int ep_index);
void xhci_slot_copy(struct xhci_hcd *xhci,
		struct xhci_container_ctx *in_ctx,
		struct xhci_container_ctx *out_ctx);
int xhci_endpoint_init(struct xhci_hcd *xhci, struct xhci_virt_device *virt_dev,
		struct usb_device *udev, struct usb_host_endpoint *ep,
		gfp_t mem_flags);
struct xhci_ring *xhci_ring_alloc(struct xhci_hcd *xhci,
		unsigned int num_segs, unsigned int cycle_state,
		enum xhci_ring_type type, unsigned int max_packet, gfp_t flags);
void xhci_ring_free(struct xhci_hcd *xhci, struct xhci_ring *ring);
int xhci_ring_expansion(struct xhci_hcd *xhci, struct xhci_ring *ring,
		unsigned int num_trbs, gfp_t flags);
int xhci_alloc_erst(struct xhci_hcd *xhci,
		struct xhci_ring *evt_ring,
		struct xhci_erst *erst,
		gfp_t flags);
void xhci_initialize_ring_info(struct xhci_ring *ring,
			unsigned int cycle_state);
void xhci_free_erst(struct xhci_hcd *xhci, struct xhci_erst *erst);
void xhci_free_endpoint_ring(struct xhci_hcd *xhci,
		struct xhci_virt_device *virt_dev,
		unsigned int ep_index);
struct xhci_stream_info *xhci_alloc_stream_info(struct xhci_hcd *xhci,
		unsigned int num_stream_ctxs,
		unsigned int num_streams,
		unsigned int max_packet, gfp_t flags);
void xhci_free_stream_info(struct xhci_hcd *xhci,
		struct xhci_stream_info *stream_info);
void xhci_setup_streams_ep_input_ctx(struct xhci_hcd *xhci,
		struct xhci_ep_ctx *ep_ctx,
		struct xhci_stream_info *stream_info);
void xhci_setup_no_streams_ep_input_ctx(struct xhci_ep_ctx *ep_ctx,
		struct xhci_virt_ep *ep);
void xhci_free_device_endpoint_resources(struct xhci_hcd *xhci,
	struct xhci_virt_device *virt_dev, bool drop_control_ep);
struct xhci_ring *xhci_dma_to_transfer_ring(
		struct xhci_virt_ep *ep,
		u64 address);
struct xhci_command *xhci_alloc_command(struct xhci_hcd *xhci,
		bool allocate_completion, gfp_t mem_flags);
struct xhci_command *xhci_alloc_command_with_ctx(struct xhci_hcd *xhci,
		bool allocate_completion, gfp_t mem_flags);
void xhci_urb_free_priv(struct urb_priv *urb_priv);
void xhci_free_command(struct xhci_hcd *xhci,
		struct xhci_command *command);
struct xhci_container_ctx *xhci_alloc_container_ctx(struct xhci_hcd *xhci,
		int type, gfp_t flags);
void xhci_free_container_ctx(struct xhci_hcd *xhci,
		struct xhci_container_ctx *ctx);

/* xHCI host controller glue */
typedef void (*xhci_get_quirks_t)(struct device *, struct xhci_hcd *);
int xhci_handshake(void __iomem *ptr, u32 mask, u32 done, u64 timeout_us);
void xhci_quiesce(struct xhci_hcd *xhci);
int xhci_halt(struct xhci_hcd *xhci);
int xhci_start(struct xhci_hcd *xhci);
int xhci_reset(struct xhci_hcd *xhci, u64 timeout_us);
int xhci_run(struct usb_hcd *hcd);
int xhci_gen_setup(struct usb_hcd *hcd, xhci_get_quirks_t get_quirks);
void xhci_shutdown(struct usb_hcd *hcd);
void xhci_init_driver(struct hc_driver *drv,
		      const struct xhci_driver_overrides *over);
int xhci_add_endpoint(struct usb_hcd *hcd, struct usb_device *udev,
		      struct usb_host_endpoint *ep);
int xhci_drop_endpoint(struct usb_hcd *hcd, struct usb_device *udev,
		       struct usb_host_endpoint *ep);
int xhci_check_bandwidth(struct usb_hcd *hcd, struct usb_device *udev);
void xhci_reset_bandwidth(struct usb_hcd *hcd, struct usb_device *udev);
int xhci_disable_slot(struct xhci_hcd *xhci, u32 slot_id);
int xhci_ext_cap_init(struct xhci_hcd *xhci);

int xhci_suspend(struct xhci_hcd *xhci, bool do_wakeup);
int xhci_resume(struct xhci_hcd *xhci, bool hibernated);

irqreturn_t xhci_irq(struct usb_hcd *hcd);
irqreturn_t xhci_msi_irq(int irq, void *hcd);
int xhci_alloc_dev(struct usb_hcd *hcd, struct usb_device *udev);
int xhci_alloc_tt_info(struct xhci_hcd *xhci,
		struct xhci_virt_device *virt_dev,
		struct usb_device *hdev,
		struct usb_tt *tt, gfp_t mem_flags);

/* xHCI ring, segment, TRB, and TD functions */
dma_addr_t xhci_trb_virt_to_dma(struct xhci_segment *seg, union xhci_trb *trb);
struct xhci_segment *trb_in_td(struct xhci_hcd *xhci,
		struct xhci_segment *start_seg, union xhci_trb *start_trb,
		union xhci_trb *end_trb, dma_addr_t suspect_dma, bool debug);
int xhci_is_vendor_info_code(struct xhci_hcd *xhci, unsigned int trb_comp_code);
void xhci_ring_cmd_db(struct xhci_hcd *xhci);
int xhci_queue_slot_control(struct xhci_hcd *xhci, struct xhci_command *cmd,
		u32 trb_type, u32 slot_id);
int xhci_queue_address_device(struct xhci_hcd *xhci, struct xhci_command *cmd,
		dma_addr_t in_ctx_ptr, u32 slot_id, enum xhci_setup_dev);
int xhci_queue_vendor_command(struct xhci_hcd *xhci, struct xhci_command *cmd,
		u32 field1, u32 field2, u32 field3, u32 field4);
int xhci_queue_stop_endpoint(struct xhci_hcd *xhci, struct xhci_command *cmd,
		int slot_id, unsigned int ep_index, int suspend);
int xhci_queue_ctrl_tx(struct xhci_hcd *xhci, gfp_t mem_flags, struct urb *urb,
		int slot_id, unsigned int ep_index);
int xhci_queue_bulk_tx(struct xhci_hcd *xhci, gfp_t mem_flags, struct urb *urb,
		int slot_id, unsigned int ep_index);
int xhci_queue_intr_tx(struct xhci_hcd *xhci, gfp_t mem_flags, struct urb *urb,
		int slot_id, unsigned int ep_index);
int xhci_queue_isoc_tx_prepare(struct xhci_hcd *xhci, gfp_t mem_flags,
		struct urb *urb, int slot_id, unsigned int ep_index);
int xhci_queue_configure_endpoint(struct xhci_hcd *xhci,
		struct xhci_command *cmd, dma_addr_t in_ctx_ptr, u32 slot_id,
		bool command_must_succeed);
int xhci_queue_evaluate_context(struct xhci_hcd *xhci, struct xhci_command *cmd,
		dma_addr_t in_ctx_ptr, u32 slot_id, bool command_must_succeed);
int xhci_queue_reset_ep(struct xhci_hcd *xhci, struct xhci_command *cmd,
		int slot_id, unsigned int ep_index,
		enum xhci_ep_reset_type reset_type);
int xhci_queue_reset_device(struct xhci_hcd *xhci, struct xhci_command *cmd,
		u32 slot_id);
void xhci_cleanup_stalled_ring(struct xhci_hcd *xhci, unsigned int slot_id,
			       unsigned int ep_index, unsigned int stream_id,
			       struct xhci_td *td);
void xhci_stop_endpoint_command_watchdog(struct timer_list *t);
void xhci_handle_command_timeout(struct work_struct *work);

void xhci_ring_ep_doorbell(struct xhci_hcd *xhci, unsigned int slot_id,
		unsigned int ep_index, unsigned int stream_id);
void xhci_ring_doorbell_for_active_rings(struct xhci_hcd *xhci,
		unsigned int slot_id,
		unsigned int ep_index);
void xhci_cleanup_command_queue(struct xhci_hcd *xhci);
void inc_deq(struct xhci_hcd *xhci, struct xhci_ring *ring);
unsigned int count_trbs(u64 addr, u64 len);

/* xHCI roothub code */
void xhci_set_link_state(struct xhci_hcd *xhci, struct xhci_port *port,
				u32 link_state);
void xhci_test_and_clear_bit(struct xhci_hcd *xhci, struct xhci_port *port,
				u32 port_bit);
int xhci_hub_control(struct usb_hcd *hcd, u16 typeReq, u16 wValue, u16 wIndex,
		char *buf, u16 wLength);
int xhci_hub_status_data(struct usb_hcd *hcd, char *buf);
int xhci_find_raw_port_number(struct usb_hcd *hcd, int port1);
struct xhci_hub *xhci_get_rhub(struct usb_hcd *hcd);

void xhci_hc_died(struct xhci_hcd *xhci);

#ifdef CONFIG_PM
int xhci_bus_suspend(struct usb_hcd *hcd);
int xhci_bus_resume(struct usb_hcd *hcd);
unsigned long xhci_get_resuming_ports(struct usb_hcd *hcd);
#else
#define	xhci_bus_suspend	NULL
#define	xhci_bus_resume		NULL
#define	xhci_get_resuming_ports	NULL
#endif	/* CONFIG_PM */

u32 xhci_port_state_to_neutral(u32 state);
int xhci_find_slot_id_by_port(struct usb_hcd *hcd, struct xhci_hcd *xhci,
		u16 port);
void xhci_ring_device(struct xhci_hcd *xhci, int slot_id);

/* xHCI contexts */
struct xhci_input_control_ctx *xhci_get_input_control_ctx(struct xhci_container_ctx *ctx);
struct xhci_slot_ctx *xhci_get_slot_ctx(struct xhci_hcd *xhci, struct xhci_container_ctx *ctx);
struct xhci_ep_ctx *xhci_get_ep_ctx(struct xhci_hcd *xhci, struct xhci_container_ctx *ctx, unsigned int ep_index);

struct xhci_ring *xhci_triad_to_transfer_ring(struct xhci_hcd *xhci,
		unsigned int slot_id, unsigned int ep_index,
		unsigned int stream_id);

static inline struct xhci_ring *xhci_urb_to_transfer_ring(struct xhci_hcd *xhci,
								struct urb *urb)
{
	return xhci_triad_to_transfer_ring(xhci, urb->dev->slot_id,
					xhci_get_endpoint_index(&urb->ep->desc),
					urb->stream_id);
}

/*
 * TODO: As per spec Isochronous IDT transmissions are supported. We bypass
 * them anyways as we where unable to find a device that matches the
 * constraints.
 */
static inline bool xhci_urb_suitable_for_idt(struct urb *urb)
{
	if (!usb_endpoint_xfer_isoc(&urb->ep->desc) && usb_urb_dir_out(urb) &&
	    usb_endpoint_maxp(&urb->ep->desc) >= TRB_IDT_MAX_SIZE &&
	    urb->transfer_buffer_length <= TRB_IDT_MAX_SIZE &&
	    !(urb->transfer_flags & URB_NO_TRANSFER_DMA_MAP) &&
	    !urb->num_sgs)
		return true;

	return false;
}

static inline char *xhci_slot_state_string(u32 state)
{
	switch (state) {
	case SLOT_STATE_ENABLED:
		return "enabled/disabled";
	case SLOT_STATE_DEFAULT:
		return "default";
	case SLOT_STATE_ADDRESSED:
		return "addressed";
	case SLOT_STATE_CONFIGURED:
		return "configured";
	default:
		return "reserved";
	}
}

static inline const char *xhci_decode_trb(char *str, size_t size,
					  u32 field0, u32 field1, u32 field2, u32 field3)
{
	int type = TRB_FIELD_TO_TYPE(field3);

	switch (type) {
	case TRB_LINK:
		snprintf(str, size,
			"LINK %08x%08x intr %d type '%s' flags %c:%c:%c:%c",
			field1, field0, GET_INTR_TARGET(field2),
			xhci_trb_type_string(type),
			field3 & TRB_IOC ? 'I' : 'i',
			field3 & TRB_CHAIN ? 'C' : 'c',
			field3 & TRB_TC ? 'T' : 't',
			field3 & TRB_CYCLE ? 'C' : 'c');
		break;
	case TRB_TRANSFER:
	case TRB_COMPLETION:
	case TRB_PORT_STATUS:
	case TRB_BANDWIDTH_EVENT:
	case TRB_DOORBELL:
	case TRB_HC_EVENT:
	case TRB_DEV_NOTE:
	case TRB_MFINDEX_WRAP:
		snprintf(str, size,
			"TRB %08x%08x status '%s' len %d slot %d ep %d type '%s' flags %c:%c",
			field1, field0,
			xhci_trb_comp_code_string(GET_COMP_CODE(field2)),
			EVENT_TRB_LEN(field2), TRB_TO_SLOT_ID(field3),
			/* Macro decrements 1, maybe it shouldn't?!? */
			TRB_TO_EP_INDEX(field3) + 1,
			xhci_trb_type_string(type),
			field3 & EVENT_DATA ? 'E' : 'e',
			field3 & TRB_CYCLE ? 'C' : 'c');

		break;
	case TRB_SETUP:
		snprintf(str, size,
			"bRequestType %02x bRequest %02x wValue %02x%02x wIndex %02x%02x wLength %d length %d TD size %d intr %d type '%s' flags %c:%c:%c",
				field0 & 0xff,
				(field0 & 0xff00) >> 8,
				(field0 & 0xff000000) >> 24,
				(field0 & 0xff0000) >> 16,
				(field1 & 0xff00) >> 8,
				field1 & 0xff,
				(field1 & 0xff000000) >> 16 |
				(field1 & 0xff0000) >> 16,
				TRB_LEN(field2), GET_TD_SIZE(field2),
				GET_INTR_TARGET(field2),
				xhci_trb_type_string(type),
				field3 & TRB_IDT ? 'I' : 'i',
				field3 & TRB_IOC ? 'I' : 'i',
				field3 & TRB_CYCLE ? 'C' : 'c');
		break;
	case TRB_DATA:
		snprintf(str, size,
			 "Buffer %08x%08x length %d TD size %d intr %d type '%s' flags %c:%c:%c:%c:%c:%c:%c",
				field1, field0, TRB_LEN(field2), GET_TD_SIZE(field2),
				GET_INTR_TARGET(field2),
				xhci_trb_type_string(type),
				field3 & TRB_IDT ? 'I' : 'i',
				field3 & TRB_IOC ? 'I' : 'i',
				field3 & TRB_CHAIN ? 'C' : 'c',
				field3 & TRB_NO_SNOOP ? 'S' : 's',
				field3 & TRB_ISP ? 'I' : 'i',
				field3 & TRB_ENT ? 'E' : 'e',
				field3 & TRB_CYCLE ? 'C' : 'c');
		break;
	case TRB_STATUS:
		snprintf(str, size,
			 "Buffer %08x%08x length %d TD size %d intr %d type '%s' flags %c:%c:%c:%c",
				field1, field0, TRB_LEN(field2), GET_TD_SIZE(field2),
				GET_INTR_TARGET(field2),
				xhci_trb_type_string(type),
				field3 & TRB_IOC ? 'I' : 'i',
				field3 & TRB_CHAIN ? 'C' : 'c',
				field3 & TRB_ENT ? 'E' : 'e',
				field3 & TRB_CYCLE ? 'C' : 'c');
		break;
	case TRB_NORMAL:
	case TRB_ISOC:
	case TRB_EVENT_DATA:
	case TRB_TR_NOOP:
		snprintf(str, size,
			"Buffer %08x%08x length %d TD size %d intr %d type '%s' flags %c:%c:%c:%c:%c:%c:%c:%c",
			field1, field0, TRB_LEN(field2), GET_TD_SIZE(field2),
			GET_INTR_TARGET(field2),
			xhci_trb_type_string(type),
			field3 & TRB_BEI ? 'B' : 'b',
			field3 & TRB_IDT ? 'I' : 'i',
			field3 & TRB_IOC ? 'I' : 'i',
			field3 & TRB_CHAIN ? 'C' : 'c',
			field3 & TRB_NO_SNOOP ? 'S' : 's',
			field3 & TRB_ISP ? 'I' : 'i',
			field3 & TRB_ENT ? 'E' : 'e',
			field3 & TRB_CYCLE ? 'C' : 'c');
		break;

	case TRB_CMD_NOOP:
	case TRB_ENABLE_SLOT:
		snprintf(str, size,
			"%s: flags %c",
			xhci_trb_type_string(type),
			field3 & TRB_CYCLE ? 'C' : 'c');
		break;
	case TRB_DISABLE_SLOT:
	case TRB_NEG_BANDWIDTH:
		snprintf(str, size,
			"%s: slot %d flags %c",
			xhci_trb_type_string(type),
			TRB_TO_SLOT_ID(field3),
			field3 & TRB_CYCLE ? 'C' : 'c');
		break;
	case TRB_ADDR_DEV:
		snprintf(str, size,
			"%s: ctx %08x%08x slot %d flags %c:%c",
			xhci_trb_type_string(type),
			field1, field0,
			TRB_TO_SLOT_ID(field3),
			field3 & TRB_BSR ? 'B' : 'b',
			field3 & TRB_CYCLE ? 'C' : 'c');
		break;
	case TRB_CONFIG_EP:
		snprintf(str, size,
			"%s: ctx %08x%08x slot %d flags %c:%c",
			xhci_trb_type_string(type),
			field1, field0,
			TRB_TO_SLOT_ID(field3),
			field3 & TRB_DC ? 'D' : 'd',
			field3 & TRB_CYCLE ? 'C' : 'c');
		break;
	case TRB_EVAL_CONTEXT:
		snprintf(str, size,
			"%s: ctx %08x%08x slot %d flags %c",
			xhci_trb_type_string(type),
			field1, field0,
			TRB_TO_SLOT_ID(field3),
			field3 & TRB_CYCLE ? 'C' : 'c');
		break;
	case TRB_RESET_EP:
		snprintf(str, size,
			"%s: ctx %08x%08x slot %d ep %d flags %c:%c",
			xhci_trb_type_string(type),
			field1, field0,
			TRB_TO_SLOT_ID(field3),
			/* Macro decrements 1, maybe it shouldn't?!? */
			TRB_TO_EP_INDEX(field3) + 1,
			field3 & TRB_TSP ? 'T' : 't',
			field3 & TRB_CYCLE ? 'C' : 'c');
		break;
	case TRB_STOP_RING:
		snprintf(str, size,
			"%s: slot %d sp %d ep %d flags %c",
			xhci_trb_type_string(type),
			TRB_TO_SLOT_ID(field3),
			TRB_TO_SUSPEND_PORT(field3),
			/* Macro decrements 1, maybe it shouldn't?!? */
			TRB_TO_EP_INDEX(field3) + 1,
			field3 & TRB_CYCLE ? 'C' : 'c');
		break;
	case TRB_SET_DEQ:
		snprintf(str, size,
			"%s: deq %08x%08x stream %d slot %d ep %d flags %c",
			xhci_trb_type_string(type),
			field1, field0,
			TRB_TO_STREAM_ID(field2),
			TRB_TO_SLOT_ID(field3),
			/* Macro decrements 1, maybe it shouldn't?!? */
			TRB_TO_EP_INDEX(field3) + 1,
			field3 & TRB_CYCLE ? 'C' : 'c');
		break;
	case TRB_RESET_DEV:
		snprintf(str, size,
			"%s: slot %d flags %c",
			xhci_trb_type_string(type),
			TRB_TO_SLOT_ID(field3),
			field3 & TRB_CYCLE ? 'C' : 'c');
		break;
	case TRB_FORCE_EVENT:
		snprintf(str, size,
			"%s: event %08x%08x vf intr %d vf id %d flags %c",
			xhci_trb_type_string(type),
			field1, field0,
			TRB_TO_VF_INTR_TARGET(field2),
			TRB_TO_VF_ID(field3),
			field3 & TRB_CYCLE ? 'C' : 'c');
		break;
	case TRB_SET_LT:
		snprintf(str, size,
			"%s: belt %d flags %c",
			xhci_trb_type_string(type),
			TRB_TO_BELT(field3),
			field3 & TRB_CYCLE ? 'C' : 'c');
		break;
	case TRB_GET_BW:
		snprintf(str, size,
			"%s: ctx %08x%08x slot %d speed %d flags %c",
			xhci_trb_type_string(type),
			field1, field0,
			TRB_TO_SLOT_ID(field3),
			TRB_TO_DEV_SPEED(field3),
			field3 & TRB_CYCLE ? 'C' : 'c');
		break;
	case TRB_FORCE_HEADER:
		snprintf(str, size,
			"%s: info %08x%08x%08x pkt type %d roothub port %d flags %c",
			xhci_trb_type_string(type),
			field2, field1, field0 & 0xffffffe0,
			TRB_TO_PACKET_TYPE(field0),
			TRB_TO_ROOTHUB_PORT(field3),
			field3 & TRB_CYCLE ? 'C' : 'c');
		break;
	default:
		snprintf(str, size,
			"type '%s' -> raw %08x %08x %08x %08x",
			xhci_trb_type_string(type),
			field0, field1, field2, field3);
	}

	return str;
}

static inline const char *xhci_decode_ctrl_ctx(char *str,
		unsigned long drop, unsigned long add)
{
	unsigned int	bit;
	int		ret = 0;

	str[0] = '\0';

	if (drop) {
		ret = sprintf(str, "Drop:");
		for_each_set_bit(bit, &drop, 32)
			ret += sprintf(str + ret, " %d%s",
				       bit / 2,
				       bit % 2 ? "in":"out");
		ret += sprintf(str + ret, ", ");
	}

	if (add) {
		ret += sprintf(str + ret, "Add:%s%s",
			       (add & SLOT_FLAG) ? " slot":"",
			       (add & EP0_FLAG) ? " ep0":"");
		add &= ~(SLOT_FLAG | EP0_FLAG);
		for_each_set_bit(bit, &add, 32)
			ret += sprintf(str + ret, " %d%s",
				       bit / 2,
				       bit % 2 ? "in":"out");
	}
	return str;
}

static inline const char *xhci_decode_slot_context(char *str,
		u32 info, u32 info2, u32 tt_info, u32 state)
{
	u32 speed;
	u32 hub;
	u32 mtt;
	int ret = 0;

	speed = info & DEV_SPEED;
	hub = info & DEV_HUB;
	mtt = info & DEV_MTT;

	ret = sprintf(str, "RS %05x %s%s%s Ctx Entries %d MEL %d us Port# %d/%d",
			info & ROUTE_STRING_MASK,
			({ char *s;
			switch (speed) {
			case SLOT_SPEED_FS:
				s = "full-speed";
				break;
			case SLOT_SPEED_LS:
				s = "low-speed";
				break;
			case SLOT_SPEED_HS:
				s = "high-speed";
				break;
			case SLOT_SPEED_SS:
				s = "super-speed";
				break;
			case SLOT_SPEED_SSP:
				s = "super-speed plus";
				break;
			default:
				s = "UNKNOWN speed";
			} s; }),
			mtt ? " multi-TT" : "",
			hub ? " Hub" : "",
			(info & LAST_CTX_MASK) >> 27,
			info2 & MAX_EXIT,
			DEVINFO_TO_ROOT_HUB_PORT(info2),
			DEVINFO_TO_MAX_PORTS(info2));

	ret += sprintf(str + ret, " [TT Slot %d Port# %d TTT %d Intr %d] Addr %d State %s",
			tt_info & TT_SLOT, (tt_info & TT_PORT) >> 8,
			GET_TT_THINK_TIME(tt_info), GET_INTR_TARGET(tt_info),
			state & DEV_ADDR_MASK,
			xhci_slot_state_string(GET_SLOT_STATE(state)));

	return str;
}


static inline const char *xhci_portsc_link_state_string(u32 portsc)
{
	switch (portsc & PORT_PLS_MASK) {
	case XDEV_U0:
		return "U0";
	case XDEV_U1:
		return "U1";
	case XDEV_U2:
		return "U2";
	case XDEV_U3:
		return "U3";
	case XDEV_DISABLED:
		return "Disabled";
	case XDEV_RXDETECT:
		return "RxDetect";
	case XDEV_INACTIVE:
		return "Inactive";
	case XDEV_POLLING:
		return "Polling";
	case XDEV_RECOVERY:
		return "Recovery";
	case XDEV_HOT_RESET:
		return "Hot Reset";
	case XDEV_COMP_MODE:
		return "Compliance mode";
	case XDEV_TEST_MODE:
		return "Test mode";
	case XDEV_RESUME:
		return "Resume";
	default:
		break;
	}
	return "Unknown";
}

static inline const char *xhci_decode_portsc(char *str, u32 portsc)
{
	int ret;

	ret = sprintf(str, "%s %s %s Link:%s PortSpeed:%d ",
		      portsc & PORT_POWER	? "Powered" : "Powered-off",
		      portsc & PORT_CONNECT	? "Connected" : "Not-connected",
		      portsc & PORT_PE		? "Enabled" : "Disabled",
		      xhci_portsc_link_state_string(portsc),
		      DEV_PORT_SPEED(portsc));

	if (portsc & PORT_OC)
		ret += sprintf(str + ret, "OverCurrent ");
	if (portsc & PORT_RESET)
		ret += sprintf(str + ret, "In-Reset ");

	ret += sprintf(str + ret, "Change: ");
	if (portsc & PORT_CSC)
		ret += sprintf(str + ret, "CSC ");
	if (portsc & PORT_PEC)
		ret += sprintf(str + ret, "PEC ");
	if (portsc & PORT_WRC)
		ret += sprintf(str + ret, "WRC ");
	if (portsc & PORT_OCC)
		ret += sprintf(str + ret, "OCC ");
	if (portsc & PORT_RC)
		ret += sprintf(str + ret, "PRC ");
	if (portsc & PORT_PLC)
		ret += sprintf(str + ret, "PLC ");
	if (portsc & PORT_CEC)
		ret += sprintf(str + ret, "CEC ");
	if (portsc & PORT_CAS)
		ret += sprintf(str + ret, "CAS ");

	ret += sprintf(str + ret, "Wake: ");
	if (portsc & PORT_WKCONN_E)
		ret += sprintf(str + ret, "WCE ");
	if (portsc & PORT_WKDISC_E)
		ret += sprintf(str + ret, "WDE ");
	if (portsc & PORT_WKOC_E)
		ret += sprintf(str + ret, "WOE ");

	return str;
}

static inline const char *xhci_decode_usbsts(char *str, u32 usbsts)
{
	int ret = 0;

	ret = sprintf(str, " 0x%08x", usbsts);

	if (usbsts == ~(u32)0)
		return str;

	if (usbsts & STS_HALT)
		ret += sprintf(str + ret, " HCHalted");
	if (usbsts & STS_FATAL)
		ret += sprintf(str + ret, " HSE");
	if (usbsts & STS_EINT)
		ret += sprintf(str + ret, " EINT");
	if (usbsts & STS_PORT)
		ret += sprintf(str + ret, " PCD");
	if (usbsts & STS_SAVE)
		ret += sprintf(str + ret, " SSS");
	if (usbsts & STS_RESTORE)
		ret += sprintf(str + ret, " RSS");
	if (usbsts & STS_SRE)
		ret += sprintf(str + ret, " SRE");
	if (usbsts & STS_CNR)
		ret += sprintf(str + ret, " CNR");
	if (usbsts & STS_HCE)
		ret += sprintf(str + ret, " HCE");

	return str;
}

static inline const char *xhci_decode_doorbell(char *str, u32 slot, u32 doorbell)
{
	u8 ep;
	u16 stream;
	int ret;

	ep = (doorbell & 0xff);
	stream = doorbell >> 16;

	if (slot == 0) {
		sprintf(str, "Command Ring %d", doorbell);
		return str;
	}
	ret = sprintf(str, "Slot %d ", slot);
	if (ep > 0 && ep < 32)
		ret = sprintf(str + ret, "ep%d%s",
			      ep / 2,
			      ep % 2 ? "in" : "out");
	else if (ep == 0 || ep < 248)
		ret = sprintf(str + ret, "Reserved %d", ep);
	else
		ret = sprintf(str + ret, "Vendor Defined %d", ep);
	if (stream)
		ret = sprintf(str + ret, " Stream %d", stream);

	return str;
}

static inline const char *xhci_ep_state_string(u8 state)
{
	switch (state) {
	case EP_STATE_DISABLED:
		return "disabled";
	case EP_STATE_RUNNING:
		return "running";
	case EP_STATE_HALTED:
		return "halted";
	case EP_STATE_STOPPED:
		return "stopped";
	case EP_STATE_ERROR:
		return "error";
	default:
		return "INVALID";
	}
}

static inline const char *xhci_ep_type_string(u8 type)
{
	switch (type) {
	case ISOC_OUT_EP:
		return "Isoc OUT";
	case BULK_OUT_EP:
		return "Bulk OUT";
	case INT_OUT_EP:
		return "Int OUT";
	case CTRL_EP:
		return "Ctrl";
	case ISOC_IN_EP:
		return "Isoc IN";
	case BULK_IN_EP:
		return "Bulk IN";
	case INT_IN_EP:
		return "Int IN";
	default:
		return "INVALID";
	}
}

static inline const char *xhci_decode_ep_context(char *str, u32 info,
		u32 info2, u64 deq, u32 tx_info)
{
	int ret;

	u32 esit;
	u16 maxp;
	u16 avg;

	u8 max_pstr;
	u8 ep_state;
	u8 interval;
	u8 ep_type;
	u8 burst;
	u8 cerr;
	u8 mult;

	bool lsa;
	bool hid;

	esit = CTX_TO_MAX_ESIT_PAYLOAD_HI(info) << 16 |
		CTX_TO_MAX_ESIT_PAYLOAD(tx_info);

	ep_state = info & EP_STATE_MASK;
	max_pstr = CTX_TO_EP_MAXPSTREAMS(info);
	interval = CTX_TO_EP_INTERVAL(info);
	mult = CTX_TO_EP_MULT(info) + 1;
	lsa = !!(info & EP_HAS_LSA);

	cerr = (info2 & (3 << 1)) >> 1;
	ep_type = CTX_TO_EP_TYPE(info2);
	hid = !!(info2 & (1 << 7));
	burst = CTX_TO_MAX_BURST(info2);
	maxp = MAX_PACKET_DECODED(info2);

	avg = EP_AVG_TRB_LENGTH(tx_info);

	ret = sprintf(str, "State %s mult %d max P. Streams %d %s",
			xhci_ep_state_string(ep_state), mult,
			max_pstr, lsa ? "LSA " : "");

	ret += sprintf(str + ret, "interval %d us max ESIT payload %d CErr %d ",
			(1 << interval) * 125, esit, cerr);

	ret += sprintf(str + ret, "Type %s %sburst %d maxp %d deq %016llx ",
			xhci_ep_type_string(ep_type), hid ? "HID" : "",
			burst, maxp, deq);

	ret += sprintf(str + ret, "avg trb len %d", avg);

	return str;
}

#endif /* __LINUX_XHCI_HCD_H */<|MERGE_RESOLUTION|>--- conflicted
+++ resolved
@@ -1825,10 +1825,6 @@
 	/* Host controller watchdog timer structures */
 	unsigned int		xhc_state;
 	unsigned long		run_graceperiod;
-<<<<<<< HEAD
-	u32			command;
-=======
->>>>>>> 9abf2313
 	struct s3_save		s3;
 /* Host controller is dying - not responding to commands. "I'm not dead yet!"
  *
