/*
 * Freescale MXS I2C bus driver
 *
 * Copyright (C) 2011 Wolfram Sang, Pengutronix e.K.
 *
 * based on a (non-working) driver which was:
 *
 * Copyright (C) 2009-2010 Freescale Semiconductor, Inc. All Rights Reserved.
 *
 * TODO: add dma-support if platform-support for it is available
 *
 * This program is free software; you can redistribute it and/or modify
 * it under the terms of the GNU General Public License as published by
 * the Free Software Foundation; either version 2 of the License, or
 * (at your option) any later version.
 *
 */

#include <linux/slab.h>
#include <linux/device.h>
#include <linux/module.h>
#include <linux/i2c.h>
#include <linux/err.h>
#include <linux/interrupt.h>
#include <linux/completion.h>
#include <linux/platform_device.h>
#include <linux/jiffies.h>
#include <linux/io.h>
#include <linux/pinctrl/consumer.h>
#include <linux/stmp_device.h>
#include <linux/of.h>
#include <linux/of_device.h>
#include <linux/of_i2c.h>

#define DRIVER_NAME "mxs-i2c"

#define MXS_I2C_CTRL0		(0x00)
#define MXS_I2C_CTRL0_SET	(0x04)

#define MXS_I2C_CTRL0_SFTRST			0x80000000
#define MXS_I2C_CTRL0_SEND_NAK_ON_LAST		0x02000000
#define MXS_I2C_CTRL0_RETAIN_CLOCK		0x00200000
#define MXS_I2C_CTRL0_POST_SEND_STOP		0x00100000
#define MXS_I2C_CTRL0_PRE_SEND_START		0x00080000
#define MXS_I2C_CTRL0_MASTER_MODE		0x00020000
#define MXS_I2C_CTRL0_DIRECTION			0x00010000
#define MXS_I2C_CTRL0_XFER_COUNT(v)		((v) & 0x0000FFFF)

#define MXS_I2C_TIMING0		(0x10)
#define MXS_I2C_TIMING1		(0x20)
#define MXS_I2C_TIMING2		(0x30)

#define MXS_I2C_CTRL1		(0x40)
#define MXS_I2C_CTRL1_SET	(0x44)
#define MXS_I2C_CTRL1_CLR	(0x48)

#define MXS_I2C_CTRL1_BUS_FREE_IRQ		0x80
#define MXS_I2C_CTRL1_DATA_ENGINE_CMPLT_IRQ	0x40
#define MXS_I2C_CTRL1_NO_SLAVE_ACK_IRQ		0x20
#define MXS_I2C_CTRL1_OVERSIZE_XFER_TERM_IRQ	0x10
#define MXS_I2C_CTRL1_EARLY_TERM_IRQ		0x08
#define MXS_I2C_CTRL1_MASTER_LOSS_IRQ		0x04
#define MXS_I2C_CTRL1_SLAVE_STOP_IRQ		0x02
#define MXS_I2C_CTRL1_SLAVE_IRQ			0x01

#define MXS_I2C_IRQ_MASK	(MXS_I2C_CTRL1_DATA_ENGINE_CMPLT_IRQ | \
				 MXS_I2C_CTRL1_NO_SLAVE_ACK_IRQ | \
				 MXS_I2C_CTRL1_EARLY_TERM_IRQ | \
				 MXS_I2C_CTRL1_MASTER_LOSS_IRQ | \
				 MXS_I2C_CTRL1_SLAVE_STOP_IRQ | \
				 MXS_I2C_CTRL1_SLAVE_IRQ)

#define MXS_I2C_QUEUECTRL	(0x60)
#define MXS_I2C_QUEUECTRL_SET	(0x64)
#define MXS_I2C_QUEUECTRL_CLR	(0x68)

#define MXS_I2C_QUEUECTRL_QUEUE_RUN		0x20
#define MXS_I2C_QUEUECTRL_PIO_QUEUE_MODE	0x04

#define MXS_I2C_QUEUESTAT	(0x70)
#define MXS_I2C_QUEUESTAT_RD_QUEUE_EMPTY        0x00002000
#define MXS_I2C_QUEUESTAT_WRITE_QUEUE_CNT_MASK	0x0000001F

#define MXS_I2C_QUEUECMD	(0x80)

#define MXS_I2C_QUEUEDATA	(0x90)

#define MXS_I2C_DATA		(0xa0)


#define MXS_CMD_I2C_SELECT	(MXS_I2C_CTRL0_RETAIN_CLOCK |	\
				 MXS_I2C_CTRL0_PRE_SEND_START |	\
				 MXS_I2C_CTRL0_MASTER_MODE |	\
				 MXS_I2C_CTRL0_DIRECTION |	\
				 MXS_I2C_CTRL0_XFER_COUNT(1))

#define MXS_CMD_I2C_WRITE	(MXS_I2C_CTRL0_PRE_SEND_START |	\
				 MXS_I2C_CTRL0_MASTER_MODE |	\
				 MXS_I2C_CTRL0_DIRECTION)

#define MXS_CMD_I2C_READ	(MXS_I2C_CTRL0_SEND_NAK_ON_LAST | \
				 MXS_I2C_CTRL0_MASTER_MODE)

struct mxs_i2c_speed_config {
	uint32_t	timing0;
	uint32_t	timing1;
	uint32_t	timing2;
};

/*
 * Timing values for the default 24MHz clock supplied into the i2c block.
 *
 * The bus can operate at 95kHz or at 400kHz with the following timing
 * register configurations. The 100kHz mode isn't present because it's
 * values are not stated in the i.MX233/i.MX28 datasheet. The 95kHz mode
 * shall be close enough replacement. Therefore when the bus is configured
 * for 100kHz operation, 95kHz timing settings are actually loaded.
 *
 * For details, see i.MX233 [25.4.2 - 25.4.4] and i.MX28 [27.5.2 - 27.5.4].
 */
static const struct mxs_i2c_speed_config mxs_i2c_95kHz_config = {
	.timing0	= 0x00780030,
	.timing1	= 0x00800030,
	.timing2	= 0x00300030,
};

static const struct mxs_i2c_speed_config mxs_i2c_400kHz_config = {
	.timing0	= 0x000f0007,
	.timing1	= 0x001f000f,
	.timing2	= 0x00300030,
};

/**
 * struct mxs_i2c_dev - per device, private MXS-I2C data
 *
 * @dev: driver model device node
 * @regs: IO registers pointer
 * @cmd_complete: completion object for transaction wait
 * @cmd_err: error code for last transaction
 * @adapter: i2c subsystem adapter node
 */
struct mxs_i2c_dev {
	struct device *dev;
	void __iomem *regs;
	struct completion cmd_complete;
	u32 cmd_err;
	struct i2c_adapter adapter;
	const struct mxs_i2c_speed_config *speed;
};

static void mxs_i2c_reset(struct mxs_i2c_dev *i2c)
{
	stmp_reset_block(i2c->regs);

	writel(i2c->speed->timing0, i2c->regs + MXS_I2C_TIMING0);
	writel(i2c->speed->timing1, i2c->regs + MXS_I2C_TIMING1);
	writel(i2c->speed->timing2, i2c->regs + MXS_I2C_TIMING2);

	writel(MXS_I2C_IRQ_MASK << 8, i2c->regs + MXS_I2C_CTRL1_SET);
	writel(MXS_I2C_QUEUECTRL_PIO_QUEUE_MODE,
			i2c->regs + MXS_I2C_QUEUECTRL_SET);
}

static void mxs_i2c_pioq_setup_read(struct mxs_i2c_dev *i2c, u8 addr, int len,
					int flags)
{
	u32 data;

	writel(MXS_CMD_I2C_SELECT, i2c->regs + MXS_I2C_QUEUECMD);

	data = (addr << 1) | I2C_SMBUS_READ;
	writel(data, i2c->regs + MXS_I2C_DATA);

	data = MXS_CMD_I2C_READ | MXS_I2C_CTRL0_XFER_COUNT(len) | flags;
	writel(data, i2c->regs + MXS_I2C_QUEUECMD);
}

static void mxs_i2c_pioq_setup_write(struct mxs_i2c_dev *i2c,
				    u8 addr, u8 *buf, int len, int flags)
{
	u32 data;
	int i, shifts_left;

	data = MXS_CMD_I2C_WRITE | MXS_I2C_CTRL0_XFER_COUNT(len + 1) | flags;
	writel(data, i2c->regs + MXS_I2C_QUEUECMD);

	/*
	 * We have to copy the slave address (u8) and buffer (arbitrary number
	 * of u8) into the data register (u32). To achieve that, the u8 are put
	 * into the MSBs of 'data' which is then shifted for the next u8. When
	 * appropriate, 'data' is written to MXS_I2C_DATA. So, the first u32
	 * looks like this:
	 *
	 *  3          2          1          0
	 * 10987654|32109876|54321098|76543210
	 * --------+--------+--------+--------
	 * buffer+2|buffer+1|buffer+0|slave_addr
	 */

	data = ((addr << 1) | I2C_SMBUS_WRITE) << 24;

	for (i = 0; i < len; i++) {
		data >>= 8;
		data |= buf[i] << 24;
		if ((i & 3) == 2)
			writel(data, i2c->regs + MXS_I2C_DATA);
	}

	/* Write out the remaining bytes if any */
	shifts_left = 24 - (i & 3) * 8;
	if (shifts_left)
		writel(data >> shifts_left, i2c->regs + MXS_I2C_DATA);
}

/*
 * TODO: should be replaceable with a waitqueue and RD_QUEUE_IRQ (setting the
 * rd_threshold to 1). Couldn't get this to work, though.
 */
static int mxs_i2c_wait_for_data(struct mxs_i2c_dev *i2c)
{
	unsigned long timeout = jiffies + msecs_to_jiffies(1000);

	while (readl(i2c->regs + MXS_I2C_QUEUESTAT)
			& MXS_I2C_QUEUESTAT_RD_QUEUE_EMPTY) {
			if (time_after(jiffies, timeout))
				return -ETIMEDOUT;
			cond_resched();
	}

	return 0;
}

static int mxs_i2c_finish_read(struct mxs_i2c_dev *i2c, u8 *buf, int len)
{
	u32 uninitialized_var(data);
	int i;

	for (i = 0; i < len; i++) {
		if ((i & 3) == 0) {
			if (mxs_i2c_wait_for_data(i2c))
				return -ETIMEDOUT;
			data = readl(i2c->regs + MXS_I2C_QUEUEDATA);
		}
		buf[i] = data & 0xff;
		data >>= 8;
	}

	return 0;
}

/*
 * Low level master read/write transaction.
 */
static int mxs_i2c_xfer_msg(struct i2c_adapter *adap, struct i2c_msg *msg,
				int stop)
{
	struct mxs_i2c_dev *i2c = i2c_get_adapdata(adap);
	int ret;
	int flags;

	dev_dbg(i2c->dev, "addr: 0x%04x, len: %d, flags: 0x%x, stop: %d\n",
		msg->addr, msg->len, msg->flags, stop);

	if (msg->len == 0)
		return -EINVAL;

	init_completion(&i2c->cmd_complete);
	i2c->cmd_err = 0;

	flags = stop ? MXS_I2C_CTRL0_POST_SEND_STOP : 0;

	if (msg->flags & I2C_M_RD)
		mxs_i2c_pioq_setup_read(i2c, msg->addr, msg->len, flags);
	else
		mxs_i2c_pioq_setup_write(i2c, msg->addr, msg->buf, msg->len,
					flags);

	writel(MXS_I2C_QUEUECTRL_QUEUE_RUN,
			i2c->regs + MXS_I2C_QUEUECTRL_SET);

	ret = wait_for_completion_timeout(&i2c->cmd_complete,
						msecs_to_jiffies(1000));
	if (ret == 0)
		goto timeout;

	if ((!i2c->cmd_err) && (msg->flags & I2C_M_RD)) {
		ret = mxs_i2c_finish_read(i2c, msg->buf, msg->len);
		if (ret)
			goto timeout;
	}

	if (i2c->cmd_err == -ENXIO)
		mxs_i2c_reset(i2c);
	else
		writel(MXS_I2C_QUEUECTRL_QUEUE_RUN,
				i2c->regs + MXS_I2C_QUEUECTRL_CLR);

	dev_dbg(i2c->dev, "Done with err=%d\n", i2c->cmd_err);

	return i2c->cmd_err;

timeout:
	dev_dbg(i2c->dev, "Timeout!\n");
	mxs_i2c_reset(i2c);
	return -ETIMEDOUT;
}

static int mxs_i2c_xfer(struct i2c_adapter *adap, struct i2c_msg msgs[],
			int num)
{
	int i;
	int err;

	for (i = 0; i < num; i++) {
		err = mxs_i2c_xfer_msg(adap, &msgs[i], i == (num - 1));
		if (err)
			return err;
	}

	return num;
}

static u32 mxs_i2c_func(struct i2c_adapter *adap)
{
	return I2C_FUNC_I2C | (I2C_FUNC_SMBUS_EMUL & ~I2C_FUNC_SMBUS_QUICK);
}

static irqreturn_t mxs_i2c_isr(int this_irq, void *dev_id)
{
	struct mxs_i2c_dev *i2c = dev_id;
	u32 stat = readl(i2c->regs + MXS_I2C_CTRL1) & MXS_I2C_IRQ_MASK;
	bool is_last_cmd;

	if (!stat)
		return IRQ_NONE;

	if (stat & MXS_I2C_CTRL1_NO_SLAVE_ACK_IRQ)
		i2c->cmd_err = -ENXIO;
	else if (stat & (MXS_I2C_CTRL1_EARLY_TERM_IRQ |
		    MXS_I2C_CTRL1_MASTER_LOSS_IRQ |
		    MXS_I2C_CTRL1_SLAVE_STOP_IRQ | MXS_I2C_CTRL1_SLAVE_IRQ))
		/* MXS_I2C_CTRL1_OVERSIZE_XFER_TERM_IRQ is only for slaves */
		i2c->cmd_err = -EIO;

	is_last_cmd = (readl(i2c->regs + MXS_I2C_QUEUESTAT) &
		MXS_I2C_QUEUESTAT_WRITE_QUEUE_CNT_MASK) == 0;

	if (is_last_cmd || i2c->cmd_err)
		complete(&i2c->cmd_complete);

	writel(stat, i2c->regs + MXS_I2C_CTRL1_CLR);

	return IRQ_HANDLED;
}

static const struct i2c_algorithm mxs_i2c_algo = {
	.master_xfer = mxs_i2c_xfer,
	.functionality = mxs_i2c_func,
};

static int mxs_i2c_get_ofdata(struct mxs_i2c_dev *i2c)
{
	uint32_t speed;
	struct device *dev = i2c->dev;
	struct device_node *node = dev->of_node;
	int ret;

<<<<<<< HEAD
	if (!node)
		return -EINVAL;

	i2c->speed = &mxs_i2c_95kHz_config;
=======
>>>>>>> 4a8e43fe
	ret = of_property_read_u32(node, "clock-frequency", &speed);
	if (ret)
		dev_warn(dev, "No I2C speed selected, using 100kHz\n");
	else if (speed == 400000)
		i2c->speed = &mxs_i2c_400kHz_config;
	else if (speed != 100000)
		dev_warn(dev, "Unsupported I2C speed selected, using 100kHz\n");

	return 0;
}

static int __devinit mxs_i2c_probe(struct platform_device *pdev)
{
	struct device *dev = &pdev->dev;
	struct mxs_i2c_dev *i2c;
	struct i2c_adapter *adap;
	struct pinctrl *pinctrl;
	struct resource *res;
	resource_size_t res_size;
	int err, irq;

	pinctrl = devm_pinctrl_get_select_default(dev);
	if (IS_ERR(pinctrl))
		return PTR_ERR(pinctrl);

	i2c = devm_kzalloc(dev, sizeof(struct mxs_i2c_dev), GFP_KERNEL);
	if (!i2c)
		return -ENOMEM;

	res = platform_get_resource(pdev, IORESOURCE_MEM, 0);
	if (!res)
		return -ENOENT;

	res_size = resource_size(res);
	if (!devm_request_mem_region(dev, res->start, res_size, res->name))
		return -EBUSY;

	i2c->regs = devm_ioremap_nocache(dev, res->start, res_size);
	if (!i2c->regs)
		return -EBUSY;

	irq = platform_get_irq(pdev, 0);
	if (irq < 0)
		return irq;

	err = devm_request_irq(dev, irq, mxs_i2c_isr, 0, dev_name(dev), i2c);
	if (err)
		return err;

	i2c->dev = dev;
<<<<<<< HEAD

	err = mxs_i2c_get_ofdata(i2c);
	if (err)
		return err;
=======
	i2c->speed = &mxs_i2c_95kHz_config;

	if (dev->of_node) {
		err = mxs_i2c_get_ofdata(i2c);
		if (err)
			return err;
	}
>>>>>>> 4a8e43fe

	platform_set_drvdata(pdev, i2c);

	/* Do reset to enforce correct startup after pinmuxing */
	mxs_i2c_reset(i2c);

	adap = &i2c->adapter;
	strlcpy(adap->name, "MXS I2C adapter", sizeof(adap->name));
	adap->owner = THIS_MODULE;
	adap->algo = &mxs_i2c_algo;
	adap->dev.parent = dev;
	adap->nr = pdev->id;
	adap->dev.of_node = pdev->dev.of_node;
	i2c_set_adapdata(adap, i2c);
	err = i2c_add_numbered_adapter(adap);
	if (err) {
		dev_err(dev, "Failed to add adapter (%d)\n", err);
		writel(MXS_I2C_CTRL0_SFTRST,
				i2c->regs + MXS_I2C_CTRL0_SET);
		return err;
	}

	of_i2c_register_devices(adap);

	return 0;
}

static int __devexit mxs_i2c_remove(struct platform_device *pdev)
{
	struct mxs_i2c_dev *i2c = platform_get_drvdata(pdev);
	int ret;

	ret = i2c_del_adapter(&i2c->adapter);
	if (ret)
		return -EBUSY;

	writel(MXS_I2C_CTRL0_SFTRST, i2c->regs + MXS_I2C_CTRL0_SET);

	platform_set_drvdata(pdev, NULL);

	return 0;
}

static const struct of_device_id mxs_i2c_dt_ids[] = {
	{ .compatible = "fsl,imx28-i2c", },
	{ /* sentinel */ }
};
MODULE_DEVICE_TABLE(of, mxs_i2c_dt_ids);

static struct platform_driver mxs_i2c_driver = {
	.driver = {
		   .name = DRIVER_NAME,
		   .owner = THIS_MODULE,
		   .of_match_table = mxs_i2c_dt_ids,
		   },
	.remove = __devexit_p(mxs_i2c_remove),
};

static int __init mxs_i2c_init(void)
{
	return platform_driver_probe(&mxs_i2c_driver, mxs_i2c_probe);
}
subsys_initcall(mxs_i2c_init);

static void __exit mxs_i2c_exit(void)
{
	platform_driver_unregister(&mxs_i2c_driver);
}
module_exit(mxs_i2c_exit);

MODULE_AUTHOR("Wolfram Sang <w.sang@pengutronix.de>");
MODULE_DESCRIPTION("MXS I2C Bus Driver");
MODULE_LICENSE("GPL");
MODULE_ALIAS("platform:" DRIVER_NAME);<|MERGE_RESOLUTION|>--- conflicted
+++ resolved
@@ -365,13 +365,6 @@
 	struct device_node *node = dev->of_node;
 	int ret;
 
-<<<<<<< HEAD
-	if (!node)
-		return -EINVAL;
-
-	i2c->speed = &mxs_i2c_95kHz_config;
-=======
->>>>>>> 4a8e43fe
 	ret = of_property_read_u32(node, "clock-frequency", &speed);
 	if (ret)
 		dev_warn(dev, "No I2C speed selected, using 100kHz\n");
@@ -422,12 +415,6 @@
 		return err;
 
 	i2c->dev = dev;
-<<<<<<< HEAD
-
-	err = mxs_i2c_get_ofdata(i2c);
-	if (err)
-		return err;
-=======
 	i2c->speed = &mxs_i2c_95kHz_config;
 
 	if (dev->of_node) {
@@ -435,7 +422,6 @@
 		if (err)
 			return err;
 	}
->>>>>>> 4a8e43fe
 
 	platform_set_drvdata(pdev, i2c);
 
