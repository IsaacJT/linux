--- conflicted
+++ resolved
@@ -2145,13 +2145,9 @@
 {
 	struct atmel_uart_port *atmel_port = to_atmel_uart_port(port);
 	unsigned long flags;
-<<<<<<< HEAD
-	unsigned int old_mode, mode, mdrop, imr, quot, baud, div, cd, fp = 0;
-=======
-	unsigned int old_mode, mode, imr, quot, div, cd, fp = 0;
+	unsigned int old_mode, mode, mdrop, imr, quot, div, cd, fp = 0;
 	unsigned int baud, actual_baud, gclk_rate;
 	int ret;
->>>>>>> 2f8b9c8e
 
 	/* save the current mode register */
 	mode = old_mode = atmel_uart_readl(port, ATMEL_US_MR);
