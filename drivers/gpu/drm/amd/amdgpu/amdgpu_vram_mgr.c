/*
 * Copyright 2016 Advanced Micro Devices, Inc.
 *
 * Permission is hereby granted, free of charge, to any person obtaining a
 * copy of this software and associated documentation files (the "Software"),
 * to deal in the Software without restriction, including without limitation
 * the rights to use, copy, modify, merge, publish, distribute, sublicense,
 * and/or sell copies of the Software, and to permit persons to whom the
 * Software is furnished to do so, subject to the following conditions:
 *
 * The above copyright notice and this permission notice shall be included in
 * all copies or substantial portions of the Software.
 *
 * THE SOFTWARE IS PROVIDED "AS IS", WITHOUT WARRANTY OF ANY KIND, EXPRESS OR
 * IMPLIED, INCLUDING BUT NOT LIMITED TO THE WARRANTIES OF MERCHANTABILITY,
 * FITNESS FOR A PARTICULAR PURPOSE AND NONINFRINGEMENT.  IN NO EVENT SHALL
 * THE COPYRIGHT HOLDER(S) OR AUTHOR(S) BE LIABLE FOR ANY CLAIM, DAMAGES OR
 * OTHER LIABILITY, WHETHER IN AN ACTION OF CONTRACT, TORT OR OTHERWISE,
 * ARISING FROM, OUT OF OR IN CONNECTION WITH THE SOFTWARE OR THE USE OR
 * OTHER DEALINGS IN THE SOFTWARE.
 *
 * Authors: Christian König
 */

#include <linux/dma-mapping.h>
#include <drm/ttm/ttm_range_manager.h>

#include "amdgpu.h"
#include "amdgpu_vm.h"
#include "amdgpu_res_cursor.h"
#include "amdgpu_atomfirmware.h"
#include "atom.h"

struct amdgpu_vram_reservation {
	u64 start;
	u64 size;
	struct list_head allocated;
	struct list_head blocks;
};

static inline struct amdgpu_vram_mgr *
to_vram_mgr(struct ttm_resource_manager *man)
{
	return container_of(man, struct amdgpu_vram_mgr, manager);
}

static inline struct amdgpu_device *
to_amdgpu_device(struct amdgpu_vram_mgr *mgr)
{
	return container_of(mgr, struct amdgpu_device, mman.vram_mgr);
}

/**
 * DOC: mem_info_vram_total
 *
 * The amdgpu driver provides a sysfs API for reporting current total VRAM
 * available on the device
 * The file mem_info_vram_total is used for this and returns the total
 * amount of VRAM in bytes
 */
static ssize_t amdgpu_mem_info_vram_total_show(struct device *dev,
		struct device_attribute *attr, char *buf)
{
	struct drm_device *ddev = dev_get_drvdata(dev);
	struct amdgpu_device *adev = drm_to_adev(ddev);

	return sysfs_emit(buf, "%llu\n", adev->gmc.real_vram_size);
}

/**
 * DOC: mem_info_vis_vram_total
 *
 * The amdgpu driver provides a sysfs API for reporting current total
 * visible VRAM available on the device
 * The file mem_info_vis_vram_total is used for this and returns the total
 * amount of visible VRAM in bytes
 */
static ssize_t amdgpu_mem_info_vis_vram_total_show(struct device *dev,
		struct device_attribute *attr, char *buf)
{
	struct drm_device *ddev = dev_get_drvdata(dev);
	struct amdgpu_device *adev = drm_to_adev(ddev);

	return sysfs_emit(buf, "%llu\n", adev->gmc.visible_vram_size);
}

/**
 * DOC: mem_info_vram_used
 *
 * The amdgpu driver provides a sysfs API for reporting current total VRAM
 * available on the device
 * The file mem_info_vram_used is used for this and returns the total
 * amount of currently used VRAM in bytes
 */
static ssize_t amdgpu_mem_info_vram_used_show(struct device *dev,
					      struct device_attribute *attr,
					      char *buf)
{
	struct drm_device *ddev = dev_get_drvdata(dev);
	struct amdgpu_device *adev = drm_to_adev(ddev);
	struct ttm_resource_manager *man = &adev->mman.vram_mgr.manager;

	return sysfs_emit(buf, "%llu\n", ttm_resource_manager_usage(man));
}

/**
 * DOC: mem_info_vis_vram_used
 *
 * The amdgpu driver provides a sysfs API for reporting current total of
 * used visible VRAM
 * The file mem_info_vis_vram_used is used for this and returns the total
 * amount of currently used visible VRAM in bytes
 */
static ssize_t amdgpu_mem_info_vis_vram_used_show(struct device *dev,
						  struct device_attribute *attr,
						  char *buf)
{
	struct drm_device *ddev = dev_get_drvdata(dev);
	struct amdgpu_device *adev = drm_to_adev(ddev);

	return sysfs_emit(buf, "%llu\n",
			  amdgpu_vram_mgr_vis_usage(&adev->mman.vram_mgr));
}

/**
 * DOC: mem_info_vram_vendor
 *
 * The amdgpu driver provides a sysfs API for reporting the vendor of the
 * installed VRAM
 * The file mem_info_vram_vendor is used for this and returns the name of the
 * vendor.
 */
static ssize_t amdgpu_mem_info_vram_vendor(struct device *dev,
					   struct device_attribute *attr,
					   char *buf)
{
	struct drm_device *ddev = dev_get_drvdata(dev);
	struct amdgpu_device *adev = drm_to_adev(ddev);

	switch (adev->gmc.vram_vendor) {
	case SAMSUNG:
		return sysfs_emit(buf, "samsung\n");
	case INFINEON:
		return sysfs_emit(buf, "infineon\n");
	case ELPIDA:
		return sysfs_emit(buf, "elpida\n");
	case ETRON:
		return sysfs_emit(buf, "etron\n");
	case NANYA:
		return sysfs_emit(buf, "nanya\n");
	case HYNIX:
		return sysfs_emit(buf, "hynix\n");
	case MOSEL:
		return sysfs_emit(buf, "mosel\n");
	case WINBOND:
		return sysfs_emit(buf, "winbond\n");
	case ESMT:
		return sysfs_emit(buf, "esmt\n");
	case MICRON:
		return sysfs_emit(buf, "micron\n");
	default:
		return sysfs_emit(buf, "unknown\n");
	}
}

static DEVICE_ATTR(mem_info_vram_total, S_IRUGO,
		   amdgpu_mem_info_vram_total_show, NULL);
static DEVICE_ATTR(mem_info_vis_vram_total, S_IRUGO,
		   amdgpu_mem_info_vis_vram_total_show,NULL);
static DEVICE_ATTR(mem_info_vram_used, S_IRUGO,
		   amdgpu_mem_info_vram_used_show, NULL);
static DEVICE_ATTR(mem_info_vis_vram_used, S_IRUGO,
		   amdgpu_mem_info_vis_vram_used_show, NULL);
static DEVICE_ATTR(mem_info_vram_vendor, S_IRUGO,
		   amdgpu_mem_info_vram_vendor, NULL);

static struct attribute *amdgpu_vram_mgr_attributes[] = {
	&dev_attr_mem_info_vram_total.attr,
	&dev_attr_mem_info_vis_vram_total.attr,
	&dev_attr_mem_info_vram_used.attr,
	&dev_attr_mem_info_vis_vram_used.attr,
	&dev_attr_mem_info_vram_vendor.attr,
	NULL
};

const struct attribute_group amdgpu_vram_mgr_attr_group = {
	.attrs = amdgpu_vram_mgr_attributes
};

/**
 * amdgpu_vram_mgr_vis_size - Calculate visible block size
 *
 * @adev: amdgpu_device pointer
 * @block: DRM BUDDY block structure
 *
 * Calculate how many bytes of the DRM BUDDY block are inside visible VRAM
 */
static u64 amdgpu_vram_mgr_vis_size(struct amdgpu_device *adev,
				    struct drm_buddy_block *block)
{
	u64 start = amdgpu_vram_mgr_block_start(block);
	u64 end = start + amdgpu_vram_mgr_block_size(block);

	if (start >= adev->gmc.visible_vram_size)
		return 0;

	return (end > adev->gmc.visible_vram_size ?
		adev->gmc.visible_vram_size : end) - start;
}

/**
 * amdgpu_vram_mgr_bo_visible_size - CPU visible BO size
 *
 * @bo: &amdgpu_bo buffer object (must be in VRAM)
 *
 * Returns:
 * How much of the given &amdgpu_bo buffer object lies in CPU visible VRAM.
 */
u64 amdgpu_vram_mgr_bo_visible_size(struct amdgpu_bo *bo)
{
	struct amdgpu_device *adev = amdgpu_ttm_adev(bo->tbo.bdev);
	struct ttm_resource *res = bo->tbo.resource;
	struct amdgpu_vram_mgr_resource *vres = to_amdgpu_vram_mgr_resource(res);
	struct drm_buddy_block *block;
	u64 usage = 0;

	if (amdgpu_gmc_vram_full_visible(&adev->gmc))
		return amdgpu_bo_size(bo);

	if (res->start >= adev->gmc.visible_vram_size >> PAGE_SHIFT)
		return 0;

	list_for_each_entry(block, &vres->blocks, link)
		usage += amdgpu_vram_mgr_vis_size(adev, block);

	return usage;
}

/* Commit the reservation of VRAM pages */
static void amdgpu_vram_mgr_do_reserve(struct ttm_resource_manager *man)
{
	struct amdgpu_vram_mgr *mgr = to_vram_mgr(man);
	struct amdgpu_device *adev = to_amdgpu_device(mgr);
	struct drm_buddy *mm = &mgr->mm;
	struct amdgpu_vram_reservation *rsv, *temp;
	struct drm_buddy_block *block;
	uint64_t vis_usage;

	list_for_each_entry_safe(rsv, temp, &mgr->reservations_pending, blocks) {
		if (drm_buddy_alloc_blocks(mm, rsv->start, rsv->start + rsv->size,
					   rsv->size, mm->chunk_size, &rsv->allocated,
					   DRM_BUDDY_RANGE_ALLOCATION))
			continue;

		block = amdgpu_vram_mgr_first_block(&rsv->allocated);
		if (!block)
			continue;

		dev_dbg(adev->dev, "Reservation 0x%llx - %lld, Succeeded\n",
			rsv->start, rsv->size);

		vis_usage = amdgpu_vram_mgr_vis_size(adev, block);
		atomic64_add(vis_usage, &mgr->vis_usage);
		spin_lock(&man->bdev->lru_lock);
<<<<<<< HEAD
		man->usage += rsv->mm_node.size << PAGE_SHIFT;
		spin_unlock(&man->bdev->lru_lock);
		list_move(&rsv->node, &mgr->reserved_pages);
=======
		man->usage += rsv->size;
		spin_unlock(&man->bdev->lru_lock);
		list_move(&rsv->blocks, &mgr->reserved_pages);
>>>>>>> 88084a3d
	}
}

/**
 * amdgpu_vram_mgr_reserve_range - Reserve a range from VRAM
 *
 * @mgr: amdgpu_vram_mgr pointer
 * @start: start address of the range in VRAM
 * @size: size of the range
 *
 * Reserve memory from start address with the specified size in VRAM
 */
int amdgpu_vram_mgr_reserve_range(struct amdgpu_vram_mgr *mgr,
				  uint64_t start, uint64_t size)
{
	struct amdgpu_vram_reservation *rsv;

	rsv = kzalloc(sizeof(*rsv), GFP_KERNEL);
	if (!rsv)
		return -ENOMEM;

	INIT_LIST_HEAD(&rsv->allocated);
	INIT_LIST_HEAD(&rsv->blocks);

<<<<<<< HEAD
	spin_lock(&mgr->lock);
	list_add_tail(&rsv->node, &mgr->reservations_pending);
=======
	rsv->start = start;
	rsv->size = size;

	mutex_lock(&mgr->lock);
	list_add_tail(&rsv->blocks, &mgr->reservations_pending);
>>>>>>> 88084a3d
	amdgpu_vram_mgr_do_reserve(&mgr->manager);
	mutex_unlock(&mgr->lock);

	return 0;
}

/**
 * amdgpu_vram_mgr_query_page_status - query the reservation status
 *
 * @mgr: amdgpu_vram_mgr pointer
 * @start: start address of a page in VRAM
 *
 * Returns:
 *	-EBUSY: the page is still hold and in pending list
 *	0: the page has been reserved
 *	-ENOENT: the input page is not a reservation
 */
int amdgpu_vram_mgr_query_page_status(struct amdgpu_vram_mgr *mgr,
				      uint64_t start)
{
	struct amdgpu_vram_reservation *rsv;
	int ret;

	mutex_lock(&mgr->lock);

	list_for_each_entry(rsv, &mgr->reservations_pending, blocks) {
		if (rsv->start <= start &&
		    (start < (rsv->start + rsv->size))) {
			ret = -EBUSY;
			goto out;
		}
	}

	list_for_each_entry(rsv, &mgr->reserved_pages, blocks) {
		if (rsv->start <= start &&
		    (start < (rsv->start + rsv->size))) {
			ret = 0;
			goto out;
		}
	}

	ret = -ENOENT;
out:
	mutex_unlock(&mgr->lock);
	return ret;
}

/**
 * amdgpu_vram_mgr_new - allocate new ranges
 *
 * @man: TTM memory type manager
 * @tbo: TTM BO we need this range for
 * @place: placement flags and restrictions
 * @res: the resulting mem object
 *
 * Allocate VRAM for the given BO.
 */
static int amdgpu_vram_mgr_new(struct ttm_resource_manager *man,
			       struct ttm_buffer_object *tbo,
			       const struct ttm_place *place,
			       struct ttm_resource **res)
{
	u64 vis_usage = 0, max_bytes, cur_size, min_block_size;
	struct amdgpu_vram_mgr *mgr = to_vram_mgr(man);
	struct amdgpu_device *adev = to_amdgpu_device(mgr);
	struct amdgpu_vram_mgr_resource *vres;
	u64 size, remaining_size, lpfn, fpfn;
	struct drm_buddy *mm = &mgr->mm;
	struct drm_buddy_block *block;
	unsigned long pages_per_block;
	int r;

	lpfn = place->lpfn << PAGE_SHIFT;
	if (!lpfn)
		lpfn = man->size >> PAGE_SHIFT;

	fpfn = place->fpfn << PAGE_SHIFT;

	max_bytes = adev->gmc.mc_vram_size;
	if (tbo->type != ttm_bo_type_kernel)
		max_bytes -= AMDGPU_VM_RESERVED_VRAM;

<<<<<<< HEAD
	mem_bytes = tbo->base.size;
=======
>>>>>>> 88084a3d
	if (place->flags & TTM_PL_FLAG_CONTIGUOUS) {
		pages_per_block = ~0ul;
	} else {
#ifdef CONFIG_TRANSPARENT_HUGEPAGE
		pages_per_block = HPAGE_PMD_NR;
#else
		/* default to 2MB */
		pages_per_block = 2UL << (20UL - PAGE_SHIFT);
#endif
		pages_per_block = max_t(uint32_t, pages_per_block,
					tbo->page_alignment);
	}

<<<<<<< HEAD
	node = kvmalloc(struct_size(node, mm_nodes, num_nodes),
			GFP_KERNEL | __GFP_ZERO);
	if (!node)
		return -ENOMEM;
=======
	vres = kzalloc(sizeof(*vres), GFP_KERNEL);
	if (!vres)
		return -ENOMEM;

	ttm_resource_init(tbo, place, &vres->base);

	/* bail out quickly if there's likely not enough VRAM for this BO */
	if (ttm_resource_manager_usage(man) > max_bytes) {
		r = -ENOSPC;
		goto error_fini;
	}
>>>>>>> 88084a3d

	INIT_LIST_HEAD(&vres->blocks);

<<<<<<< HEAD
	/* bail out quickly if there's likely not enough VRAM for this BO */
	if (ttm_resource_manager_usage(man) > max_bytes) {
		r = -ENOSPC;
		goto error_fini;
	}

	mode = DRM_MM_INSERT_BEST;
=======
>>>>>>> 88084a3d
	if (place->flags & TTM_PL_FLAG_TOPDOWN)
		vres->flags |= DRM_BUDDY_TOPDOWN_ALLOCATION;

	if (fpfn || lpfn != man->size)
		/* Allocate blocks in desired range */
		vres->flags |= DRM_BUDDY_RANGE_ALLOCATION;

	remaining_size = vres->base.num_pages << PAGE_SHIFT;

	mutex_lock(&mgr->lock);
	while (remaining_size) {
		if (tbo->page_alignment)
			min_block_size = tbo->page_alignment << PAGE_SHIFT;
		else
			min_block_size = mgr->default_page_size;

		BUG_ON(min_block_size < mm->chunk_size);

		/* Limit maximum size to 2GiB due to SG table limitations */
		size = min(remaining_size, 2ULL << 30);

		if (size >= pages_per_block << PAGE_SHIFT)
			min_block_size = pages_per_block << PAGE_SHIFT;

		cur_size = size;

		if (fpfn + size != place->lpfn << PAGE_SHIFT) {
			/*
			 * Except for actual range allocation, modify the size and
			 * min_block_size conforming to continuous flag enablement
			 */
			if (place->flags & TTM_PL_FLAG_CONTIGUOUS) {
				size = roundup_pow_of_two(size);
				min_block_size = size;
			/*
			 * Modify the size value if size is not
			 * aligned with min_block_size
			 */
			} else if (!IS_ALIGNED(size, min_block_size)) {
				size = round_up(size, min_block_size);
			}
		}

		r = drm_buddy_alloc_blocks(mm, fpfn,
					   lpfn,
					   size,
					   min_block_size,
					   &vres->blocks,
					   vres->flags);
		if (unlikely(r))
			goto error_free_blocks;

		if (size > remaining_size)
			remaining_size = 0;
		else
			remaining_size -= size;
	}
	mutex_unlock(&mgr->lock);

	if (cur_size != size) {
		struct drm_buddy_block *block;
		struct list_head *trim_list;
		u64 original_size;
		LIST_HEAD(temp);

		trim_list = &vres->blocks;
		original_size = vres->base.num_pages << PAGE_SHIFT;

		/*
		 * If size value is rounded up to min_block_size, trim the last
		 * block to the required size
		 */
		if (!list_is_singular(&vres->blocks)) {
			block = list_last_entry(&vres->blocks, typeof(*block), link);
			list_move_tail(&block->link, &temp);
			trim_list = &temp;
			/*
			 * Compute the original_size value by subtracting the
			 * last block size with (aligned size - original size)
			 */
			original_size = amdgpu_vram_mgr_block_size(block) - (size - cur_size);
		}

		mutex_lock(&mgr->lock);
		drm_buddy_block_trim(mm,
				     original_size,
				     trim_list);
		mutex_unlock(&mgr->lock);

		if (!list_empty(&temp))
			list_splice_tail(trim_list, &vres->blocks);
	}

	list_for_each_entry(block, &vres->blocks, link)
		vis_usage += amdgpu_vram_mgr_vis_size(adev, block);

	block = amdgpu_vram_mgr_first_block(&vres->blocks);
	if (!block) {
		r = -EINVAL;
		goto error_fini;
	}

	vres->base.start = amdgpu_vram_mgr_block_start(block) >> PAGE_SHIFT;

	if (amdgpu_is_vram_mgr_blocks_contiguous(&vres->blocks))
		vres->base.placement |= TTM_PL_FLAG_CONTIGUOUS;

	if (adev->gmc.xgmi.connected_to_cpu)
		vres->base.bus.caching = ttm_cached;
	else
		vres->base.bus.caching = ttm_write_combined;

	atomic64_add(vis_usage, &mgr->vis_usage);
	*res = &vres->base;
	return 0;

<<<<<<< HEAD
error_free:
	while (i--)
		drm_mm_remove_node(&node->mm_nodes[i]);
	spin_unlock(&mgr->lock);
error_fini:
	ttm_resource_fini(man, &node->base);
	kvfree(node);
=======
error_free_blocks:
	drm_buddy_free_list(mm, &vres->blocks);
	mutex_unlock(&mgr->lock);
error_fini:
	ttm_resource_fini(man, &vres->base);
	kfree(vres);
>>>>>>> 88084a3d

	return r;
}

/**
 * amdgpu_vram_mgr_del - free ranges
 *
 * @man: TTM memory type manager
 * @res: TTM memory object
 *
 * Free the allocated VRAM again.
 */
static void amdgpu_vram_mgr_del(struct ttm_resource_manager *man,
				struct ttm_resource *res)
{
	struct amdgpu_vram_mgr_resource *vres = to_amdgpu_vram_mgr_resource(res);
	struct amdgpu_vram_mgr *mgr = to_vram_mgr(man);
	struct amdgpu_device *adev = to_amdgpu_device(mgr);
<<<<<<< HEAD
	uint64_t vis_usage = 0;
	unsigned i, pages;
=======
	struct drm_buddy *mm = &mgr->mm;
	struct drm_buddy_block *block;
	uint64_t vis_usage = 0;
>>>>>>> 88084a3d

	mutex_lock(&mgr->lock);
	list_for_each_entry(block, &vres->blocks, link)
		vis_usage += amdgpu_vram_mgr_vis_size(adev, block);

<<<<<<< HEAD
		drm_mm_remove_node(mm);
		vis_usage += amdgpu_vram_mgr_vis_size(adev, mm);
	}
=======
>>>>>>> 88084a3d
	amdgpu_vram_mgr_do_reserve(man);

<<<<<<< HEAD
	atomic64_sub(vis_usage, &mgr->vis_usage);

	ttm_resource_fini(man, res);
	kvfree(node);
=======
	drm_buddy_free_list(mm, &vres->blocks);
	mutex_unlock(&mgr->lock);

	atomic64_sub(vis_usage, &mgr->vis_usage);

	ttm_resource_fini(man, res);
	kfree(vres);
>>>>>>> 88084a3d
}

/**
 * amdgpu_vram_mgr_alloc_sgt - allocate and fill a sg table
 *
 * @adev: amdgpu device pointer
 * @res: TTM memory object
 * @offset: byte offset from the base of VRAM BO
 * @length: number of bytes to export in sg_table
 * @dev: the other device
 * @dir: dma direction
 * @sgt: resulting sg table
 *
 * Allocate and fill a sg table from a VRAM allocation.
 */
int amdgpu_vram_mgr_alloc_sgt(struct amdgpu_device *adev,
			      struct ttm_resource *res,
			      u64 offset, u64 length,
			      struct device *dev,
			      enum dma_data_direction dir,
			      struct sg_table **sgt)
{
	struct amdgpu_res_cursor cursor;
	struct scatterlist *sg;
	int num_entries = 0;
	int i, r;

	*sgt = kmalloc(sizeof(**sgt), GFP_KERNEL);
	if (!*sgt)
		return -ENOMEM;

	/* Determine the number of DRM_BUDDY blocks to export */
	amdgpu_res_first(res, offset, length, &cursor);
	while (cursor.remaining) {
		num_entries++;
		amdgpu_res_next(&cursor, cursor.size);
	}

	r = sg_alloc_table(*sgt, num_entries, GFP_KERNEL);
	if (r)
		goto error_free;

	/* Initialize scatterlist nodes of sg_table */
	for_each_sgtable_sg((*sgt), sg, i)
		sg->length = 0;

	/*
	 * Walk down DRM_BUDDY blocks to populate scatterlist nodes
	 * @note: Use iterator api to get first the DRM_BUDDY block
	 * and the number of bytes from it. Access the following
	 * DRM_BUDDY block(s) if more buffer needs to exported
	 */
	amdgpu_res_first(res, offset, length, &cursor);
	for_each_sgtable_sg((*sgt), sg, i) {
		phys_addr_t phys = cursor.start + adev->gmc.aper_base;
		size_t size = cursor.size;
		dma_addr_t addr;

		addr = dma_map_resource(dev, phys, size, dir,
					DMA_ATTR_SKIP_CPU_SYNC);
		r = dma_mapping_error(dev, addr);
		if (r)
			goto error_unmap;

		sg_set_page(sg, NULL, size, 0);
		sg_dma_address(sg) = addr;
		sg_dma_len(sg) = size;

		amdgpu_res_next(&cursor, cursor.size);
	}

	return 0;

error_unmap:
	for_each_sgtable_sg((*sgt), sg, i) {
		if (!sg->length)
			continue;

		dma_unmap_resource(dev, sg->dma_address,
				   sg->length, dir,
				   DMA_ATTR_SKIP_CPU_SYNC);
	}
	sg_free_table(*sgt);

error_free:
	kfree(*sgt);
	return r;
}

/**
 * amdgpu_vram_mgr_free_sgt - allocate and fill a sg table
 *
 * @dev: device pointer
 * @dir: data direction of resource to unmap
 * @sgt: sg table to free
 *
 * Free a previously allocate sg table.
 */
void amdgpu_vram_mgr_free_sgt(struct device *dev,
			      enum dma_data_direction dir,
			      struct sg_table *sgt)
{
	struct scatterlist *sg;
	int i;

	for_each_sgtable_sg(sgt, sg, i)
		dma_unmap_resource(dev, sg->dma_address,
				   sg->length, dir,
				   DMA_ATTR_SKIP_CPU_SYNC);
	sg_free_table(sgt);
	kfree(sgt);
}

/**
 * amdgpu_vram_mgr_vis_usage - how many bytes are used in the visible part
 *
 * @mgr: amdgpu_vram_mgr pointer
 *
 * Returns how many bytes are used in the visible part of VRAM
 */
uint64_t amdgpu_vram_mgr_vis_usage(struct amdgpu_vram_mgr *mgr)
{
	return atomic64_read(&mgr->vis_usage);
}

/**
 * amdgpu_vram_mgr_debug - dump VRAM table
 *
 * @man: TTM memory type manager
 * @printer: DRM printer to use
 *
 * Dump the table content using printk.
 */
static void amdgpu_vram_mgr_debug(struct ttm_resource_manager *man,
				  struct drm_printer *printer)
{
	struct amdgpu_vram_mgr *mgr = to_vram_mgr(man);
	struct drm_buddy *mm = &mgr->mm;
	struct drm_buddy_block *block;

	drm_printf(printer, "  vis usage:%llu\n",
		   amdgpu_vram_mgr_vis_usage(mgr));

<<<<<<< HEAD
	drm_printf(printer, "  vis usage:%llu\n",
		   amdgpu_vram_mgr_vis_usage(mgr));

	spin_lock(&mgr->lock);
	drm_mm_print(&mgr->mm, printer);
	spin_unlock(&mgr->lock);
=======
	mutex_lock(&mgr->lock);
	drm_printf(printer, "default_page_size: %lluKiB\n",
		   mgr->default_page_size >> 10);

	drm_buddy_print(mm, printer);

	drm_printf(printer, "reserved:\n");
	list_for_each_entry(block, &mgr->reserved_pages, link)
		drm_buddy_block_print(mm, block, printer);
	mutex_unlock(&mgr->lock);
>>>>>>> 88084a3d
}

static const struct ttm_resource_manager_func amdgpu_vram_mgr_func = {
	.alloc	= amdgpu_vram_mgr_new,
	.free	= amdgpu_vram_mgr_del,
	.debug	= amdgpu_vram_mgr_debug
};

/**
 * amdgpu_vram_mgr_init - init VRAM manager and DRM MM
 *
 * @adev: amdgpu_device pointer
 *
 * Allocate and initialize the VRAM manager.
 */
int amdgpu_vram_mgr_init(struct amdgpu_device *adev)
{
	struct amdgpu_vram_mgr *mgr = &adev->mman.vram_mgr;
	struct ttm_resource_manager *man = &mgr->manager;
	int err;

	ttm_resource_manager_init(man, &adev->mman.bdev,
				  adev->gmc.real_vram_size);

	man->func = &amdgpu_vram_mgr_func;

<<<<<<< HEAD
	drm_mm_init(&mgr->mm, 0, man->size >> PAGE_SHIFT);
	spin_lock_init(&mgr->lock);
=======
	err = drm_buddy_init(&mgr->mm, man->size, PAGE_SIZE);
	if (err)
		return err;

	mutex_init(&mgr->lock);
>>>>>>> 88084a3d
	INIT_LIST_HEAD(&mgr->reservations_pending);
	INIT_LIST_HEAD(&mgr->reserved_pages);
	mgr->default_page_size = PAGE_SIZE;

	ttm_set_driver_manager(&adev->mman.bdev, TTM_PL_VRAM, &mgr->manager);
	ttm_resource_manager_set_used(man, true);
	return 0;
}

/**
 * amdgpu_vram_mgr_fini - free and destroy VRAM manager
 *
 * @adev: amdgpu_device pointer
 *
 * Destroy and free the VRAM manager, returns -EBUSY if ranges are still
 * allocated inside it.
 */
void amdgpu_vram_mgr_fini(struct amdgpu_device *adev)
{
	struct amdgpu_vram_mgr *mgr = &adev->mman.vram_mgr;
	struct ttm_resource_manager *man = &mgr->manager;
	int ret;
	struct amdgpu_vram_reservation *rsv, *temp;

	ttm_resource_manager_set_used(man, false);

	ret = ttm_resource_manager_evict_all(&adev->mman.bdev, man);
	if (ret)
		return;

	mutex_lock(&mgr->lock);
	list_for_each_entry_safe(rsv, temp, &mgr->reservations_pending, blocks)
		kfree(rsv);

	list_for_each_entry_safe(rsv, temp, &mgr->reserved_pages, blocks) {
		drm_buddy_free_list(&mgr->mm, &rsv->blocks);
		kfree(rsv);
	}
	drm_buddy_fini(&mgr->mm);
	mutex_unlock(&mgr->lock);

	ttm_resource_manager_cleanup(man);
	ttm_set_driver_manager(&adev->mman.bdev, TTM_PL_VRAM, NULL);
}<|MERGE_RESOLUTION|>--- conflicted
+++ resolved
@@ -262,15 +262,9 @@
 		vis_usage = amdgpu_vram_mgr_vis_size(adev, block);
 		atomic64_add(vis_usage, &mgr->vis_usage);
 		spin_lock(&man->bdev->lru_lock);
-<<<<<<< HEAD
-		man->usage += rsv->mm_node.size << PAGE_SHIFT;
-		spin_unlock(&man->bdev->lru_lock);
-		list_move(&rsv->node, &mgr->reserved_pages);
-=======
 		man->usage += rsv->size;
 		spin_unlock(&man->bdev->lru_lock);
 		list_move(&rsv->blocks, &mgr->reserved_pages);
->>>>>>> 88084a3d
 	}
 }
 
@@ -295,16 +289,11 @@
 	INIT_LIST_HEAD(&rsv->allocated);
 	INIT_LIST_HEAD(&rsv->blocks);
 
-<<<<<<< HEAD
-	spin_lock(&mgr->lock);
-	list_add_tail(&rsv->node, &mgr->reservations_pending);
-=======
 	rsv->start = start;
 	rsv->size = size;
 
 	mutex_lock(&mgr->lock);
 	list_add_tail(&rsv->blocks, &mgr->reservations_pending);
->>>>>>> 88084a3d
 	amdgpu_vram_mgr_do_reserve(&mgr->manager);
 	mutex_unlock(&mgr->lock);
 
@@ -379,7 +368,7 @@
 
 	lpfn = place->lpfn << PAGE_SHIFT;
 	if (!lpfn)
-		lpfn = man->size >> PAGE_SHIFT;
+		lpfn = man->size;
 
 	fpfn = place->fpfn << PAGE_SHIFT;
 
@@ -387,10 +376,6 @@
 	if (tbo->type != ttm_bo_type_kernel)
 		max_bytes -= AMDGPU_VM_RESERVED_VRAM;
 
-<<<<<<< HEAD
-	mem_bytes = tbo->base.size;
-=======
->>>>>>> 88084a3d
 	if (place->flags & TTM_PL_FLAG_CONTIGUOUS) {
 		pages_per_block = ~0ul;
 	} else {
@@ -404,12 +389,6 @@
 					tbo->page_alignment);
 	}
 
-<<<<<<< HEAD
-	node = kvmalloc(struct_size(node, mm_nodes, num_nodes),
-			GFP_KERNEL | __GFP_ZERO);
-	if (!node)
-		return -ENOMEM;
-=======
 	vres = kzalloc(sizeof(*vres), GFP_KERNEL);
 	if (!vres)
 		return -ENOMEM;
@@ -421,20 +400,9 @@
 		r = -ENOSPC;
 		goto error_fini;
 	}
->>>>>>> 88084a3d
 
 	INIT_LIST_HEAD(&vres->blocks);
 
-<<<<<<< HEAD
-	/* bail out quickly if there's likely not enough VRAM for this BO */
-	if (ttm_resource_manager_usage(man) > max_bytes) {
-		r = -ENOSPC;
-		goto error_fini;
-	}
-
-	mode = DRM_MM_INSERT_BEST;
-=======
->>>>>>> 88084a3d
 	if (place->flags & TTM_PL_FLAG_TOPDOWN)
 		vres->flags |= DRM_BUDDY_TOPDOWN_ALLOCATION;
 
@@ -551,22 +519,12 @@
 	*res = &vres->base;
 	return 0;
 
-<<<<<<< HEAD
-error_free:
-	while (i--)
-		drm_mm_remove_node(&node->mm_nodes[i]);
-	spin_unlock(&mgr->lock);
-error_fini:
-	ttm_resource_fini(man, &node->base);
-	kvfree(node);
-=======
 error_free_blocks:
 	drm_buddy_free_list(mm, &vres->blocks);
 	mutex_unlock(&mgr->lock);
 error_fini:
 	ttm_resource_fini(man, &vres->base);
 	kfree(vres);
->>>>>>> 88084a3d
 
 	return r;
 }
@@ -585,33 +543,16 @@
 	struct amdgpu_vram_mgr_resource *vres = to_amdgpu_vram_mgr_resource(res);
 	struct amdgpu_vram_mgr *mgr = to_vram_mgr(man);
 	struct amdgpu_device *adev = to_amdgpu_device(mgr);
-<<<<<<< HEAD
-	uint64_t vis_usage = 0;
-	unsigned i, pages;
-=======
 	struct drm_buddy *mm = &mgr->mm;
 	struct drm_buddy_block *block;
 	uint64_t vis_usage = 0;
->>>>>>> 88084a3d
 
 	mutex_lock(&mgr->lock);
 	list_for_each_entry(block, &vres->blocks, link)
 		vis_usage += amdgpu_vram_mgr_vis_size(adev, block);
 
-<<<<<<< HEAD
-		drm_mm_remove_node(mm);
-		vis_usage += amdgpu_vram_mgr_vis_size(adev, mm);
-	}
-=======
->>>>>>> 88084a3d
 	amdgpu_vram_mgr_do_reserve(man);
 
-<<<<<<< HEAD
-	atomic64_sub(vis_usage, &mgr->vis_usage);
-
-	ttm_resource_fini(man, res);
-	kvfree(node);
-=======
 	drm_buddy_free_list(mm, &vres->blocks);
 	mutex_unlock(&mgr->lock);
 
@@ -619,7 +560,6 @@
 
 	ttm_resource_fini(man, res);
 	kfree(vres);
->>>>>>> 88084a3d
 }
 
 /**
@@ -763,14 +703,6 @@
 	drm_printf(printer, "  vis usage:%llu\n",
 		   amdgpu_vram_mgr_vis_usage(mgr));
 
-<<<<<<< HEAD
-	drm_printf(printer, "  vis usage:%llu\n",
-		   amdgpu_vram_mgr_vis_usage(mgr));
-
-	spin_lock(&mgr->lock);
-	drm_mm_print(&mgr->mm, printer);
-	spin_unlock(&mgr->lock);
-=======
 	mutex_lock(&mgr->lock);
 	drm_printf(printer, "default_page_size: %lluKiB\n",
 		   mgr->default_page_size >> 10);
@@ -781,7 +713,6 @@
 	list_for_each_entry(block, &mgr->reserved_pages, link)
 		drm_buddy_block_print(mm, block, printer);
 	mutex_unlock(&mgr->lock);
->>>>>>> 88084a3d
 }
 
 static const struct ttm_resource_manager_func amdgpu_vram_mgr_func = {
@@ -808,16 +739,11 @@
 
 	man->func = &amdgpu_vram_mgr_func;
 
-<<<<<<< HEAD
-	drm_mm_init(&mgr->mm, 0, man->size >> PAGE_SHIFT);
-	spin_lock_init(&mgr->lock);
-=======
 	err = drm_buddy_init(&mgr->mm, man->size, PAGE_SIZE);
 	if (err)
 		return err;
 
 	mutex_init(&mgr->lock);
->>>>>>> 88084a3d
 	INIT_LIST_HEAD(&mgr->reservations_pending);
 	INIT_LIST_HEAD(&mgr->reserved_pages);
 	mgr->default_page_size = PAGE_SIZE;
