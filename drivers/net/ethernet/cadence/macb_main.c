// SPDX-License-Identifier: GPL-2.0-only
/*
 * Cadence MACB/GEM Ethernet Controller driver
 *
 * Copyright (C) 2004-2006 Atmel Corporation
 */

#define pr_fmt(fmt) KBUILD_MODNAME ": " fmt
#include <linux/clk.h>
#include <linux/clk-provider.h>
#include <linux/crc32.h>
#include <linux/module.h>
#include <linux/moduleparam.h>
#include <linux/kernel.h>
#include <linux/types.h>
#include <linux/circ_buf.h>
#include <linux/slab.h>
#include <linux/init.h>
#include <linux/io.h>
#include <linux/gpio.h>
#include <linux/gpio/consumer.h>
#include <linux/interrupt.h>
#include <linux/netdevice.h>
#include <linux/etherdevice.h>
#include <linux/dma-mapping.h>
#include <linux/platform_device.h>
#include <linux/phylink.h>
#include <linux/of.h>
#include <linux/of_device.h>
#include <linux/of_gpio.h>
#include <linux/of_mdio.h>
#include <linux/of_net.h>
#include <linux/ip.h>
#include <linux/udp.h>
#include <linux/tcp.h>
#include <linux/iopoll.h>
#include <linux/phy/phy.h>
#include <linux/pm_runtime.h>
<<<<<<< HEAD
#include <linux/reset.h>
=======
#include <linux/ptp_classify.h>
>>>>>>> eb18ccd1
#include "macb.h"

/* This structure is only used for MACB on SiFive FU540 devices */
struct sifive_fu540_macb_mgmt {
	void __iomem *reg;
	unsigned long rate;
	struct clk_hw hw;
};

#define MACB_RX_BUFFER_SIZE	128
#define RX_BUFFER_MULTIPLE	64  /* bytes */

#define DEFAULT_RX_RING_SIZE	512 /* must be power of 2 */
#define MIN_RX_RING_SIZE	64
#define MAX_RX_RING_SIZE	8192
#define RX_RING_BYTES(bp)	(macb_dma_desc_get_size(bp)	\
				 * (bp)->rx_ring_size)

#define DEFAULT_TX_RING_SIZE	512 /* must be power of 2 */
#define MIN_TX_RING_SIZE	64
#define MAX_TX_RING_SIZE	4096
#define TX_RING_BYTES(bp)	(macb_dma_desc_get_size(bp)	\
				 * (bp)->tx_ring_size)

/* level of occupied TX descriptors under which we wake up TX process */
#define MACB_TX_WAKEUP_THRESH(bp)	(3 * (bp)->tx_ring_size / 4)

#define MACB_RX_INT_FLAGS	(MACB_BIT(RCOMP) | MACB_BIT(ISR_ROVR))
#define MACB_TX_ERR_FLAGS	(MACB_BIT(ISR_TUND)			\
					| MACB_BIT(ISR_RLE)		\
					| MACB_BIT(TXERR))
#define MACB_TX_INT_FLAGS	(MACB_TX_ERR_FLAGS | MACB_BIT(TCOMP)	\
					| MACB_BIT(TXUBR))

/* Max length of transmit frame must be a multiple of 8 bytes */
#define MACB_TX_LEN_ALIGN	8
#define MACB_MAX_TX_LEN		((unsigned int)((1 << MACB_TX_FRMLEN_SIZE) - 1) & ~((unsigned int)(MACB_TX_LEN_ALIGN - 1)))
/* Limit maximum TX length as per Cadence TSO errata. This is to avoid a
 * false amba_error in TX path from the DMA assuming there is not enough
 * space in the SRAM (16KB) even when there is.
 */
#define GEM_MAX_TX_LEN		(unsigned int)(0x3FC0)

#define GEM_MTU_MIN_SIZE	ETH_MIN_MTU
#define MACB_NETIF_LSO		NETIF_F_TSO

#define MACB_WOL_HAS_MAGIC_PACKET	(0x1 << 0)
#define MACB_WOL_ENABLED		(0x1 << 1)

#define HS_SPEED_10000M			4
#define MACB_SERDES_RATE_10G		1

/* Graceful stop timeouts in us. We should allow up to
 * 1 frame time (10 Mbits/s, full-duplex, ignoring collisions)
 */
#define MACB_HALT_TIMEOUT	1230

#define MACB_PM_TIMEOUT  100 /* ms */

#define MACB_MDIO_TIMEOUT	1000000 /* in usecs */

/* DMA buffer descriptor might be different size
 * depends on hardware configuration:
 *
 * 1. dma address width 32 bits:
 *    word 1: 32 bit address of Data Buffer
 *    word 2: control
 *
 * 2. dma address width 64 bits:
 *    word 1: 32 bit address of Data Buffer
 *    word 2: control
 *    word 3: upper 32 bit address of Data Buffer
 *    word 4: unused
 *
 * 3. dma address width 32 bits with hardware timestamping:
 *    word 1: 32 bit address of Data Buffer
 *    word 2: control
 *    word 3: timestamp word 1
 *    word 4: timestamp word 2
 *
 * 4. dma address width 64 bits with hardware timestamping:
 *    word 1: 32 bit address of Data Buffer
 *    word 2: control
 *    word 3: upper 32 bit address of Data Buffer
 *    word 4: unused
 *    word 5: timestamp word 1
 *    word 6: timestamp word 2
 */
static unsigned int macb_dma_desc_get_size(struct macb *bp)
{
#ifdef MACB_EXT_DESC
	unsigned int desc_size;

	switch (bp->hw_dma_cap) {
	case HW_DMA_CAP_64B:
		desc_size = sizeof(struct macb_dma_desc)
			+ sizeof(struct macb_dma_desc_64);
		break;
	case HW_DMA_CAP_PTP:
		desc_size = sizeof(struct macb_dma_desc)
			+ sizeof(struct macb_dma_desc_ptp);
		break;
	case HW_DMA_CAP_64B_PTP:
		desc_size = sizeof(struct macb_dma_desc)
			+ sizeof(struct macb_dma_desc_64)
			+ sizeof(struct macb_dma_desc_ptp);
		break;
	default:
		desc_size = sizeof(struct macb_dma_desc);
	}
	return desc_size;
#endif
	return sizeof(struct macb_dma_desc);
}

static unsigned int macb_adj_dma_desc_idx(struct macb *bp, unsigned int desc_idx)
{
#ifdef MACB_EXT_DESC
	switch (bp->hw_dma_cap) {
	case HW_DMA_CAP_64B:
	case HW_DMA_CAP_PTP:
		desc_idx <<= 1;
		break;
	case HW_DMA_CAP_64B_PTP:
		desc_idx *= 3;
		break;
	default:
		break;
	}
#endif
	return desc_idx;
}

#ifdef CONFIG_ARCH_DMA_ADDR_T_64BIT
static struct macb_dma_desc_64 *macb_64b_desc(struct macb *bp, struct macb_dma_desc *desc)
{
	return (struct macb_dma_desc_64 *)((void *)desc
		+ sizeof(struct macb_dma_desc));
}
#endif

/* Ring buffer accessors */
static unsigned int macb_tx_ring_wrap(struct macb *bp, unsigned int index)
{
	return index & (bp->tx_ring_size - 1);
}

static struct macb_dma_desc *macb_tx_desc(struct macb_queue *queue,
					  unsigned int index)
{
	index = macb_tx_ring_wrap(queue->bp, index);
	index = macb_adj_dma_desc_idx(queue->bp, index);
	return &queue->tx_ring[index];
}

static struct macb_tx_skb *macb_tx_skb(struct macb_queue *queue,
				       unsigned int index)
{
	return &queue->tx_skb[macb_tx_ring_wrap(queue->bp, index)];
}

static dma_addr_t macb_tx_dma(struct macb_queue *queue, unsigned int index)
{
	dma_addr_t offset;

	offset = macb_tx_ring_wrap(queue->bp, index) *
			macb_dma_desc_get_size(queue->bp);

	return queue->tx_ring_dma + offset;
}

static unsigned int macb_rx_ring_wrap(struct macb *bp, unsigned int index)
{
	return index & (bp->rx_ring_size - 1);
}

static struct macb_dma_desc *macb_rx_desc(struct macb_queue *queue, unsigned int index)
{
	index = macb_rx_ring_wrap(queue->bp, index);
	index = macb_adj_dma_desc_idx(queue->bp, index);
	return &queue->rx_ring[index];
}

static void *macb_rx_buffer(struct macb_queue *queue, unsigned int index)
{
	return queue->rx_buffers + queue->bp->rx_buffer_size *
	       macb_rx_ring_wrap(queue->bp, index);
}

/* I/O accessors */
static u32 hw_readl_native(struct macb *bp, int offset)
{
	return __raw_readl(bp->regs + offset);
}

static void hw_writel_native(struct macb *bp, int offset, u32 value)
{
	__raw_writel(value, bp->regs + offset);
}

static u32 hw_readl(struct macb *bp, int offset)
{
	return readl_relaxed(bp->regs + offset);
}

static void hw_writel(struct macb *bp, int offset, u32 value)
{
	writel_relaxed(value, bp->regs + offset);
}

/* Find the CPU endianness by using the loopback bit of NCR register. When the
 * CPU is in big endian we need to program swapped mode for management
 * descriptor access.
 */
static bool hw_is_native_io(void __iomem *addr)
{
	u32 value = MACB_BIT(LLB);

	__raw_writel(value, addr + MACB_NCR);
	value = __raw_readl(addr + MACB_NCR);

	/* Write 0 back to disable everything */
	__raw_writel(0, addr + MACB_NCR);

	return value == MACB_BIT(LLB);
}

static bool hw_is_gem(void __iomem *addr, bool native_io)
{
	u32 id;

	if (native_io)
		id = __raw_readl(addr + MACB_MID);
	else
		id = readl_relaxed(addr + MACB_MID);

	return MACB_BFEXT(IDNUM, id) >= 0x2;
}

static void macb_set_hwaddr(struct macb *bp)
{
	u32 bottom;
	u16 top;

	bottom = cpu_to_le32(*((u32 *)bp->dev->dev_addr));
	macb_or_gem_writel(bp, SA1B, bottom);
	top = cpu_to_le16(*((u16 *)(bp->dev->dev_addr + 4)));
	macb_or_gem_writel(bp, SA1T, top);

	/* Clear unused address register sets */
	macb_or_gem_writel(bp, SA2B, 0);
	macb_or_gem_writel(bp, SA2T, 0);
	macb_or_gem_writel(bp, SA3B, 0);
	macb_or_gem_writel(bp, SA3T, 0);
	macb_or_gem_writel(bp, SA4B, 0);
	macb_or_gem_writel(bp, SA4T, 0);
}

static void macb_get_hwaddr(struct macb *bp)
{
	u32 bottom;
	u16 top;
	u8 addr[6];
	int i;

	/* Check all 4 address register for valid address */
	for (i = 0; i < 4; i++) {
		bottom = macb_or_gem_readl(bp, SA1B + i * 8);
		top = macb_or_gem_readl(bp, SA1T + i * 8);

		addr[0] = bottom & 0xff;
		addr[1] = (bottom >> 8) & 0xff;
		addr[2] = (bottom >> 16) & 0xff;
		addr[3] = (bottom >> 24) & 0xff;
		addr[4] = top & 0xff;
		addr[5] = (top >> 8) & 0xff;

		if (is_valid_ether_addr(addr)) {
			eth_hw_addr_set(bp->dev, addr);
			return;
		}
	}

	dev_info(&bp->pdev->dev, "invalid hw address, using random\n");
	eth_hw_addr_random(bp->dev);
}

static int macb_mdio_wait_for_idle(struct macb *bp)
{
	u32 val;

	return readx_poll_timeout(MACB_READ_NSR, bp, val, val & MACB_BIT(IDLE),
				  1, MACB_MDIO_TIMEOUT);
}

static int macb_mdio_read(struct mii_bus *bus, int mii_id, int regnum)
{
	struct macb *bp = bus->priv;
	int status;

	status = pm_runtime_get_sync(&bp->pdev->dev);
	if (status < 0) {
		pm_runtime_put_noidle(&bp->pdev->dev);
		goto mdio_pm_exit;
	}

	status = macb_mdio_wait_for_idle(bp);
	if (status < 0)
		goto mdio_read_exit;

	if (regnum & MII_ADDR_C45) {
		macb_writel(bp, MAN, (MACB_BF(SOF, MACB_MAN_C45_SOF)
			    | MACB_BF(RW, MACB_MAN_C45_ADDR)
			    | MACB_BF(PHYA, mii_id)
			    | MACB_BF(REGA, (regnum >> 16) & 0x1F)
			    | MACB_BF(DATA, regnum & 0xFFFF)
			    | MACB_BF(CODE, MACB_MAN_C45_CODE)));

		status = macb_mdio_wait_for_idle(bp);
		if (status < 0)
			goto mdio_read_exit;

		macb_writel(bp, MAN, (MACB_BF(SOF, MACB_MAN_C45_SOF)
			    | MACB_BF(RW, MACB_MAN_C45_READ)
			    | MACB_BF(PHYA, mii_id)
			    | MACB_BF(REGA, (regnum >> 16) & 0x1F)
			    | MACB_BF(CODE, MACB_MAN_C45_CODE)));
	} else {
		macb_writel(bp, MAN, (MACB_BF(SOF, MACB_MAN_C22_SOF)
				| MACB_BF(RW, MACB_MAN_C22_READ)
				| MACB_BF(PHYA, mii_id)
				| MACB_BF(REGA, regnum)
				| MACB_BF(CODE, MACB_MAN_C22_CODE)));
	}

	status = macb_mdio_wait_for_idle(bp);
	if (status < 0)
		goto mdio_read_exit;

	status = MACB_BFEXT(DATA, macb_readl(bp, MAN));

mdio_read_exit:
	pm_runtime_mark_last_busy(&bp->pdev->dev);
	pm_runtime_put_autosuspend(&bp->pdev->dev);
mdio_pm_exit:
	return status;
}

static int macb_mdio_write(struct mii_bus *bus, int mii_id, int regnum,
			   u16 value)
{
	struct macb *bp = bus->priv;
	int status;

	status = pm_runtime_get_sync(&bp->pdev->dev);
	if (status < 0) {
		pm_runtime_put_noidle(&bp->pdev->dev);
		goto mdio_pm_exit;
	}

	status = macb_mdio_wait_for_idle(bp);
	if (status < 0)
		goto mdio_write_exit;

	if (regnum & MII_ADDR_C45) {
		macb_writel(bp, MAN, (MACB_BF(SOF, MACB_MAN_C45_SOF)
			    | MACB_BF(RW, MACB_MAN_C45_ADDR)
			    | MACB_BF(PHYA, mii_id)
			    | MACB_BF(REGA, (regnum >> 16) & 0x1F)
			    | MACB_BF(DATA, regnum & 0xFFFF)
			    | MACB_BF(CODE, MACB_MAN_C45_CODE)));

		status = macb_mdio_wait_for_idle(bp);
		if (status < 0)
			goto mdio_write_exit;

		macb_writel(bp, MAN, (MACB_BF(SOF, MACB_MAN_C45_SOF)
			    | MACB_BF(RW, MACB_MAN_C45_WRITE)
			    | MACB_BF(PHYA, mii_id)
			    | MACB_BF(REGA, (regnum >> 16) & 0x1F)
			    | MACB_BF(CODE, MACB_MAN_C45_CODE)
			    | MACB_BF(DATA, value)));
	} else {
		macb_writel(bp, MAN, (MACB_BF(SOF, MACB_MAN_C22_SOF)
				| MACB_BF(RW, MACB_MAN_C22_WRITE)
				| MACB_BF(PHYA, mii_id)
				| MACB_BF(REGA, regnum)
				| MACB_BF(CODE, MACB_MAN_C22_CODE)
				| MACB_BF(DATA, value)));
	}

	status = macb_mdio_wait_for_idle(bp);
	if (status < 0)
		goto mdio_write_exit;

mdio_write_exit:
	pm_runtime_mark_last_busy(&bp->pdev->dev);
	pm_runtime_put_autosuspend(&bp->pdev->dev);
mdio_pm_exit:
	return status;
}

static void macb_init_buffers(struct macb *bp)
{
	struct macb_queue *queue;
	unsigned int q;

	for (q = 0, queue = bp->queues; q < bp->num_queues; ++q, ++queue) {
		queue_writel(queue, RBQP, lower_32_bits(queue->rx_ring_dma));
#ifdef CONFIG_ARCH_DMA_ADDR_T_64BIT
		if (bp->hw_dma_cap & HW_DMA_CAP_64B)
			queue_writel(queue, RBQPH,
				     upper_32_bits(queue->rx_ring_dma));
#endif
		queue_writel(queue, TBQP, lower_32_bits(queue->tx_ring_dma));
#ifdef CONFIG_ARCH_DMA_ADDR_T_64BIT
		if (bp->hw_dma_cap & HW_DMA_CAP_64B)
			queue_writel(queue, TBQPH,
				     upper_32_bits(queue->tx_ring_dma));
#endif
	}
}

/**
 * macb_set_tx_clk() - Set a clock to a new frequency
 * @bp:		pointer to struct macb
 * @speed:	New frequency in Hz
 */
static void macb_set_tx_clk(struct macb *bp, int speed)
{
	long ferr, rate, rate_rounded;

	if (!bp->tx_clk || (bp->caps & MACB_CAPS_CLK_HW_CHG))
		return;

	/* In case of MII the PHY is the clock master */
	if (bp->phy_interface == PHY_INTERFACE_MODE_MII)
		return;

	switch (speed) {
	case SPEED_10:
		rate = 2500000;
		break;
	case SPEED_100:
		rate = 25000000;
		break;
	case SPEED_1000:
		rate = 125000000;
		break;
	default:
		return;
	}

	rate_rounded = clk_round_rate(bp->tx_clk, rate);
	if (rate_rounded < 0)
		return;

	/* RGMII allows 50 ppm frequency error. Test and warn if this limit
	 * is not satisfied.
	 */
	ferr = abs(rate_rounded - rate);
	ferr = DIV_ROUND_UP(ferr, rate / 100000);
	if (ferr > 5)
		netdev_warn(bp->dev,
			    "unable to generate target frequency: %ld Hz\n",
			    rate);

	if (clk_set_rate(bp->tx_clk, rate_rounded))
		netdev_err(bp->dev, "adjusting tx_clk failed.\n");
}

static void macb_validate(struct phylink_config *config,
			  unsigned long *supported,
			  struct phylink_link_state *state)
{
	struct net_device *ndev = to_net_dev(config->dev);
	__ETHTOOL_DECLARE_LINK_MODE_MASK(mask) = { 0, };
	struct macb *bp = netdev_priv(ndev);

	/* We only support MII, RMII, GMII, RGMII & SGMII. */
	if (state->interface != PHY_INTERFACE_MODE_NA &&
	    state->interface != PHY_INTERFACE_MODE_MII &&
	    state->interface != PHY_INTERFACE_MODE_RMII &&
	    state->interface != PHY_INTERFACE_MODE_GMII &&
	    state->interface != PHY_INTERFACE_MODE_SGMII &&
	    state->interface != PHY_INTERFACE_MODE_10GBASER &&
	    !phy_interface_mode_is_rgmii(state->interface)) {
		linkmode_zero(supported);
		return;
	}

	if (!macb_is_gem(bp) &&
	    (state->interface == PHY_INTERFACE_MODE_GMII ||
	     phy_interface_mode_is_rgmii(state->interface))) {
		linkmode_zero(supported);
		return;
	}

	if (state->interface == PHY_INTERFACE_MODE_10GBASER &&
	    !(bp->caps & MACB_CAPS_HIGH_SPEED &&
	      bp->caps & MACB_CAPS_PCS)) {
		linkmode_zero(supported);
		return;
	}

	phylink_set_port_modes(mask);
	phylink_set(mask, Autoneg);
	phylink_set(mask, Asym_Pause);

	if (bp->caps & MACB_CAPS_GIGABIT_MODE_AVAILABLE &&
	    (state->interface == PHY_INTERFACE_MODE_NA ||
	     state->interface == PHY_INTERFACE_MODE_10GBASER)) {
		phylink_set(mask, 10000baseCR_Full);
		phylink_set(mask, 10000baseER_Full);
		phylink_set(mask, 10000baseKR_Full);
		phylink_set(mask, 10000baseLR_Full);
		phylink_set(mask, 10000baseLRM_Full);
		phylink_set(mask, 10000baseSR_Full);
		phylink_set(mask, 10000baseT_Full);
		if (state->interface != PHY_INTERFACE_MODE_NA)
			goto out;
	}

	phylink_set(mask, 10baseT_Half);
	phylink_set(mask, 10baseT_Full);
	phylink_set(mask, 100baseT_Half);
	phylink_set(mask, 100baseT_Full);

	if (bp->caps & MACB_CAPS_GIGABIT_MODE_AVAILABLE &&
	    (state->interface == PHY_INTERFACE_MODE_NA ||
	     state->interface == PHY_INTERFACE_MODE_GMII ||
	     state->interface == PHY_INTERFACE_MODE_SGMII ||
	     phy_interface_mode_is_rgmii(state->interface))) {
		phylink_set(mask, 1000baseT_Full);
		phylink_set(mask, 1000baseX_Full);

		if (!(bp->caps & MACB_CAPS_NO_GIGABIT_HALF))
			phylink_set(mask, 1000baseT_Half);
	}
out:
	linkmode_and(supported, supported, mask);
	linkmode_and(state->advertising, state->advertising, mask);
}

static void macb_usx_pcs_link_up(struct phylink_pcs *pcs, unsigned int mode,
				 phy_interface_t interface, int speed,
				 int duplex)
{
	struct macb *bp = container_of(pcs, struct macb, phylink_pcs);
	u32 config;

	config = gem_readl(bp, USX_CONTROL);
	config = GEM_BFINS(SERDES_RATE, MACB_SERDES_RATE_10G, config);
	config = GEM_BFINS(USX_CTRL_SPEED, HS_SPEED_10000M, config);
	config &= ~(GEM_BIT(TX_SCR_BYPASS) | GEM_BIT(RX_SCR_BYPASS));
	config |= GEM_BIT(TX_EN);
	gem_writel(bp, USX_CONTROL, config);
}

static void macb_usx_pcs_get_state(struct phylink_pcs *pcs,
				   struct phylink_link_state *state)
{
	struct macb *bp = container_of(pcs, struct macb, phylink_pcs);
	u32 val;

	state->speed = SPEED_10000;
	state->duplex = 1;
	state->an_complete = 1;

	val = gem_readl(bp, USX_STATUS);
	state->link = !!(val & GEM_BIT(USX_BLOCK_LOCK));
	val = gem_readl(bp, NCFGR);
	if (val & GEM_BIT(PAE))
		state->pause = MLO_PAUSE_RX;
}

static int macb_usx_pcs_config(struct phylink_pcs *pcs,
			       unsigned int mode,
			       phy_interface_t interface,
			       const unsigned long *advertising,
			       bool permit_pause_to_mac)
{
	struct macb *bp = container_of(pcs, struct macb, phylink_pcs);

	gem_writel(bp, USX_CONTROL, gem_readl(bp, USX_CONTROL) |
		   GEM_BIT(SIGNAL_OK));

	return 0;
}

static void macb_pcs_get_state(struct phylink_pcs *pcs,
			       struct phylink_link_state *state)
{
	state->link = 0;
}

static void macb_pcs_an_restart(struct phylink_pcs *pcs)
{
	/* Not supported */
}

static int macb_pcs_config(struct phylink_pcs *pcs,
			   unsigned int mode,
			   phy_interface_t interface,
			   const unsigned long *advertising,
			   bool permit_pause_to_mac)
{
	return 0;
}

static const struct phylink_pcs_ops macb_phylink_usx_pcs_ops = {
	.pcs_get_state = macb_usx_pcs_get_state,
	.pcs_config = macb_usx_pcs_config,
	.pcs_link_up = macb_usx_pcs_link_up,
};

static const struct phylink_pcs_ops macb_phylink_pcs_ops = {
	.pcs_get_state = macb_pcs_get_state,
	.pcs_an_restart = macb_pcs_an_restart,
	.pcs_config = macb_pcs_config,
};

static void macb_mac_config(struct phylink_config *config, unsigned int mode,
			    const struct phylink_link_state *state)
{
	struct net_device *ndev = to_net_dev(config->dev);
	struct macb *bp = netdev_priv(ndev);
	unsigned long flags;
	u32 old_ctrl, ctrl;
	u32 old_ncr, ncr;

	spin_lock_irqsave(&bp->lock, flags);

	old_ctrl = ctrl = macb_or_gem_readl(bp, NCFGR);
	old_ncr = ncr = macb_or_gem_readl(bp, NCR);

	if (bp->caps & MACB_CAPS_MACB_IS_EMAC) {
		if (state->interface == PHY_INTERFACE_MODE_RMII)
			ctrl |= MACB_BIT(RM9200_RMII);
	} else if (macb_is_gem(bp)) {
		ctrl &= ~(GEM_BIT(SGMIIEN) | GEM_BIT(PCSSEL));
		ncr &= ~GEM_BIT(ENABLE_HS_MAC);

		if (state->interface == PHY_INTERFACE_MODE_SGMII) {
			ctrl |= GEM_BIT(SGMIIEN) | GEM_BIT(PCSSEL);
		} else if (state->interface == PHY_INTERFACE_MODE_10GBASER) {
			ctrl |= GEM_BIT(PCSSEL);
			ncr |= GEM_BIT(ENABLE_HS_MAC);
		} else if (bp->caps & MACB_CAPS_MIIONRGMII &&
			   bp->phy_interface == PHY_INTERFACE_MODE_MII) {
			ncr |= MACB_BIT(MIIONRGMII);
		}
	}

	/* Apply the new configuration, if any */
	if (old_ctrl ^ ctrl)
		macb_or_gem_writel(bp, NCFGR, ctrl);

	if (old_ncr ^ ncr)
		macb_or_gem_writel(bp, NCR, ncr);

	/* Disable AN for SGMII fixed link configuration, enable otherwise.
	 * Must be written after PCSSEL is set in NCFGR,
	 * otherwise writes will not take effect.
	 */
	if (macb_is_gem(bp) && state->interface == PHY_INTERFACE_MODE_SGMII) {
		u32 pcsctrl, old_pcsctrl;

		old_pcsctrl = gem_readl(bp, PCSCNTRL);
		if (mode == MLO_AN_FIXED)
			pcsctrl = old_pcsctrl & ~GEM_BIT(PCSAUTONEG);
		else
			pcsctrl = old_pcsctrl | GEM_BIT(PCSAUTONEG);
		if (old_pcsctrl != pcsctrl)
			gem_writel(bp, PCSCNTRL, pcsctrl);
	}

	spin_unlock_irqrestore(&bp->lock, flags);
}

static void macb_mac_link_down(struct phylink_config *config, unsigned int mode,
			       phy_interface_t interface)
{
	struct net_device *ndev = to_net_dev(config->dev);
	struct macb *bp = netdev_priv(ndev);
	struct macb_queue *queue;
	unsigned int q;
	u32 ctrl;

	if (!(bp->caps & MACB_CAPS_MACB_IS_EMAC))
		for (q = 0, queue = bp->queues; q < bp->num_queues; ++q, ++queue)
			queue_writel(queue, IDR,
				     bp->rx_intr_mask | MACB_TX_INT_FLAGS | MACB_BIT(HRESP));

	/* Disable Rx and Tx */
	ctrl = macb_readl(bp, NCR) & ~(MACB_BIT(RE) | MACB_BIT(TE));
	macb_writel(bp, NCR, ctrl);

	netif_tx_stop_all_queues(ndev);
}

static void macb_mac_link_up(struct phylink_config *config,
			     struct phy_device *phy,
			     unsigned int mode, phy_interface_t interface,
			     int speed, int duplex,
			     bool tx_pause, bool rx_pause)
{
	struct net_device *ndev = to_net_dev(config->dev);
	struct macb *bp = netdev_priv(ndev);
	struct macb_queue *queue;
	unsigned long flags;
	unsigned int q;
	u32 ctrl;

	spin_lock_irqsave(&bp->lock, flags);

	ctrl = macb_or_gem_readl(bp, NCFGR);

	ctrl &= ~(MACB_BIT(SPD) | MACB_BIT(FD));

	if (speed == SPEED_100)
		ctrl |= MACB_BIT(SPD);

	if (duplex)
		ctrl |= MACB_BIT(FD);

	if (!(bp->caps & MACB_CAPS_MACB_IS_EMAC)) {
		ctrl &= ~MACB_BIT(PAE);
		if (macb_is_gem(bp)) {
			ctrl &= ~GEM_BIT(GBE);

			if (speed == SPEED_1000)
				ctrl |= GEM_BIT(GBE);
		}

		if (rx_pause)
			ctrl |= MACB_BIT(PAE);

		macb_set_tx_clk(bp, speed);

		/* Initialize rings & buffers as clearing MACB_BIT(TE) in link down
		 * cleared the pipeline and control registers.
		 */
		bp->macbgem_ops.mog_init_rings(bp);
		macb_init_buffers(bp);

		for (q = 0, queue = bp->queues; q < bp->num_queues; ++q, ++queue)
			queue_writel(queue, IER,
				     bp->rx_intr_mask | MACB_TX_INT_FLAGS | MACB_BIT(HRESP));
	}

	macb_or_gem_writel(bp, NCFGR, ctrl);

	if (bp->phy_interface == PHY_INTERFACE_MODE_10GBASER)
		gem_writel(bp, HS_MAC_CONFIG, GEM_BFINS(HS_MAC_SPEED, HS_SPEED_10000M,
							gem_readl(bp, HS_MAC_CONFIG)));

	spin_unlock_irqrestore(&bp->lock, flags);

	/* Enable Rx and Tx */
	macb_writel(bp, NCR, macb_readl(bp, NCR) | MACB_BIT(RE) | MACB_BIT(TE));

	netif_tx_wake_all_queues(ndev);
}

static int macb_mac_prepare(struct phylink_config *config, unsigned int mode,
			    phy_interface_t interface)
{
	struct net_device *ndev = to_net_dev(config->dev);
	struct macb *bp = netdev_priv(ndev);

	if (interface == PHY_INTERFACE_MODE_10GBASER)
		bp->phylink_pcs.ops = &macb_phylink_usx_pcs_ops;
	else if (interface == PHY_INTERFACE_MODE_SGMII)
		bp->phylink_pcs.ops = &macb_phylink_pcs_ops;
	else
		bp->phylink_pcs.ops = NULL;

	if (bp->phylink_pcs.ops)
		phylink_set_pcs(bp->phylink, &bp->phylink_pcs);

	return 0;
}

static const struct phylink_mac_ops macb_phylink_ops = {
	.validate = macb_validate,
	.mac_prepare = macb_mac_prepare,
	.mac_config = macb_mac_config,
	.mac_link_down = macb_mac_link_down,
	.mac_link_up = macb_mac_link_up,
};

static bool macb_phy_handle_exists(struct device_node *dn)
{
	dn = of_parse_phandle(dn, "phy-handle", 0);
	of_node_put(dn);
	return dn != NULL;
}

static int macb_phylink_connect(struct macb *bp)
{
	struct device_node *dn = bp->pdev->dev.of_node;
	struct net_device *dev = bp->dev;
	struct phy_device *phydev;
	int ret;

	if (dn)
		ret = phylink_of_phy_connect(bp->phylink, dn, 0);

	if (!dn || (ret && !macb_phy_handle_exists(dn))) {
		phydev = phy_find_first(bp->mii_bus);
		if (!phydev) {
			netdev_err(dev, "no PHY found\n");
			return -ENXIO;
		}

		/* attach the mac to the phy */
		ret = phylink_connect_phy(bp->phylink, phydev);
	}

	if (ret) {
		netdev_err(dev, "Could not attach PHY (%d)\n", ret);
		return ret;
	}

	phylink_start(bp->phylink);

	return 0;
}

static void macb_get_pcs_fixed_state(struct phylink_config *config,
				     struct phylink_link_state *state)
{
	struct net_device *ndev = to_net_dev(config->dev);
	struct macb *bp = netdev_priv(ndev);

	state->link = (macb_readl(bp, NSR) & MACB_BIT(NSR_LINK)) != 0;
}

/* based on au1000_eth. c*/
static int macb_mii_probe(struct net_device *dev)
{
	struct macb *bp = netdev_priv(dev);

	bp->phylink_config.dev = &dev->dev;
	bp->phylink_config.type = PHYLINK_NETDEV;

	if (bp->phy_interface == PHY_INTERFACE_MODE_SGMII) {
		bp->phylink_config.poll_fixed_state = true;
		bp->phylink_config.get_fixed_state = macb_get_pcs_fixed_state;
	}

	bp->phylink = phylink_create(&bp->phylink_config, bp->pdev->dev.fwnode,
				     bp->phy_interface, &macb_phylink_ops);
	if (IS_ERR(bp->phylink)) {
		netdev_err(dev, "Could not create a phylink instance (%ld)\n",
			   PTR_ERR(bp->phylink));
		return PTR_ERR(bp->phylink);
	}

	return 0;
}

static int macb_mdiobus_register(struct macb *bp)
{
	struct device_node *child, *np = bp->pdev->dev.of_node;

	/* If we have a child named mdio, probe it instead of looking for PHYs
	 * directly under the MAC node
	 */
	child = of_get_child_by_name(np, "mdio");
	if (child) {
		int ret = of_mdiobus_register(bp->mii_bus, child);

		of_node_put(child);
		return ret;
	}

	if (of_phy_is_fixed_link(np))
		return mdiobus_register(bp->mii_bus);

	/* Only create the PHY from the device tree if at least one PHY is
	 * described. Otherwise scan the entire MDIO bus. We do this to support
	 * old device tree that did not follow the best practices and did not
	 * describe their network PHYs.
	 */
	for_each_available_child_of_node(np, child)
		if (of_mdiobus_child_is_phy(child)) {
			/* The loop increments the child refcount,
			 * decrement it before returning.
			 */
			of_node_put(child);

			return of_mdiobus_register(bp->mii_bus, np);
		}

	return mdiobus_register(bp->mii_bus);
}

static int macb_mii_init(struct macb *bp)
{
	int err = -ENXIO;

	/* Enable management port */
	macb_writel(bp, NCR, MACB_BIT(MPE));

	bp->mii_bus = mdiobus_alloc();
	if (!bp->mii_bus) {
		err = -ENOMEM;
		goto err_out;
	}

	bp->mii_bus->name = "MACB_mii_bus";
	bp->mii_bus->read = &macb_mdio_read;
	bp->mii_bus->write = &macb_mdio_write;
	snprintf(bp->mii_bus->id, MII_BUS_ID_SIZE, "%s-%x",
		 bp->pdev->name, bp->pdev->id);
	bp->mii_bus->priv = bp;
	bp->mii_bus->parent = &bp->pdev->dev;

	dev_set_drvdata(&bp->dev->dev, bp->mii_bus);

	err = macb_mdiobus_register(bp);
	if (err)
		goto err_out_free_mdiobus;

	err = macb_mii_probe(bp->dev);
	if (err)
		goto err_out_unregister_bus;

	return 0;

err_out_unregister_bus:
	mdiobus_unregister(bp->mii_bus);
err_out_free_mdiobus:
	mdiobus_free(bp->mii_bus);
err_out:
	return err;
}

static void macb_update_stats(struct macb *bp)
{
	u32 *p = &bp->hw_stats.macb.rx_pause_frames;
	u32 *end = &bp->hw_stats.macb.tx_pause_frames + 1;
	int offset = MACB_PFR;

	WARN_ON((unsigned long)(end - p - 1) != (MACB_TPF - MACB_PFR) / 4);

	for (; p < end; p++, offset += 4)
		*p += bp->macb_reg_readl(bp, offset);
}

static int macb_halt_tx(struct macb *bp)
{
	unsigned long	halt_time, timeout;
	u32		status;

	macb_writel(bp, NCR, macb_readl(bp, NCR) | MACB_BIT(THALT));

	timeout = jiffies + usecs_to_jiffies(MACB_HALT_TIMEOUT);
	do {
		halt_time = jiffies;
		status = macb_readl(bp, TSR);
		if (!(status & MACB_BIT(TGO)))
			return 0;

		udelay(250);
	} while (time_before(halt_time, timeout));

	return -ETIMEDOUT;
}

static void macb_tx_unmap(struct macb *bp, struct macb_tx_skb *tx_skb)
{
	if (tx_skb->mapping) {
		if (tx_skb->mapped_as_page)
			dma_unmap_page(&bp->pdev->dev, tx_skb->mapping,
				       tx_skb->size, DMA_TO_DEVICE);
		else
			dma_unmap_single(&bp->pdev->dev, tx_skb->mapping,
					 tx_skb->size, DMA_TO_DEVICE);
		tx_skb->mapping = 0;
	}

	if (tx_skb->skb) {
		dev_kfree_skb_any(tx_skb->skb);
		tx_skb->skb = NULL;
	}
}

static void macb_set_addr(struct macb *bp, struct macb_dma_desc *desc, dma_addr_t addr)
{
#ifdef CONFIG_ARCH_DMA_ADDR_T_64BIT
	struct macb_dma_desc_64 *desc_64;

	if (bp->hw_dma_cap & HW_DMA_CAP_64B) {
		desc_64 = macb_64b_desc(bp, desc);
		desc_64->addrh = upper_32_bits(addr);
		/* The low bits of RX address contain the RX_USED bit, clearing
		 * of which allows packet RX. Make sure the high bits are also
		 * visible to HW at that point.
		 */
		dma_wmb();
	}
#endif
	desc->addr = lower_32_bits(addr);
}

static dma_addr_t macb_get_addr(struct macb *bp, struct macb_dma_desc *desc)
{
	dma_addr_t addr = 0;
#ifdef CONFIG_ARCH_DMA_ADDR_T_64BIT
	struct macb_dma_desc_64 *desc_64;

	if (bp->hw_dma_cap & HW_DMA_CAP_64B) {
		desc_64 = macb_64b_desc(bp, desc);
		addr = ((u64)(desc_64->addrh) << 32);
	}
#endif
	addr |= MACB_BF(RX_WADDR, MACB_BFEXT(RX_WADDR, desc->addr));
	return addr;
}

static void macb_tx_error_task(struct work_struct *work)
{
	struct macb_queue	*queue = container_of(work, struct macb_queue,
						      tx_error_task);
	struct macb		*bp = queue->bp;
	struct macb_tx_skb	*tx_skb;
	struct macb_dma_desc	*desc;
	struct sk_buff		*skb;
	unsigned int		tail;
	unsigned long		flags;

	netdev_vdbg(bp->dev, "macb_tx_error_task: q = %u, t = %u, h = %u\n",
		    (unsigned int)(queue - bp->queues),
		    queue->tx_tail, queue->tx_head);

	/* Prevent the queue IRQ handlers from running: each of them may call
	 * macb_tx_interrupt(), which in turn may call netif_wake_subqueue().
	 * As explained below, we have to halt the transmission before updating
	 * TBQP registers so we call netif_tx_stop_all_queues() to notify the
	 * network engine about the macb/gem being halted.
	 */
	spin_lock_irqsave(&bp->lock, flags);

	/* Make sure nobody is trying to queue up new packets */
	netif_tx_stop_all_queues(bp->dev);

	/* Stop transmission now
	 * (in case we have just queued new packets)
	 * macb/gem must be halted to write TBQP register
	 */
	if (macb_halt_tx(bp))
		/* Just complain for now, reinitializing TX path can be good */
		netdev_err(bp->dev, "BUG: halt tx timed out\n");

	/* Treat frames in TX queue including the ones that caused the error.
	 * Free transmit buffers in upper layer.
	 */
	for (tail = queue->tx_tail; tail != queue->tx_head; tail++) {
		u32	ctrl;

		desc = macb_tx_desc(queue, tail);
		ctrl = desc->ctrl;
		tx_skb = macb_tx_skb(queue, tail);
		skb = tx_skb->skb;

		if (ctrl & MACB_BIT(TX_USED)) {
			/* skb is set for the last buffer of the frame */
			while (!skb) {
				macb_tx_unmap(bp, tx_skb);
				tail++;
				tx_skb = macb_tx_skb(queue, tail);
				skb = tx_skb->skb;
			}

			/* ctrl still refers to the first buffer descriptor
			 * since it's the only one written back by the hardware
			 */
			if (!(ctrl & MACB_BIT(TX_BUF_EXHAUSTED))) {
				netdev_vdbg(bp->dev, "txerr skb %u (data %p) TX complete\n",
					    macb_tx_ring_wrap(bp, tail),
					    skb->data);
				bp->dev->stats.tx_packets++;
				queue->stats.tx_packets++;
				bp->dev->stats.tx_bytes += skb->len;
				queue->stats.tx_bytes += skb->len;
			}
		} else {
			/* "Buffers exhausted mid-frame" errors may only happen
			 * if the driver is buggy, so complain loudly about
			 * those. Statistics are updated by hardware.
			 */
			if (ctrl & MACB_BIT(TX_BUF_EXHAUSTED))
				netdev_err(bp->dev,
					   "BUG: TX buffers exhausted mid-frame\n");

			desc->ctrl = ctrl | MACB_BIT(TX_USED);
		}

		macb_tx_unmap(bp, tx_skb);
	}

	/* Set end of TX queue */
	desc = macb_tx_desc(queue, 0);
	macb_set_addr(bp, desc, 0);
	desc->ctrl = MACB_BIT(TX_USED);

	/* Make descriptor updates visible to hardware */
	wmb();

	/* Reinitialize the TX desc queue */
	queue_writel(queue, TBQP, lower_32_bits(queue->tx_ring_dma));
#ifdef CONFIG_ARCH_DMA_ADDR_T_64BIT
	if (bp->hw_dma_cap & HW_DMA_CAP_64B)
		queue_writel(queue, TBQPH, upper_32_bits(queue->tx_ring_dma));
#endif
	/* Make TX ring reflect state of hardware */
	queue->tx_head = 0;
	queue->tx_tail = 0;

	/* Housework before enabling TX IRQ */
	macb_writel(bp, TSR, macb_readl(bp, TSR));
	queue_writel(queue, IER, MACB_TX_INT_FLAGS);

	/* Now we are ready to start transmission again */
	netif_tx_start_all_queues(bp->dev);
	macb_writel(bp, NCR, macb_readl(bp, NCR) | MACB_BIT(TSTART));

	spin_unlock_irqrestore(&bp->lock, flags);
}

static bool ptp_one_step_sync(struct sk_buff *skb)
{
	struct ptp_header *hdr;
	unsigned int ptp_class;
	u8 msgtype;

	/* No need to parse packet if PTP TS is not involved */
	if (likely(!(skb_shinfo(skb)->tx_flags & SKBTX_HW_TSTAMP)))
		goto not_oss;

	/* Identify and return whether PTP one step sync is being processed */
	ptp_class = ptp_classify_raw(skb);
	if (ptp_class == PTP_CLASS_NONE)
		goto not_oss;

	hdr = ptp_parse_header(skb, ptp_class);
	if (!hdr)
		goto not_oss;

	if (hdr->flag_field[0] & PTP_FLAG_TWOSTEP)
		goto not_oss;

	msgtype = ptp_get_msgtype(hdr, ptp_class);
	if (msgtype == PTP_MSGTYPE_SYNC)
		return true;

not_oss:
	return false;
}

static void macb_tx_interrupt(struct macb_queue *queue)
{
	unsigned int tail;
	unsigned int head;
	u32 status;
	struct macb *bp = queue->bp;
	u16 queue_index = queue - bp->queues;

	status = macb_readl(bp, TSR);
	macb_writel(bp, TSR, status);

	if (bp->caps & MACB_CAPS_ISR_CLEAR_ON_WRITE)
		queue_writel(queue, ISR, MACB_BIT(TCOMP));

	netdev_vdbg(bp->dev, "macb_tx_interrupt status = 0x%03lx\n",
		    (unsigned long)status);

	head = queue->tx_head;
	for (tail = queue->tx_tail; tail != head; tail++) {
		struct macb_tx_skb	*tx_skb;
		struct sk_buff		*skb;
		struct macb_dma_desc	*desc;
		u32			ctrl;

		desc = macb_tx_desc(queue, tail);

		/* Make hw descriptor updates visible to CPU */
		rmb();

		ctrl = desc->ctrl;

		/* TX_USED bit is only set by hardware on the very first buffer
		 * descriptor of the transmitted frame.
		 */
		if (!(ctrl & MACB_BIT(TX_USED)))
			break;

		/* Process all buffers of the current transmitted frame */
		for (;; tail++) {
			tx_skb = macb_tx_skb(queue, tail);
			skb = tx_skb->skb;

			/* First, update TX stats if needed */
			if (skb) {
				if (unlikely(skb_shinfo(skb)->tx_flags & SKBTX_HW_TSTAMP) &&
				    !ptp_one_step_sync(skb) &&
				    gem_ptp_do_txstamp(queue, skb, desc) == 0) {
					/* skb now belongs to timestamp buffer
					 * and will be removed later
					 */
					tx_skb->skb = NULL;
				}
				netdev_vdbg(bp->dev, "skb %u (data %p) TX complete\n",
					    macb_tx_ring_wrap(bp, tail),
					    skb->data);
				bp->dev->stats.tx_packets++;
				queue->stats.tx_packets++;
				bp->dev->stats.tx_bytes += skb->len;
				queue->stats.tx_bytes += skb->len;
			}

			/* Now we can safely release resources */
			macb_tx_unmap(bp, tx_skb);

			/* skb is set only for the last buffer of the frame.
			 * WARNING: at this point skb has been freed by
			 * macb_tx_unmap().
			 */
			if (skb)
				break;
		}
	}

	queue->tx_tail = tail;
	if (__netif_subqueue_stopped(bp->dev, queue_index) &&
	    CIRC_CNT(queue->tx_head, queue->tx_tail,
		     bp->tx_ring_size) <= MACB_TX_WAKEUP_THRESH(bp))
		netif_wake_subqueue(bp->dev, queue_index);
}

static void gem_rx_refill(struct macb_queue *queue)
{
	unsigned int		entry;
	struct sk_buff		*skb;
	dma_addr_t		paddr;
	struct macb *bp = queue->bp;
	struct macb_dma_desc *desc;

	while (CIRC_SPACE(queue->rx_prepared_head, queue->rx_tail,
			bp->rx_ring_size) > 0) {
		entry = macb_rx_ring_wrap(bp, queue->rx_prepared_head);

		/* Make hw descriptor updates visible to CPU */
		rmb();

		desc = macb_rx_desc(queue, entry);

		if (!queue->rx_skbuff[entry]) {
			/* allocate sk_buff for this free entry in ring */
			skb = netdev_alloc_skb(bp->dev, bp->rx_buffer_size);
			if (unlikely(!skb)) {
				netdev_err(bp->dev,
					   "Unable to allocate sk_buff\n");
				break;
			}

			/* now fill corresponding descriptor entry */
			paddr = dma_map_single(&bp->pdev->dev, skb->data,
					       bp->rx_buffer_size,
					       DMA_FROM_DEVICE);
			if (dma_mapping_error(&bp->pdev->dev, paddr)) {
				dev_kfree_skb(skb);
				break;
			}

			queue->rx_skbuff[entry] = skb;

			if (entry == bp->rx_ring_size - 1)
				paddr |= MACB_BIT(RX_WRAP);
			desc->ctrl = 0;
			/* Setting addr clears RX_USED and allows reception,
			 * make sure ctrl is cleared first to avoid a race.
			 */
			dma_wmb();
			macb_set_addr(bp, desc, paddr);

			/* properly align Ethernet header */
			skb_reserve(skb, NET_IP_ALIGN);
		} else {
			desc->ctrl = 0;
			dma_wmb();
			desc->addr &= ~MACB_BIT(RX_USED);
		}
		queue->rx_prepared_head++;
	}

	/* Make descriptor updates visible to hardware */
	wmb();

	netdev_vdbg(bp->dev, "rx ring: queue: %p, prepared head %d, tail %d\n",
			queue, queue->rx_prepared_head, queue->rx_tail);
}

/* Mark DMA descriptors from begin up to and not including end as unused */
static void discard_partial_frame(struct macb_queue *queue, unsigned int begin,
				  unsigned int end)
{
	unsigned int frag;

	for (frag = begin; frag != end; frag++) {
		struct macb_dma_desc *desc = macb_rx_desc(queue, frag);

		desc->addr &= ~MACB_BIT(RX_USED);
	}

	/* Make descriptor updates visible to hardware */
	wmb();

	/* When this happens, the hardware stats registers for
	 * whatever caused this is updated, so we don't have to record
	 * anything.
	 */
}

static int gem_rx(struct macb_queue *queue, struct napi_struct *napi,
		  int budget)
{
	struct macb *bp = queue->bp;
	unsigned int		len;
	unsigned int		entry;
	struct sk_buff		*skb;
	struct macb_dma_desc	*desc;
	int			count = 0;

	while (count < budget) {
		u32 ctrl;
		dma_addr_t addr;
		bool rxused;

		entry = macb_rx_ring_wrap(bp, queue->rx_tail);
		desc = macb_rx_desc(queue, entry);

		/* Make hw descriptor updates visible to CPU */
		rmb();

		rxused = (desc->addr & MACB_BIT(RX_USED)) ? true : false;
		addr = macb_get_addr(bp, desc);

		if (!rxused)
			break;

		/* Ensure ctrl is at least as up-to-date as rxused */
		dma_rmb();

		ctrl = desc->ctrl;

		queue->rx_tail++;
		count++;

		if (!(ctrl & MACB_BIT(RX_SOF) && ctrl & MACB_BIT(RX_EOF))) {
			netdev_err(bp->dev,
				   "not whole frame pointed by descriptor\n");
			bp->dev->stats.rx_dropped++;
			queue->stats.rx_dropped++;
			break;
		}
		skb = queue->rx_skbuff[entry];
		if (unlikely(!skb)) {
			netdev_err(bp->dev,
				   "inconsistent Rx descriptor chain\n");
			bp->dev->stats.rx_dropped++;
			queue->stats.rx_dropped++;
			break;
		}
		/* now everything is ready for receiving packet */
		queue->rx_skbuff[entry] = NULL;
		len = ctrl & bp->rx_frm_len_mask;

		netdev_vdbg(bp->dev, "gem_rx %u (len %u)\n", entry, len);

		skb_put(skb, len);
		dma_unmap_single(&bp->pdev->dev, addr,
				 bp->rx_buffer_size, DMA_FROM_DEVICE);

		skb->protocol = eth_type_trans(skb, bp->dev);
		skb_checksum_none_assert(skb);
		if (bp->dev->features & NETIF_F_RXCSUM &&
		    !(bp->dev->flags & IFF_PROMISC) &&
		    GEM_BFEXT(RX_CSUM, ctrl) & GEM_RX_CSUM_CHECKED_MASK)
			skb->ip_summed = CHECKSUM_UNNECESSARY;

		bp->dev->stats.rx_packets++;
		queue->stats.rx_packets++;
		bp->dev->stats.rx_bytes += skb->len;
		queue->stats.rx_bytes += skb->len;

		gem_ptp_do_rxstamp(bp, skb, desc);

#if defined(DEBUG) && defined(VERBOSE_DEBUG)
		netdev_vdbg(bp->dev, "received skb of length %u, csum: %08x\n",
			    skb->len, skb->csum);
		print_hex_dump(KERN_DEBUG, " mac: ", DUMP_PREFIX_ADDRESS, 16, 1,
			       skb_mac_header(skb), 16, true);
		print_hex_dump(KERN_DEBUG, "data: ", DUMP_PREFIX_ADDRESS, 16, 1,
			       skb->data, 32, true);
#endif

		napi_gro_receive(napi, skb);
	}

	gem_rx_refill(queue);

	return count;
}

static int macb_rx_frame(struct macb_queue *queue, struct napi_struct *napi,
			 unsigned int first_frag, unsigned int last_frag)
{
	unsigned int len;
	unsigned int frag;
	unsigned int offset;
	struct sk_buff *skb;
	struct macb_dma_desc *desc;
	struct macb *bp = queue->bp;

	desc = macb_rx_desc(queue, last_frag);
	len = desc->ctrl & bp->rx_frm_len_mask;

	netdev_vdbg(bp->dev, "macb_rx_frame frags %u - %u (len %u)\n",
		macb_rx_ring_wrap(bp, first_frag),
		macb_rx_ring_wrap(bp, last_frag), len);

	/* The ethernet header starts NET_IP_ALIGN bytes into the
	 * first buffer. Since the header is 14 bytes, this makes the
	 * payload word-aligned.
	 *
	 * Instead of calling skb_reserve(NET_IP_ALIGN), we just copy
	 * the two padding bytes into the skb so that we avoid hitting
	 * the slowpath in memcpy(), and pull them off afterwards.
	 */
	skb = netdev_alloc_skb(bp->dev, len + NET_IP_ALIGN);
	if (!skb) {
		bp->dev->stats.rx_dropped++;
		for (frag = first_frag; ; frag++) {
			desc = macb_rx_desc(queue, frag);
			desc->addr &= ~MACB_BIT(RX_USED);
			if (frag == last_frag)
				break;
		}

		/* Make descriptor updates visible to hardware */
		wmb();

		return 1;
	}

	offset = 0;
	len += NET_IP_ALIGN;
	skb_checksum_none_assert(skb);
	skb_put(skb, len);

	for (frag = first_frag; ; frag++) {
		unsigned int frag_len = bp->rx_buffer_size;

		if (offset + frag_len > len) {
			if (unlikely(frag != last_frag)) {
				dev_kfree_skb_any(skb);
				return -1;
			}
			frag_len = len - offset;
		}
		skb_copy_to_linear_data_offset(skb, offset,
					       macb_rx_buffer(queue, frag),
					       frag_len);
		offset += bp->rx_buffer_size;
		desc = macb_rx_desc(queue, frag);
		desc->addr &= ~MACB_BIT(RX_USED);

		if (frag == last_frag)
			break;
	}

	/* Make descriptor updates visible to hardware */
	wmb();

	__skb_pull(skb, NET_IP_ALIGN);
	skb->protocol = eth_type_trans(skb, bp->dev);

	bp->dev->stats.rx_packets++;
	bp->dev->stats.rx_bytes += skb->len;
	netdev_vdbg(bp->dev, "received skb of length %u, csum: %08x\n",
		    skb->len, skb->csum);
	napi_gro_receive(napi, skb);

	return 0;
}

static inline void macb_init_rx_ring(struct macb_queue *queue)
{
	struct macb *bp = queue->bp;
	dma_addr_t addr;
	struct macb_dma_desc *desc = NULL;
	int i;

	addr = queue->rx_buffers_dma;
	for (i = 0; i < bp->rx_ring_size; i++) {
		desc = macb_rx_desc(queue, i);
		macb_set_addr(bp, desc, addr);
		desc->ctrl = 0;
		addr += bp->rx_buffer_size;
	}
	desc->addr |= MACB_BIT(RX_WRAP);
	queue->rx_tail = 0;
}

static int macb_rx(struct macb_queue *queue, struct napi_struct *napi,
		   int budget)
{
	struct macb *bp = queue->bp;
	bool reset_rx_queue = false;
	int received = 0;
	unsigned int tail;
	int first_frag = -1;

	for (tail = queue->rx_tail; budget > 0; tail++) {
		struct macb_dma_desc *desc = macb_rx_desc(queue, tail);
		u32 ctrl;

		/* Make hw descriptor updates visible to CPU */
		rmb();

		if (!(desc->addr & MACB_BIT(RX_USED)))
			break;

		/* Ensure ctrl is at least as up-to-date as addr */
		dma_rmb();

		ctrl = desc->ctrl;

		if (ctrl & MACB_BIT(RX_SOF)) {
			if (first_frag != -1)
				discard_partial_frame(queue, first_frag, tail);
			first_frag = tail;
		}

		if (ctrl & MACB_BIT(RX_EOF)) {
			int dropped;

			if (unlikely(first_frag == -1)) {
				reset_rx_queue = true;
				continue;
			}

			dropped = macb_rx_frame(queue, napi, first_frag, tail);
			first_frag = -1;
			if (unlikely(dropped < 0)) {
				reset_rx_queue = true;
				continue;
			}
			if (!dropped) {
				received++;
				budget--;
			}
		}
	}

	if (unlikely(reset_rx_queue)) {
		unsigned long flags;
		u32 ctrl;

		netdev_err(bp->dev, "RX queue corruption: reset it\n");

		spin_lock_irqsave(&bp->lock, flags);

		ctrl = macb_readl(bp, NCR);
		macb_writel(bp, NCR, ctrl & ~MACB_BIT(RE));

		macb_init_rx_ring(queue);
		queue_writel(queue, RBQP, queue->rx_ring_dma);

		macb_writel(bp, NCR, ctrl | MACB_BIT(RE));

		spin_unlock_irqrestore(&bp->lock, flags);
		return received;
	}

	if (first_frag != -1)
		queue->rx_tail = first_frag;
	else
		queue->rx_tail = tail;

	return received;
}

static int macb_poll(struct napi_struct *napi, int budget)
{
	struct macb_queue *queue = container_of(napi, struct macb_queue, napi);
	struct macb *bp = queue->bp;
	int work_done;
	u32 status;

	status = macb_readl(bp, RSR);
	macb_writel(bp, RSR, status);

	netdev_vdbg(bp->dev, "poll: status = %08lx, budget = %d\n",
		    (unsigned long)status, budget);

	work_done = bp->macbgem_ops.mog_rx(queue, napi, budget);
	if (work_done < budget) {
		napi_complete_done(napi, work_done);

		/* RSR bits only seem to propagate to raise interrupts when
		 * interrupts are enabled at the time, so if bits are already
		 * set due to packets received while interrupts were disabled,
		 * they will not cause another interrupt to be generated when
		 * interrupts are re-enabled.
		 * Check for this case here. This has been seen to happen
		 * around 30% of the time under heavy network load.
		 */
		status = macb_readl(bp, RSR);
		if (status) {
			if (bp->caps & MACB_CAPS_ISR_CLEAR_ON_WRITE)
				queue_writel(queue, ISR, MACB_BIT(RCOMP));
			napi_reschedule(napi);
		} else {
			queue_writel(queue, IER, bp->rx_intr_mask);

			/* In rare cases, packets could have been received in
			 * the window between the check above and re-enabling
			 * interrupts. Therefore, a double-check is required
			 * to avoid losing a wakeup. This can potentially race
			 * with the interrupt handler doing the same actions
			 * if an interrupt is raised just after enabling them,
			 * but this should be harmless.
			 */
			status = macb_readl(bp, RSR);
			if (unlikely(status)) {
				queue_writel(queue, IDR, bp->rx_intr_mask);
				if (bp->caps & MACB_CAPS_ISR_CLEAR_ON_WRITE)
					queue_writel(queue, ISR, MACB_BIT(RCOMP));
				napi_schedule(napi);
			}
		}
	}

	/* TODO: Handle errors */

	return work_done;
}

static void macb_hresp_error_task(struct tasklet_struct *t)
{
	struct macb *bp = from_tasklet(bp, t, hresp_err_tasklet);
	struct net_device *dev = bp->dev;
	struct macb_queue *queue;
	unsigned int q;
	u32 ctrl;

	for (q = 0, queue = bp->queues; q < bp->num_queues; ++q, ++queue) {
		queue_writel(queue, IDR, bp->rx_intr_mask |
					 MACB_TX_INT_FLAGS |
					 MACB_BIT(HRESP));
	}
	ctrl = macb_readl(bp, NCR);
	ctrl &= ~(MACB_BIT(RE) | MACB_BIT(TE));
	macb_writel(bp, NCR, ctrl);

	netif_tx_stop_all_queues(dev);
	netif_carrier_off(dev);

	bp->macbgem_ops.mog_init_rings(bp);

	/* Initialize TX and RX buffers */
	macb_init_buffers(bp);

	/* Enable interrupts */
	for (q = 0, queue = bp->queues; q < bp->num_queues; ++q, ++queue)
		queue_writel(queue, IER,
			     bp->rx_intr_mask |
			     MACB_TX_INT_FLAGS |
			     MACB_BIT(HRESP));

	ctrl |= MACB_BIT(RE) | MACB_BIT(TE);
	macb_writel(bp, NCR, ctrl);

	netif_carrier_on(dev);
	netif_tx_start_all_queues(dev);
}

static void macb_tx_restart(struct macb_queue *queue)
{
	unsigned int head = queue->tx_head;
	unsigned int tail = queue->tx_tail;
	struct macb *bp = queue->bp;
	unsigned int head_idx, tbqp;

	if (bp->caps & MACB_CAPS_ISR_CLEAR_ON_WRITE)
		queue_writel(queue, ISR, MACB_BIT(TXUBR));

	if (head == tail)
		return;

	tbqp = queue_readl(queue, TBQP) / macb_dma_desc_get_size(bp);
	tbqp = macb_adj_dma_desc_idx(bp, macb_tx_ring_wrap(bp, tbqp));
	head_idx = macb_adj_dma_desc_idx(bp, macb_tx_ring_wrap(bp, head));

	if (tbqp == head_idx)
		return;

	macb_writel(bp, NCR, macb_readl(bp, NCR) | MACB_BIT(TSTART));
}

static irqreturn_t macb_wol_interrupt(int irq, void *dev_id)
{
	struct macb_queue *queue = dev_id;
	struct macb *bp = queue->bp;
	u32 status;

	status = queue_readl(queue, ISR);

	if (unlikely(!status))
		return IRQ_NONE;

	spin_lock(&bp->lock);

	if (status & MACB_BIT(WOL)) {
		queue_writel(queue, IDR, MACB_BIT(WOL));
		macb_writel(bp, WOL, 0);
		netdev_vdbg(bp->dev, "MACB WoL: queue = %u, isr = 0x%08lx\n",
			    (unsigned int)(queue - bp->queues),
			    (unsigned long)status);
		if (bp->caps & MACB_CAPS_ISR_CLEAR_ON_WRITE)
			queue_writel(queue, ISR, MACB_BIT(WOL));
		pm_wakeup_event(&bp->pdev->dev, 0);
	}

	spin_unlock(&bp->lock);

	return IRQ_HANDLED;
}

static irqreturn_t gem_wol_interrupt(int irq, void *dev_id)
{
	struct macb_queue *queue = dev_id;
	struct macb *bp = queue->bp;
	u32 status;

	status = queue_readl(queue, ISR);

	if (unlikely(!status))
		return IRQ_NONE;

	spin_lock(&bp->lock);

	if (status & GEM_BIT(WOL)) {
		queue_writel(queue, IDR, GEM_BIT(WOL));
		gem_writel(bp, WOL, 0);
		netdev_vdbg(bp->dev, "GEM WoL: queue = %u, isr = 0x%08lx\n",
			    (unsigned int)(queue - bp->queues),
			    (unsigned long)status);
		if (bp->caps & MACB_CAPS_ISR_CLEAR_ON_WRITE)
			queue_writel(queue, ISR, GEM_BIT(WOL));
		pm_wakeup_event(&bp->pdev->dev, 0);
	}

	spin_unlock(&bp->lock);

	return IRQ_HANDLED;
}

static irqreturn_t macb_interrupt(int irq, void *dev_id)
{
	struct macb_queue *queue = dev_id;
	struct macb *bp = queue->bp;
	struct net_device *dev = bp->dev;
	u32 status, ctrl;

	status = queue_readl(queue, ISR);

	if (unlikely(!status))
		return IRQ_NONE;

	spin_lock(&bp->lock);

	while (status) {
		/* close possible race with dev_close */
		if (unlikely(!netif_running(dev))) {
			queue_writel(queue, IDR, -1);
			if (bp->caps & MACB_CAPS_ISR_CLEAR_ON_WRITE)
				queue_writel(queue, ISR, -1);
			break;
		}

		netdev_vdbg(bp->dev, "queue = %u, isr = 0x%08lx\n",
			    (unsigned int)(queue - bp->queues),
			    (unsigned long)status);

		if (status & bp->rx_intr_mask) {
			/* There's no point taking any more interrupts
			 * until we have processed the buffers. The
			 * scheduling call may fail if the poll routine
			 * is already scheduled, so disable interrupts
			 * now.
			 */
			queue_writel(queue, IDR, bp->rx_intr_mask);
			if (bp->caps & MACB_CAPS_ISR_CLEAR_ON_WRITE)
				queue_writel(queue, ISR, MACB_BIT(RCOMP));

			if (napi_schedule_prep(&queue->napi)) {
				netdev_vdbg(bp->dev, "scheduling RX softirq\n");
				__napi_schedule(&queue->napi);
			}
		}

		if (unlikely(status & (MACB_TX_ERR_FLAGS))) {
			queue_writel(queue, IDR, MACB_TX_INT_FLAGS);
			schedule_work(&queue->tx_error_task);

			if (bp->caps & MACB_CAPS_ISR_CLEAR_ON_WRITE)
				queue_writel(queue, ISR, MACB_TX_ERR_FLAGS);

			break;
		}

		if (status & MACB_BIT(TCOMP))
			macb_tx_interrupt(queue);

		if (status & MACB_BIT(TXUBR))
			macb_tx_restart(queue);

		/* Link change detection isn't possible with RMII, so we'll
		 * add that if/when we get our hands on a full-blown MII PHY.
		 */

		/* There is a hardware issue under heavy load where DMA can
		 * stop, this causes endless "used buffer descriptor read"
		 * interrupts but it can be cleared by re-enabling RX. See
		 * the at91rm9200 manual, section 41.3.1 or the Zynq manual
		 * section 16.7.4 for details. RXUBR is only enabled for
		 * these two versions.
		 */
		if (status & MACB_BIT(RXUBR)) {
			ctrl = macb_readl(bp, NCR);
			macb_writel(bp, NCR, ctrl & ~MACB_BIT(RE));
			wmb();
			macb_writel(bp, NCR, ctrl | MACB_BIT(RE));

			if (bp->caps & MACB_CAPS_ISR_CLEAR_ON_WRITE)
				queue_writel(queue, ISR, MACB_BIT(RXUBR));
		}

		if (status & MACB_BIT(ISR_ROVR)) {
			/* We missed at least one packet */
			if (macb_is_gem(bp))
				bp->hw_stats.gem.rx_overruns++;
			else
				bp->hw_stats.macb.rx_overruns++;

			if (bp->caps & MACB_CAPS_ISR_CLEAR_ON_WRITE)
				queue_writel(queue, ISR, MACB_BIT(ISR_ROVR));
		}

		if (status & MACB_BIT(HRESP)) {
			tasklet_schedule(&bp->hresp_err_tasklet);
			netdev_err(dev, "DMA bus error: HRESP not OK\n");

			if (bp->caps & MACB_CAPS_ISR_CLEAR_ON_WRITE)
				queue_writel(queue, ISR, MACB_BIT(HRESP));
		}
		status = queue_readl(queue, ISR);
	}

	spin_unlock(&bp->lock);

	return IRQ_HANDLED;
}

#ifdef CONFIG_NET_POLL_CONTROLLER
/* Polling receive - used by netconsole and other diagnostic tools
 * to allow network i/o with interrupts disabled.
 */
static void macb_poll_controller(struct net_device *dev)
{
	struct macb *bp = netdev_priv(dev);
	struct macb_queue *queue;
	unsigned long flags;
	unsigned int q;

	local_irq_save(flags);
	for (q = 0, queue = bp->queues; q < bp->num_queues; ++q, ++queue)
		macb_interrupt(dev->irq, queue);
	local_irq_restore(flags);
}
#endif

static unsigned int macb_tx_map(struct macb *bp,
				struct macb_queue *queue,
				struct sk_buff *skb,
				unsigned int hdrlen)
{
	dma_addr_t mapping;
	unsigned int len, entry, i, tx_head = queue->tx_head;
	struct macb_tx_skb *tx_skb = NULL;
	struct macb_dma_desc *desc;
	unsigned int offset, size, count = 0;
	unsigned int f, nr_frags = skb_shinfo(skb)->nr_frags;
	unsigned int eof = 1, mss_mfs = 0;
	u32 ctrl, lso_ctrl = 0, seq_ctrl = 0;

	/* LSO */
	if (skb_shinfo(skb)->gso_size != 0) {
		if (ip_hdr(skb)->protocol == IPPROTO_UDP)
			/* UDP - UFO */
			lso_ctrl = MACB_LSO_UFO_ENABLE;
		else
			/* TCP - TSO */
			lso_ctrl = MACB_LSO_TSO_ENABLE;
	}

	/* First, map non-paged data */
	len = skb_headlen(skb);

	/* first buffer length */
	size = hdrlen;

	offset = 0;
	while (len) {
		entry = macb_tx_ring_wrap(bp, tx_head);
		tx_skb = &queue->tx_skb[entry];

		mapping = dma_map_single(&bp->pdev->dev,
					 skb->data + offset,
					 size, DMA_TO_DEVICE);
		if (dma_mapping_error(&bp->pdev->dev, mapping))
			goto dma_error;

		/* Save info to properly release resources */
		tx_skb->skb = NULL;
		tx_skb->mapping = mapping;
		tx_skb->size = size;
		tx_skb->mapped_as_page = false;

		len -= size;
		offset += size;
		count++;
		tx_head++;

		size = min(len, bp->max_tx_length);
	}

	/* Then, map paged data from fragments */
	for (f = 0; f < nr_frags; f++) {
		const skb_frag_t *frag = &skb_shinfo(skb)->frags[f];

		len = skb_frag_size(frag);
		offset = 0;
		while (len) {
			size = min(len, bp->max_tx_length);
			entry = macb_tx_ring_wrap(bp, tx_head);
			tx_skb = &queue->tx_skb[entry];

			mapping = skb_frag_dma_map(&bp->pdev->dev, frag,
						   offset, size, DMA_TO_DEVICE);
			if (dma_mapping_error(&bp->pdev->dev, mapping))
				goto dma_error;

			/* Save info to properly release resources */
			tx_skb->skb = NULL;
			tx_skb->mapping = mapping;
			tx_skb->size = size;
			tx_skb->mapped_as_page = true;

			len -= size;
			offset += size;
			count++;
			tx_head++;
		}
	}

	/* Should never happen */
	if (unlikely(!tx_skb)) {
		netdev_err(bp->dev, "BUG! empty skb!\n");
		return 0;
	}

	/* This is the last buffer of the frame: save socket buffer */
	tx_skb->skb = skb;

	/* Update TX ring: update buffer descriptors in reverse order
	 * to avoid race condition
	 */

	/* Set 'TX_USED' bit in buffer descriptor at tx_head position
	 * to set the end of TX queue
	 */
	i = tx_head;
	entry = macb_tx_ring_wrap(bp, i);
	ctrl = MACB_BIT(TX_USED);
	desc = macb_tx_desc(queue, entry);
	desc->ctrl = ctrl;

	if (lso_ctrl) {
		if (lso_ctrl == MACB_LSO_UFO_ENABLE)
			/* include header and FCS in value given to h/w */
			mss_mfs = skb_shinfo(skb)->gso_size +
					skb_transport_offset(skb) +
					ETH_FCS_LEN;
		else /* TSO */ {
			mss_mfs = skb_shinfo(skb)->gso_size;
			/* TCP Sequence Number Source Select
			 * can be set only for TSO
			 */
			seq_ctrl = 0;
		}
	}

	do {
		i--;
		entry = macb_tx_ring_wrap(bp, i);
		tx_skb = &queue->tx_skb[entry];
		desc = macb_tx_desc(queue, entry);

		ctrl = (u32)tx_skb->size;
		if (eof) {
			ctrl |= MACB_BIT(TX_LAST);
			eof = 0;
		}
		if (unlikely(entry == (bp->tx_ring_size - 1)))
			ctrl |= MACB_BIT(TX_WRAP);

		/* First descriptor is header descriptor */
		if (i == queue->tx_head) {
			ctrl |= MACB_BF(TX_LSO, lso_ctrl);
			ctrl |= MACB_BF(TX_TCP_SEQ_SRC, seq_ctrl);
			if ((bp->dev->features & NETIF_F_HW_CSUM) &&
			    skb->ip_summed != CHECKSUM_PARTIAL && !lso_ctrl &&
			    !ptp_one_step_sync(skb))
				ctrl |= MACB_BIT(TX_NOCRC);
		} else
			/* Only set MSS/MFS on payload descriptors
			 * (second or later descriptor)
			 */
			ctrl |= MACB_BF(MSS_MFS, mss_mfs);

		/* Set TX buffer descriptor */
		macb_set_addr(bp, desc, tx_skb->mapping);
		/* desc->addr must be visible to hardware before clearing
		 * 'TX_USED' bit in desc->ctrl.
		 */
		wmb();
		desc->ctrl = ctrl;
	} while (i != queue->tx_head);

	queue->tx_head = tx_head;

	return count;

dma_error:
	netdev_err(bp->dev, "TX DMA map failed\n");

	for (i = queue->tx_head; i != tx_head; i++) {
		tx_skb = macb_tx_skb(queue, i);

		macb_tx_unmap(bp, tx_skb);
	}

	return 0;
}

static netdev_features_t macb_features_check(struct sk_buff *skb,
					     struct net_device *dev,
					     netdev_features_t features)
{
	unsigned int nr_frags, f;
	unsigned int hdrlen;

	/* Validate LSO compatibility */

	/* there is only one buffer or protocol is not UDP */
	if (!skb_is_nonlinear(skb) || (ip_hdr(skb)->protocol != IPPROTO_UDP))
		return features;

	/* length of header */
	hdrlen = skb_transport_offset(skb);

	/* For UFO only:
	 * When software supplies two or more payload buffers all payload buffers
	 * apart from the last must be a multiple of 8 bytes in size.
	 */
	if (!IS_ALIGNED(skb_headlen(skb) - hdrlen, MACB_TX_LEN_ALIGN))
		return features & ~MACB_NETIF_LSO;

	nr_frags = skb_shinfo(skb)->nr_frags;
	/* No need to check last fragment */
	nr_frags--;
	for (f = 0; f < nr_frags; f++) {
		const skb_frag_t *frag = &skb_shinfo(skb)->frags[f];

		if (!IS_ALIGNED(skb_frag_size(frag), MACB_TX_LEN_ALIGN))
			return features & ~MACB_NETIF_LSO;
	}
	return features;
}

static inline int macb_clear_csum(struct sk_buff *skb)
{
	/* no change for packets without checksum offloading */
	if (skb->ip_summed != CHECKSUM_PARTIAL)
		return 0;

	/* make sure we can modify the header */
	if (unlikely(skb_cow_head(skb, 0)))
		return -1;

	/* initialize checksum field
	 * This is required - at least for Zynq, which otherwise calculates
	 * wrong UDP header checksums for UDP packets with UDP data len <=2
	 */
	*(__sum16 *)(skb_checksum_start(skb) + skb->csum_offset) = 0;
	return 0;
}

static int macb_pad_and_fcs(struct sk_buff **skb, struct net_device *ndev)
{
	bool cloned = skb_cloned(*skb) || skb_header_cloned(*skb) ||
		      skb_is_nonlinear(*skb);
	int padlen = ETH_ZLEN - (*skb)->len;
	int headroom = skb_headroom(*skb);
	int tailroom = skb_tailroom(*skb);
	struct sk_buff *nskb;
	u32 fcs;

	if (!(ndev->features & NETIF_F_HW_CSUM) ||
	    !((*skb)->ip_summed != CHECKSUM_PARTIAL) ||
	    skb_shinfo(*skb)->gso_size || ptp_one_step_sync(*skb))
		return 0;

	if (padlen <= 0) {
		/* FCS could be appeded to tailroom. */
		if (tailroom >= ETH_FCS_LEN)
			goto add_fcs;
		/* FCS could be appeded by moving data to headroom. */
		else if (!cloned && headroom + tailroom >= ETH_FCS_LEN)
			padlen = 0;
		/* No room for FCS, need to reallocate skb. */
		else
			padlen = ETH_FCS_LEN;
	} else {
		/* Add room for FCS. */
		padlen += ETH_FCS_LEN;
	}

	if (!cloned && headroom + tailroom >= padlen) {
		(*skb)->data = memmove((*skb)->head, (*skb)->data, (*skb)->len);
		skb_set_tail_pointer(*skb, (*skb)->len);
	} else {
		nskb = skb_copy_expand(*skb, 0, padlen, GFP_ATOMIC);
		if (!nskb)
			return -ENOMEM;

		dev_consume_skb_any(*skb);
		*skb = nskb;
	}

	if (padlen > ETH_FCS_LEN)
		skb_put_zero(*skb, padlen - ETH_FCS_LEN);

add_fcs:
	/* set FCS to packet */
	fcs = crc32_le(~0, (*skb)->data, (*skb)->len);
	fcs = ~fcs;

	skb_put_u8(*skb, fcs		& 0xff);
	skb_put_u8(*skb, (fcs >> 8)	& 0xff);
	skb_put_u8(*skb, (fcs >> 16)	& 0xff);
	skb_put_u8(*skb, (fcs >> 24)	& 0xff);

	return 0;
}

static netdev_tx_t macb_start_xmit(struct sk_buff *skb, struct net_device *dev)
{
	u16 queue_index = skb_get_queue_mapping(skb);
	struct macb *bp = netdev_priv(dev);
	struct macb_queue *queue = &bp->queues[queue_index];
	unsigned long flags;
	unsigned int desc_cnt, nr_frags, frag_size, f;
	unsigned int hdrlen;
	bool is_lso;
	netdev_tx_t ret = NETDEV_TX_OK;

	if (macb_clear_csum(skb)) {
		dev_kfree_skb_any(skb);
		return ret;
	}

	if (macb_pad_and_fcs(&skb, dev)) {
		dev_kfree_skb_any(skb);
		return ret;
	}

	is_lso = (skb_shinfo(skb)->gso_size != 0);

	if (is_lso) {
		/* length of headers */
		if (ip_hdr(skb)->protocol == IPPROTO_UDP)
			/* only queue eth + ip headers separately for UDP */
			hdrlen = skb_transport_offset(skb);
		else
			hdrlen = skb_transport_offset(skb) + tcp_hdrlen(skb);
		if (skb_headlen(skb) < hdrlen) {
			netdev_err(bp->dev, "Error - LSO headers fragmented!!!\n");
			/* if this is required, would need to copy to single buffer */
			return NETDEV_TX_BUSY;
		}
	} else
		hdrlen = min(skb_headlen(skb), bp->max_tx_length);

#if defined(DEBUG) && defined(VERBOSE_DEBUG)
	netdev_vdbg(bp->dev,
		    "start_xmit: queue %hu len %u head %p data %p tail %p end %p\n",
		    queue_index, skb->len, skb->head, skb->data,
		    skb_tail_pointer(skb), skb_end_pointer(skb));
	print_hex_dump(KERN_DEBUG, "data: ", DUMP_PREFIX_OFFSET, 16, 1,
		       skb->data, 16, true);
#endif

	/* Count how many TX buffer descriptors are needed to send this
	 * socket buffer: skb fragments of jumbo frames may need to be
	 * split into many buffer descriptors.
	 */
	if (is_lso && (skb_headlen(skb) > hdrlen))
		/* extra header descriptor if also payload in first buffer */
		desc_cnt = DIV_ROUND_UP((skb_headlen(skb) - hdrlen), bp->max_tx_length) + 1;
	else
		desc_cnt = DIV_ROUND_UP(skb_headlen(skb), bp->max_tx_length);
	nr_frags = skb_shinfo(skb)->nr_frags;
	for (f = 0; f < nr_frags; f++) {
		frag_size = skb_frag_size(&skb_shinfo(skb)->frags[f]);
		desc_cnt += DIV_ROUND_UP(frag_size, bp->max_tx_length);
	}

	spin_lock_irqsave(&bp->lock, flags);

	/* This is a hard error, log it. */
	if (CIRC_SPACE(queue->tx_head, queue->tx_tail,
		       bp->tx_ring_size) < desc_cnt) {
		netif_stop_subqueue(dev, queue_index);
		spin_unlock_irqrestore(&bp->lock, flags);
		netdev_dbg(bp->dev, "tx_head = %u, tx_tail = %u\n",
			   queue->tx_head, queue->tx_tail);
		return NETDEV_TX_BUSY;
	}

	/* Map socket buffer for DMA transfer */
	if (!macb_tx_map(bp, queue, skb, hdrlen)) {
		dev_kfree_skb_any(skb);
		goto unlock;
	}

	/* Make newly initialized descriptor visible to hardware */
	wmb();
	skb_tx_timestamp(skb);

	macb_writel(bp, NCR, macb_readl(bp, NCR) | MACB_BIT(TSTART));

	if (CIRC_SPACE(queue->tx_head, queue->tx_tail, bp->tx_ring_size) < 1)
		netif_stop_subqueue(dev, queue_index);

unlock:
	spin_unlock_irqrestore(&bp->lock, flags);

	return ret;
}

static void macb_init_rx_buffer_size(struct macb *bp, size_t size)
{
	if (!macb_is_gem(bp)) {
		bp->rx_buffer_size = MACB_RX_BUFFER_SIZE;
	} else {
		bp->rx_buffer_size = size;

		if (bp->rx_buffer_size % RX_BUFFER_MULTIPLE) {
			netdev_dbg(bp->dev,
				   "RX buffer must be multiple of %d bytes, expanding\n",
				   RX_BUFFER_MULTIPLE);
			bp->rx_buffer_size =
				roundup(bp->rx_buffer_size, RX_BUFFER_MULTIPLE);
		}
	}

	netdev_dbg(bp->dev, "mtu [%u] rx_buffer_size [%zu]\n",
		   bp->dev->mtu, bp->rx_buffer_size);
}

static void gem_free_rx_buffers(struct macb *bp)
{
	struct sk_buff		*skb;
	struct macb_dma_desc	*desc;
	struct macb_queue *queue;
	dma_addr_t		addr;
	unsigned int q;
	int i;

	for (q = 0, queue = bp->queues; q < bp->num_queues; ++q, ++queue) {
		if (!queue->rx_skbuff)
			continue;

		for (i = 0; i < bp->rx_ring_size; i++) {
			skb = queue->rx_skbuff[i];

			if (!skb)
				continue;

			desc = macb_rx_desc(queue, i);
			addr = macb_get_addr(bp, desc);

			dma_unmap_single(&bp->pdev->dev, addr, bp->rx_buffer_size,
					DMA_FROM_DEVICE);
			dev_kfree_skb_any(skb);
			skb = NULL;
		}

		kfree(queue->rx_skbuff);
		queue->rx_skbuff = NULL;
	}
}

static void macb_free_rx_buffers(struct macb *bp)
{
	struct macb_queue *queue = &bp->queues[0];

	if (queue->rx_buffers) {
		dma_free_coherent(&bp->pdev->dev,
				  bp->rx_ring_size * bp->rx_buffer_size,
				  queue->rx_buffers, queue->rx_buffers_dma);
		queue->rx_buffers = NULL;
	}
}

static void macb_free_consistent(struct macb *bp)
{
	struct macb_queue *queue;
	unsigned int q;
	int size;

	bp->macbgem_ops.mog_free_rx_buffers(bp);

	for (q = 0, queue = bp->queues; q < bp->num_queues; ++q, ++queue) {
		kfree(queue->tx_skb);
		queue->tx_skb = NULL;
		if (queue->tx_ring) {
			size = TX_RING_BYTES(bp) + bp->tx_bd_rd_prefetch;
			dma_free_coherent(&bp->pdev->dev, size,
					  queue->tx_ring, queue->tx_ring_dma);
			queue->tx_ring = NULL;
		}
		if (queue->rx_ring) {
			size = RX_RING_BYTES(bp) + bp->rx_bd_rd_prefetch;
			dma_free_coherent(&bp->pdev->dev, size,
					  queue->rx_ring, queue->rx_ring_dma);
			queue->rx_ring = NULL;
		}
	}
}

static int gem_alloc_rx_buffers(struct macb *bp)
{
	struct macb_queue *queue;
	unsigned int q;
	int size;

	for (q = 0, queue = bp->queues; q < bp->num_queues; ++q, ++queue) {
		size = bp->rx_ring_size * sizeof(struct sk_buff *);
		queue->rx_skbuff = kzalloc(size, GFP_KERNEL);
		if (!queue->rx_skbuff)
			return -ENOMEM;
		else
			netdev_dbg(bp->dev,
				   "Allocated %d RX struct sk_buff entries at %p\n",
				   bp->rx_ring_size, queue->rx_skbuff);
	}
	return 0;
}

static int macb_alloc_rx_buffers(struct macb *bp)
{
	struct macb_queue *queue = &bp->queues[0];
	int size;

	size = bp->rx_ring_size * bp->rx_buffer_size;
	queue->rx_buffers = dma_alloc_coherent(&bp->pdev->dev, size,
					    &queue->rx_buffers_dma, GFP_KERNEL);
	if (!queue->rx_buffers)
		return -ENOMEM;

	netdev_dbg(bp->dev,
		   "Allocated RX buffers of %d bytes at %08lx (mapped %p)\n",
		   size, (unsigned long)queue->rx_buffers_dma, queue->rx_buffers);
	return 0;
}

static int macb_alloc_consistent(struct macb *bp)
{
	struct macb_queue *queue;
	unsigned int q;
	int size;

	for (q = 0, queue = bp->queues; q < bp->num_queues; ++q, ++queue) {
		size = TX_RING_BYTES(bp) + bp->tx_bd_rd_prefetch;
		queue->tx_ring = dma_alloc_coherent(&bp->pdev->dev, size,
						    &queue->tx_ring_dma,
						    GFP_KERNEL);
		if (!queue->tx_ring)
			goto out_err;
		netdev_dbg(bp->dev,
			   "Allocated TX ring for queue %u of %d bytes at %08lx (mapped %p)\n",
			   q, size, (unsigned long)queue->tx_ring_dma,
			   queue->tx_ring);

		size = bp->tx_ring_size * sizeof(struct macb_tx_skb);
		queue->tx_skb = kmalloc(size, GFP_KERNEL);
		if (!queue->tx_skb)
			goto out_err;

		size = RX_RING_BYTES(bp) + bp->rx_bd_rd_prefetch;
		queue->rx_ring = dma_alloc_coherent(&bp->pdev->dev, size,
						 &queue->rx_ring_dma, GFP_KERNEL);
		if (!queue->rx_ring)
			goto out_err;
		netdev_dbg(bp->dev,
			   "Allocated RX ring of %d bytes at %08lx (mapped %p)\n",
			   size, (unsigned long)queue->rx_ring_dma, queue->rx_ring);
	}
	if (bp->macbgem_ops.mog_alloc_rx_buffers(bp))
		goto out_err;

	return 0;

out_err:
	macb_free_consistent(bp);
	return -ENOMEM;
}

static void gem_init_rings(struct macb *bp)
{
	struct macb_queue *queue;
	struct macb_dma_desc *desc = NULL;
	unsigned int q;
	int i;

	for (q = 0, queue = bp->queues; q < bp->num_queues; ++q, ++queue) {
		for (i = 0; i < bp->tx_ring_size; i++) {
			desc = macb_tx_desc(queue, i);
			macb_set_addr(bp, desc, 0);
			desc->ctrl = MACB_BIT(TX_USED);
		}
		desc->ctrl |= MACB_BIT(TX_WRAP);
		queue->tx_head = 0;
		queue->tx_tail = 0;

		queue->rx_tail = 0;
		queue->rx_prepared_head = 0;

		gem_rx_refill(queue);
	}

}

static void macb_init_rings(struct macb *bp)
{
	int i;
	struct macb_dma_desc *desc = NULL;

	macb_init_rx_ring(&bp->queues[0]);

	for (i = 0; i < bp->tx_ring_size; i++) {
		desc = macb_tx_desc(&bp->queues[0], i);
		macb_set_addr(bp, desc, 0);
		desc->ctrl = MACB_BIT(TX_USED);
	}
	bp->queues[0].tx_head = 0;
	bp->queues[0].tx_tail = 0;
	desc->ctrl |= MACB_BIT(TX_WRAP);
}

static void macb_reset_hw(struct macb *bp)
{
	struct macb_queue *queue;
	unsigned int q;
	u32 ctrl = macb_readl(bp, NCR);

	/* Disable RX and TX (XXX: Should we halt the transmission
	 * more gracefully?)
	 */
	ctrl &= ~(MACB_BIT(RE) | MACB_BIT(TE));

	/* Clear the stats registers (XXX: Update stats first?) */
	ctrl |= MACB_BIT(CLRSTAT);

	macb_writel(bp, NCR, ctrl);

	/* Clear all status flags */
	macb_writel(bp, TSR, -1);
	macb_writel(bp, RSR, -1);

	/* Disable all interrupts */
	for (q = 0, queue = bp->queues; q < bp->num_queues; ++q, ++queue) {
		queue_writel(queue, IDR, -1);
		queue_readl(queue, ISR);
		if (bp->caps & MACB_CAPS_ISR_CLEAR_ON_WRITE)
			queue_writel(queue, ISR, -1);
	}
}

static u32 gem_mdc_clk_div(struct macb *bp)
{
	u32 config;
	unsigned long pclk_hz = clk_get_rate(bp->pclk);

	if (pclk_hz <= 20000000)
		config = GEM_BF(CLK, GEM_CLK_DIV8);
	else if (pclk_hz <= 40000000)
		config = GEM_BF(CLK, GEM_CLK_DIV16);
	else if (pclk_hz <= 80000000)
		config = GEM_BF(CLK, GEM_CLK_DIV32);
	else if (pclk_hz <= 120000000)
		config = GEM_BF(CLK, GEM_CLK_DIV48);
	else if (pclk_hz <= 160000000)
		config = GEM_BF(CLK, GEM_CLK_DIV64);
	else
		config = GEM_BF(CLK, GEM_CLK_DIV96);

	return config;
}

static u32 macb_mdc_clk_div(struct macb *bp)
{
	u32 config;
	unsigned long pclk_hz;

	if (macb_is_gem(bp))
		return gem_mdc_clk_div(bp);

	pclk_hz = clk_get_rate(bp->pclk);
	if (pclk_hz <= 20000000)
		config = MACB_BF(CLK, MACB_CLK_DIV8);
	else if (pclk_hz <= 40000000)
		config = MACB_BF(CLK, MACB_CLK_DIV16);
	else if (pclk_hz <= 80000000)
		config = MACB_BF(CLK, MACB_CLK_DIV32);
	else
		config = MACB_BF(CLK, MACB_CLK_DIV64);

	return config;
}

/* Get the DMA bus width field of the network configuration register that we
 * should program.  We find the width from decoding the design configuration
 * register to find the maximum supported data bus width.
 */
static u32 macb_dbw(struct macb *bp)
{
	if (!macb_is_gem(bp))
		return 0;

	switch (GEM_BFEXT(DBWDEF, gem_readl(bp, DCFG1))) {
	case 4:
		return GEM_BF(DBW, GEM_DBW128);
	case 2:
		return GEM_BF(DBW, GEM_DBW64);
	case 1:
	default:
		return GEM_BF(DBW, GEM_DBW32);
	}
}

/* Configure the receive DMA engine
 * - use the correct receive buffer size
 * - set best burst length for DMA operations
 *   (if not supported by FIFO, it will fallback to default)
 * - set both rx/tx packet buffers to full memory size
 * These are configurable parameters for GEM.
 */
static void macb_configure_dma(struct macb *bp)
{
	struct macb_queue *queue;
	u32 buffer_size;
	unsigned int q;
	u32 dmacfg;

	buffer_size = bp->rx_buffer_size / RX_BUFFER_MULTIPLE;
	if (macb_is_gem(bp)) {
		dmacfg = gem_readl(bp, DMACFG) & ~GEM_BF(RXBS, -1L);
		for (q = 0, queue = bp->queues; q < bp->num_queues; ++q, ++queue) {
			if (q)
				queue_writel(queue, RBQS, buffer_size);
			else
				dmacfg |= GEM_BF(RXBS, buffer_size);
		}
		if (bp->dma_burst_length)
			dmacfg = GEM_BFINS(FBLDO, bp->dma_burst_length, dmacfg);
		dmacfg |= GEM_BIT(TXPBMS) | GEM_BF(RXBMS, -1L);
		dmacfg &= ~GEM_BIT(ENDIA_PKT);

		if (bp->native_io)
			dmacfg &= ~GEM_BIT(ENDIA_DESC);
		else
			dmacfg |= GEM_BIT(ENDIA_DESC); /* CPU in big endian */

		if (bp->dev->features & NETIF_F_HW_CSUM)
			dmacfg |= GEM_BIT(TXCOEN);
		else
			dmacfg &= ~GEM_BIT(TXCOEN);

		dmacfg &= ~GEM_BIT(ADDR64);
#ifdef CONFIG_ARCH_DMA_ADDR_T_64BIT
		if (bp->hw_dma_cap & HW_DMA_CAP_64B)
			dmacfg |= GEM_BIT(ADDR64);
#endif
#ifdef CONFIG_MACB_USE_HWSTAMP
		if (bp->hw_dma_cap & HW_DMA_CAP_PTP)
			dmacfg |= GEM_BIT(RXEXT) | GEM_BIT(TXEXT);
#endif
		netdev_dbg(bp->dev, "Cadence configure DMA with 0x%08x\n",
			   dmacfg);
		gem_writel(bp, DMACFG, dmacfg);
	}
}

static void macb_init_hw(struct macb *bp)
{
	u32 config;

	macb_reset_hw(bp);
	macb_set_hwaddr(bp);

	config = macb_mdc_clk_div(bp);
	config |= MACB_BF(RBOF, NET_IP_ALIGN);	/* Make eth data aligned */
	config |= MACB_BIT(DRFCS);		/* Discard Rx FCS */
	if (bp->caps & MACB_CAPS_JUMBO)
		config |= MACB_BIT(JFRAME);	/* Enable jumbo frames */
	else
		config |= MACB_BIT(BIG);	/* Receive oversized frames */
	if (bp->dev->flags & IFF_PROMISC)
		config |= MACB_BIT(CAF);	/* Copy All Frames */
	else if (macb_is_gem(bp) && bp->dev->features & NETIF_F_RXCSUM)
		config |= GEM_BIT(RXCOEN);
	if (!(bp->dev->flags & IFF_BROADCAST))
		config |= MACB_BIT(NBC);	/* No BroadCast */
	config |= macb_dbw(bp);
	macb_writel(bp, NCFGR, config);
	if ((bp->caps & MACB_CAPS_JUMBO) && bp->jumbo_max_len)
		gem_writel(bp, JML, bp->jumbo_max_len);
	bp->rx_frm_len_mask = MACB_RX_FRMLEN_MASK;
	if (bp->caps & MACB_CAPS_JUMBO)
		bp->rx_frm_len_mask = MACB_RX_JFRMLEN_MASK;

	macb_configure_dma(bp);
}

/* The hash address register is 64 bits long and takes up two
 * locations in the memory map.  The least significant bits are stored
 * in EMAC_HSL and the most significant bits in EMAC_HSH.
 *
 * The unicast hash enable and the multicast hash enable bits in the
 * network configuration register enable the reception of hash matched
 * frames. The destination address is reduced to a 6 bit index into
 * the 64 bit hash register using the following hash function.  The
 * hash function is an exclusive or of every sixth bit of the
 * destination address.
 *
 * hi[5] = da[5] ^ da[11] ^ da[17] ^ da[23] ^ da[29] ^ da[35] ^ da[41] ^ da[47]
 * hi[4] = da[4] ^ da[10] ^ da[16] ^ da[22] ^ da[28] ^ da[34] ^ da[40] ^ da[46]
 * hi[3] = da[3] ^ da[09] ^ da[15] ^ da[21] ^ da[27] ^ da[33] ^ da[39] ^ da[45]
 * hi[2] = da[2] ^ da[08] ^ da[14] ^ da[20] ^ da[26] ^ da[32] ^ da[38] ^ da[44]
 * hi[1] = da[1] ^ da[07] ^ da[13] ^ da[19] ^ da[25] ^ da[31] ^ da[37] ^ da[43]
 * hi[0] = da[0] ^ da[06] ^ da[12] ^ da[18] ^ da[24] ^ da[30] ^ da[36] ^ da[42]
 *
 * da[0] represents the least significant bit of the first byte
 * received, that is, the multicast/unicast indicator, and da[47]
 * represents the most significant bit of the last byte received.  If
 * the hash index, hi[n], points to a bit that is set in the hash
 * register then the frame will be matched according to whether the
 * frame is multicast or unicast.  A multicast match will be signalled
 * if the multicast hash enable bit is set, da[0] is 1 and the hash
 * index points to a bit set in the hash register.  A unicast match
 * will be signalled if the unicast hash enable bit is set, da[0] is 0
 * and the hash index points to a bit set in the hash register.  To
 * receive all multicast frames, the hash register should be set with
 * all ones and the multicast hash enable bit should be set in the
 * network configuration register.
 */

static inline int hash_bit_value(int bitnr, __u8 *addr)
{
	if (addr[bitnr / 8] & (1 << (bitnr % 8)))
		return 1;
	return 0;
}

/* Return the hash index value for the specified address. */
static int hash_get_index(__u8 *addr)
{
	int i, j, bitval;
	int hash_index = 0;

	for (j = 0; j < 6; j++) {
		for (i = 0, bitval = 0; i < 8; i++)
			bitval ^= hash_bit_value(i * 6 + j, addr);

		hash_index |= (bitval << j);
	}

	return hash_index;
}

/* Add multicast addresses to the internal multicast-hash table. */
static void macb_sethashtable(struct net_device *dev)
{
	struct netdev_hw_addr *ha;
	unsigned long mc_filter[2];
	unsigned int bitnr;
	struct macb *bp = netdev_priv(dev);

	mc_filter[0] = 0;
	mc_filter[1] = 0;

	netdev_for_each_mc_addr(ha, dev) {
		bitnr = hash_get_index(ha->addr);
		mc_filter[bitnr >> 5] |= 1 << (bitnr & 31);
	}

	macb_or_gem_writel(bp, HRB, mc_filter[0]);
	macb_or_gem_writel(bp, HRT, mc_filter[1]);
}

/* Enable/Disable promiscuous and multicast modes. */
static void macb_set_rx_mode(struct net_device *dev)
{
	unsigned long cfg;
	struct macb *bp = netdev_priv(dev);

	cfg = macb_readl(bp, NCFGR);

	if (dev->flags & IFF_PROMISC) {
		/* Enable promiscuous mode */
		cfg |= MACB_BIT(CAF);

		/* Disable RX checksum offload */
		if (macb_is_gem(bp))
			cfg &= ~GEM_BIT(RXCOEN);
	} else {
		/* Disable promiscuous mode */
		cfg &= ~MACB_BIT(CAF);

		/* Enable RX checksum offload only if requested */
		if (macb_is_gem(bp) && dev->features & NETIF_F_RXCSUM)
			cfg |= GEM_BIT(RXCOEN);
	}

	if (dev->flags & IFF_ALLMULTI) {
		/* Enable all multicast mode */
		macb_or_gem_writel(bp, HRB, -1);
		macb_or_gem_writel(bp, HRT, -1);
		cfg |= MACB_BIT(NCFGR_MTI);
	} else if (!netdev_mc_empty(dev)) {
		/* Enable specific multicasts */
		macb_sethashtable(dev);
		cfg |= MACB_BIT(NCFGR_MTI);
	} else if (dev->flags & (~IFF_ALLMULTI)) {
		/* Disable all multicast mode */
		macb_or_gem_writel(bp, HRB, 0);
		macb_or_gem_writel(bp, HRT, 0);
		cfg &= ~MACB_BIT(NCFGR_MTI);
	}

	macb_writel(bp, NCFGR, cfg);
}

static int macb_open(struct net_device *dev)
{
	size_t bufsz = dev->mtu + ETH_HLEN + ETH_FCS_LEN + NET_IP_ALIGN;
	struct macb *bp = netdev_priv(dev);
	struct macb_queue *queue;
	unsigned int q;
	int err;

	netdev_dbg(bp->dev, "open\n");

	err = pm_runtime_get_sync(&bp->pdev->dev);
	if (err < 0)
		goto pm_exit;

	/* RX buffers initialization */
	macb_init_rx_buffer_size(bp, bufsz);

	err = macb_alloc_consistent(bp);
	if (err) {
		netdev_err(dev, "Unable to allocate DMA memory (error %d)\n",
			   err);
		goto pm_exit;
	}

	for (q = 0, queue = bp->queues; q < bp->num_queues; ++q, ++queue)
		napi_enable(&queue->napi);

	macb_init_hw(bp);

	err = phy_power_on(bp->sgmii_phy);
	if (err)
		goto reset_hw;

	err = macb_phylink_connect(bp);
	if (err)
		goto phy_off;

	netif_tx_start_all_queues(dev);

	if (bp->ptp_info)
		bp->ptp_info->ptp_init(dev);

	return 0;

phy_off:
	phy_power_off(bp->sgmii_phy);

reset_hw:
	macb_reset_hw(bp);
	for (q = 0, queue = bp->queues; q < bp->num_queues; ++q, ++queue)
		napi_disable(&queue->napi);
	macb_free_consistent(bp);
pm_exit:
	pm_runtime_put_sync(&bp->pdev->dev);
	return err;
}

static int macb_close(struct net_device *dev)
{
	struct macb *bp = netdev_priv(dev);
	struct macb_queue *queue;
	unsigned long flags;
	unsigned int q;

	netif_tx_stop_all_queues(dev);

	for (q = 0, queue = bp->queues; q < bp->num_queues; ++q, ++queue)
		napi_disable(&queue->napi);

	phylink_stop(bp->phylink);
	phylink_disconnect_phy(bp->phylink);

	phy_power_off(bp->sgmii_phy);

	spin_lock_irqsave(&bp->lock, flags);
	macb_reset_hw(bp);
	netif_carrier_off(dev);
	spin_unlock_irqrestore(&bp->lock, flags);

	macb_free_consistent(bp);

	if (bp->ptp_info)
		bp->ptp_info->ptp_remove(dev);

	pm_runtime_put(&bp->pdev->dev);

	return 0;
}

static int macb_change_mtu(struct net_device *dev, int new_mtu)
{
	if (netif_running(dev))
		return -EBUSY;

	dev->mtu = new_mtu;

	return 0;
}

static void gem_update_stats(struct macb *bp)
{
	struct macb_queue *queue;
	unsigned int i, q, idx;
	unsigned long *stat;

	u32 *p = &bp->hw_stats.gem.tx_octets_31_0;

	for (i = 0; i < GEM_STATS_LEN; ++i, ++p) {
		u32 offset = gem_statistics[i].offset;
		u64 val = bp->macb_reg_readl(bp, offset);

		bp->ethtool_stats[i] += val;
		*p += val;

		if (offset == GEM_OCTTXL || offset == GEM_OCTRXL) {
			/* Add GEM_OCTTXH, GEM_OCTRXH */
			val = bp->macb_reg_readl(bp, offset + 4);
			bp->ethtool_stats[i] += ((u64)val) << 32;
			*(++p) += val;
		}
	}

	idx = GEM_STATS_LEN;
	for (q = 0, queue = bp->queues; q < bp->num_queues; ++q, ++queue)
		for (i = 0, stat = &queue->stats.first; i < QUEUE_STATS_LEN; ++i, ++stat)
			bp->ethtool_stats[idx++] = *stat;
}

static struct net_device_stats *gem_get_stats(struct macb *bp)
{
	struct gem_stats *hwstat = &bp->hw_stats.gem;
	struct net_device_stats *nstat = &bp->dev->stats;

	if (!netif_running(bp->dev))
		return nstat;

	gem_update_stats(bp);

	nstat->rx_errors = (hwstat->rx_frame_check_sequence_errors +
			    hwstat->rx_alignment_errors +
			    hwstat->rx_resource_errors +
			    hwstat->rx_overruns +
			    hwstat->rx_oversize_frames +
			    hwstat->rx_jabbers +
			    hwstat->rx_undersized_frames +
			    hwstat->rx_length_field_frame_errors);
	nstat->tx_errors = (hwstat->tx_late_collisions +
			    hwstat->tx_excessive_collisions +
			    hwstat->tx_underrun +
			    hwstat->tx_carrier_sense_errors);
	nstat->multicast = hwstat->rx_multicast_frames;
	nstat->collisions = (hwstat->tx_single_collision_frames +
			     hwstat->tx_multiple_collision_frames +
			     hwstat->tx_excessive_collisions);
	nstat->rx_length_errors = (hwstat->rx_oversize_frames +
				   hwstat->rx_jabbers +
				   hwstat->rx_undersized_frames +
				   hwstat->rx_length_field_frame_errors);
	nstat->rx_over_errors = hwstat->rx_resource_errors;
	nstat->rx_crc_errors = hwstat->rx_frame_check_sequence_errors;
	nstat->rx_frame_errors = hwstat->rx_alignment_errors;
	nstat->rx_fifo_errors = hwstat->rx_overruns;
	nstat->tx_aborted_errors = hwstat->tx_excessive_collisions;
	nstat->tx_carrier_errors = hwstat->tx_carrier_sense_errors;
	nstat->tx_fifo_errors = hwstat->tx_underrun;

	return nstat;
}

static void gem_get_ethtool_stats(struct net_device *dev,
				  struct ethtool_stats *stats, u64 *data)
{
	struct macb *bp;

	bp = netdev_priv(dev);
	gem_update_stats(bp);
	memcpy(data, &bp->ethtool_stats, sizeof(u64)
			* (GEM_STATS_LEN + QUEUE_STATS_LEN * MACB_MAX_QUEUES));
}

static int gem_get_sset_count(struct net_device *dev, int sset)
{
	struct macb *bp = netdev_priv(dev);

	switch (sset) {
	case ETH_SS_STATS:
		return GEM_STATS_LEN + bp->num_queues * QUEUE_STATS_LEN;
	default:
		return -EOPNOTSUPP;
	}
}

static void gem_get_ethtool_strings(struct net_device *dev, u32 sset, u8 *p)
{
	char stat_string[ETH_GSTRING_LEN];
	struct macb *bp = netdev_priv(dev);
	struct macb_queue *queue;
	unsigned int i;
	unsigned int q;

	switch (sset) {
	case ETH_SS_STATS:
		for (i = 0; i < GEM_STATS_LEN; i++, p += ETH_GSTRING_LEN)
			memcpy(p, gem_statistics[i].stat_string,
			       ETH_GSTRING_LEN);

		for (q = 0, queue = bp->queues; q < bp->num_queues; ++q, ++queue) {
			for (i = 0; i < QUEUE_STATS_LEN; i++, p += ETH_GSTRING_LEN) {
				snprintf(stat_string, ETH_GSTRING_LEN, "q%d_%s",
						q, queue_statistics[i].stat_string);
				memcpy(p, stat_string, ETH_GSTRING_LEN);
			}
		}
		break;
	}
}

static struct net_device_stats *macb_get_stats(struct net_device *dev)
{
	struct macb *bp = netdev_priv(dev);
	struct net_device_stats *nstat = &bp->dev->stats;
	struct macb_stats *hwstat = &bp->hw_stats.macb;

	if (macb_is_gem(bp))
		return gem_get_stats(bp);

	/* read stats from hardware */
	macb_update_stats(bp);

	/* Convert HW stats into netdevice stats */
	nstat->rx_errors = (hwstat->rx_fcs_errors +
			    hwstat->rx_align_errors +
			    hwstat->rx_resource_errors +
			    hwstat->rx_overruns +
			    hwstat->rx_oversize_pkts +
			    hwstat->rx_jabbers +
			    hwstat->rx_undersize_pkts +
			    hwstat->rx_length_mismatch);
	nstat->tx_errors = (hwstat->tx_late_cols +
			    hwstat->tx_excessive_cols +
			    hwstat->tx_underruns +
			    hwstat->tx_carrier_errors +
			    hwstat->sqe_test_errors);
	nstat->collisions = (hwstat->tx_single_cols +
			     hwstat->tx_multiple_cols +
			     hwstat->tx_excessive_cols);
	nstat->rx_length_errors = (hwstat->rx_oversize_pkts +
				   hwstat->rx_jabbers +
				   hwstat->rx_undersize_pkts +
				   hwstat->rx_length_mismatch);
	nstat->rx_over_errors = hwstat->rx_resource_errors +
				   hwstat->rx_overruns;
	nstat->rx_crc_errors = hwstat->rx_fcs_errors;
	nstat->rx_frame_errors = hwstat->rx_align_errors;
	nstat->rx_fifo_errors = hwstat->rx_overruns;
	/* XXX: What does "missed" mean? */
	nstat->tx_aborted_errors = hwstat->tx_excessive_cols;
	nstat->tx_carrier_errors = hwstat->tx_carrier_errors;
	nstat->tx_fifo_errors = hwstat->tx_underruns;
	/* Don't know about heartbeat or window errors... */

	return nstat;
}

static int macb_get_regs_len(struct net_device *netdev)
{
	return MACB_GREGS_NBR * sizeof(u32);
}

static void macb_get_regs(struct net_device *dev, struct ethtool_regs *regs,
			  void *p)
{
	struct macb *bp = netdev_priv(dev);
	unsigned int tail, head;
	u32 *regs_buff = p;

	regs->version = (macb_readl(bp, MID) & ((1 << MACB_REV_SIZE) - 1))
			| MACB_GREGS_VERSION;

	tail = macb_tx_ring_wrap(bp, bp->queues[0].tx_tail);
	head = macb_tx_ring_wrap(bp, bp->queues[0].tx_head);

	regs_buff[0]  = macb_readl(bp, NCR);
	regs_buff[1]  = macb_or_gem_readl(bp, NCFGR);
	regs_buff[2]  = macb_readl(bp, NSR);
	regs_buff[3]  = macb_readl(bp, TSR);
	regs_buff[4]  = macb_readl(bp, RBQP);
	regs_buff[5]  = macb_readl(bp, TBQP);
	regs_buff[6]  = macb_readl(bp, RSR);
	regs_buff[7]  = macb_readl(bp, IMR);

	regs_buff[8]  = tail;
	regs_buff[9]  = head;
	regs_buff[10] = macb_tx_dma(&bp->queues[0], tail);
	regs_buff[11] = macb_tx_dma(&bp->queues[0], head);

	if (!(bp->caps & MACB_CAPS_USRIO_DISABLED))
		regs_buff[12] = macb_or_gem_readl(bp, USRIO);
	if (macb_is_gem(bp))
		regs_buff[13] = gem_readl(bp, DMACFG);
}

static void macb_get_wol(struct net_device *netdev, struct ethtool_wolinfo *wol)
{
	struct macb *bp = netdev_priv(netdev);

	if (bp->wol & MACB_WOL_HAS_MAGIC_PACKET) {
		phylink_ethtool_get_wol(bp->phylink, wol);
		wol->supported |= WAKE_MAGIC;

		if (bp->wol & MACB_WOL_ENABLED)
			wol->wolopts |= WAKE_MAGIC;
	}
}

static int macb_set_wol(struct net_device *netdev, struct ethtool_wolinfo *wol)
{
	struct macb *bp = netdev_priv(netdev);
	int ret;

	/* Pass the order to phylink layer */
	ret = phylink_ethtool_set_wol(bp->phylink, wol);
	/* Don't manage WoL on MAC if handled by the PHY
	 * or if there's a failure in talking to the PHY
	 */
	if (!ret || ret != -EOPNOTSUPP)
		return ret;

	if (!(bp->wol & MACB_WOL_HAS_MAGIC_PACKET) ||
	    (wol->wolopts & ~WAKE_MAGIC))
		return -EOPNOTSUPP;

	if (wol->wolopts & WAKE_MAGIC)
		bp->wol |= MACB_WOL_ENABLED;
	else
		bp->wol &= ~MACB_WOL_ENABLED;

	device_set_wakeup_enable(&bp->pdev->dev, bp->wol & MACB_WOL_ENABLED);

	return 0;
}

static int macb_get_link_ksettings(struct net_device *netdev,
				   struct ethtool_link_ksettings *kset)
{
	struct macb *bp = netdev_priv(netdev);

	return phylink_ethtool_ksettings_get(bp->phylink, kset);
}

static int macb_set_link_ksettings(struct net_device *netdev,
				   const struct ethtool_link_ksettings *kset)
{
	struct macb *bp = netdev_priv(netdev);

	return phylink_ethtool_ksettings_set(bp->phylink, kset);
}

static void macb_get_ringparam(struct net_device *netdev,
			       struct ethtool_ringparam *ring)
{
	struct macb *bp = netdev_priv(netdev);

	ring->rx_max_pending = MAX_RX_RING_SIZE;
	ring->tx_max_pending = MAX_TX_RING_SIZE;

	ring->rx_pending = bp->rx_ring_size;
	ring->tx_pending = bp->tx_ring_size;
}

static int macb_set_ringparam(struct net_device *netdev,
			      struct ethtool_ringparam *ring)
{
	struct macb *bp = netdev_priv(netdev);
	u32 new_rx_size, new_tx_size;
	unsigned int reset = 0;

	if ((ring->rx_mini_pending) || (ring->rx_jumbo_pending))
		return -EINVAL;

	new_rx_size = clamp_t(u32, ring->rx_pending,
			      MIN_RX_RING_SIZE, MAX_RX_RING_SIZE);
	new_rx_size = roundup_pow_of_two(new_rx_size);

	new_tx_size = clamp_t(u32, ring->tx_pending,
			      MIN_TX_RING_SIZE, MAX_TX_RING_SIZE);
	new_tx_size = roundup_pow_of_two(new_tx_size);

	if ((new_tx_size == bp->tx_ring_size) &&
	    (new_rx_size == bp->rx_ring_size)) {
		/* nothing to do */
		return 0;
	}

	if (netif_running(bp->dev)) {
		reset = 1;
		macb_close(bp->dev);
	}

	bp->rx_ring_size = new_rx_size;
	bp->tx_ring_size = new_tx_size;

	if (reset)
		macb_open(bp->dev);

	return 0;
}

#ifdef CONFIG_MACB_USE_HWSTAMP
static unsigned int gem_get_tsu_rate(struct macb *bp)
{
	struct clk *tsu_clk;
	unsigned int tsu_rate;

	tsu_clk = devm_clk_get(&bp->pdev->dev, "tsu_clk");
	if (!IS_ERR(tsu_clk))
		tsu_rate = clk_get_rate(tsu_clk);
	/* try pclk instead */
	else if (!IS_ERR(bp->pclk)) {
		tsu_clk = bp->pclk;
		tsu_rate = clk_get_rate(tsu_clk);
	} else
		return -ENOTSUPP;
	return tsu_rate;
}

static s32 gem_get_ptp_max_adj(void)
{
	return 64000000;
}

static int gem_get_ts_info(struct net_device *dev,
			   struct ethtool_ts_info *info)
{
	struct macb *bp = netdev_priv(dev);

	if ((bp->hw_dma_cap & HW_DMA_CAP_PTP) == 0) {
		ethtool_op_get_ts_info(dev, info);
		return 0;
	}

	info->so_timestamping =
		SOF_TIMESTAMPING_TX_SOFTWARE |
		SOF_TIMESTAMPING_RX_SOFTWARE |
		SOF_TIMESTAMPING_SOFTWARE |
		SOF_TIMESTAMPING_TX_HARDWARE |
		SOF_TIMESTAMPING_RX_HARDWARE |
		SOF_TIMESTAMPING_RAW_HARDWARE;
	info->tx_types =
		(1 << HWTSTAMP_TX_ONESTEP_SYNC) |
		(1 << HWTSTAMP_TX_OFF) |
		(1 << HWTSTAMP_TX_ON);
	info->rx_filters =
		(1 << HWTSTAMP_FILTER_NONE) |
		(1 << HWTSTAMP_FILTER_ALL);

	info->phc_index = bp->ptp_clock ? ptp_clock_index(bp->ptp_clock) : -1;

	return 0;
}

static struct macb_ptp_info gem_ptp_info = {
	.ptp_init	 = gem_ptp_init,
	.ptp_remove	 = gem_ptp_remove,
	.get_ptp_max_adj = gem_get_ptp_max_adj,
	.get_tsu_rate	 = gem_get_tsu_rate,
	.get_ts_info	 = gem_get_ts_info,
	.get_hwtst	 = gem_get_hwtst,
	.set_hwtst	 = gem_set_hwtst,
};
#endif

static int macb_get_ts_info(struct net_device *netdev,
			    struct ethtool_ts_info *info)
{
	struct macb *bp = netdev_priv(netdev);

	if (bp->ptp_info)
		return bp->ptp_info->get_ts_info(netdev, info);

	return ethtool_op_get_ts_info(netdev, info);
}

static void gem_enable_flow_filters(struct macb *bp, bool enable)
{
	struct net_device *netdev = bp->dev;
	struct ethtool_rx_fs_item *item;
	u32 t2_scr;
	int num_t2_scr;

	if (!(netdev->features & NETIF_F_NTUPLE))
		return;

	num_t2_scr = GEM_BFEXT(T2SCR, gem_readl(bp, DCFG8));

	list_for_each_entry(item, &bp->rx_fs_list.list, list) {
		struct ethtool_rx_flow_spec *fs = &item->fs;
		struct ethtool_tcpip4_spec *tp4sp_m;

		if (fs->location >= num_t2_scr)
			continue;

		t2_scr = gem_readl_n(bp, SCRT2, fs->location);

		/* enable/disable screener regs for the flow entry */
		t2_scr = GEM_BFINS(ETHTEN, enable, t2_scr);

		/* only enable fields with no masking */
		tp4sp_m = &(fs->m_u.tcp_ip4_spec);

		if (enable && (tp4sp_m->ip4src == 0xFFFFFFFF))
			t2_scr = GEM_BFINS(CMPAEN, 1, t2_scr);
		else
			t2_scr = GEM_BFINS(CMPAEN, 0, t2_scr);

		if (enable && (tp4sp_m->ip4dst == 0xFFFFFFFF))
			t2_scr = GEM_BFINS(CMPBEN, 1, t2_scr);
		else
			t2_scr = GEM_BFINS(CMPBEN, 0, t2_scr);

		if (enable && ((tp4sp_m->psrc == 0xFFFF) || (tp4sp_m->pdst == 0xFFFF)))
			t2_scr = GEM_BFINS(CMPCEN, 1, t2_scr);
		else
			t2_scr = GEM_BFINS(CMPCEN, 0, t2_scr);

		gem_writel_n(bp, SCRT2, fs->location, t2_scr);
	}
}

static void gem_prog_cmp_regs(struct macb *bp, struct ethtool_rx_flow_spec *fs)
{
	struct ethtool_tcpip4_spec *tp4sp_v, *tp4sp_m;
	uint16_t index = fs->location;
	u32 w0, w1, t2_scr;
	bool cmp_a = false;
	bool cmp_b = false;
	bool cmp_c = false;

	if (!macb_is_gem(bp))
		return;

	tp4sp_v = &(fs->h_u.tcp_ip4_spec);
	tp4sp_m = &(fs->m_u.tcp_ip4_spec);

	/* ignore field if any masking set */
	if (tp4sp_m->ip4src == 0xFFFFFFFF) {
		/* 1st compare reg - IP source address */
		w0 = 0;
		w1 = 0;
		w0 = tp4sp_v->ip4src;
		w1 = GEM_BFINS(T2DISMSK, 1, w1); /* 32-bit compare */
		w1 = GEM_BFINS(T2CMPOFST, GEM_T2COMPOFST_ETYPE, w1);
		w1 = GEM_BFINS(T2OFST, ETYPE_SRCIP_OFFSET, w1);
		gem_writel_n(bp, T2CMPW0, T2CMP_OFST(GEM_IP4SRC_CMP(index)), w0);
		gem_writel_n(bp, T2CMPW1, T2CMP_OFST(GEM_IP4SRC_CMP(index)), w1);
		cmp_a = true;
	}

	/* ignore field if any masking set */
	if (tp4sp_m->ip4dst == 0xFFFFFFFF) {
		/* 2nd compare reg - IP destination address */
		w0 = 0;
		w1 = 0;
		w0 = tp4sp_v->ip4dst;
		w1 = GEM_BFINS(T2DISMSK, 1, w1); /* 32-bit compare */
		w1 = GEM_BFINS(T2CMPOFST, GEM_T2COMPOFST_ETYPE, w1);
		w1 = GEM_BFINS(T2OFST, ETYPE_DSTIP_OFFSET, w1);
		gem_writel_n(bp, T2CMPW0, T2CMP_OFST(GEM_IP4DST_CMP(index)), w0);
		gem_writel_n(bp, T2CMPW1, T2CMP_OFST(GEM_IP4DST_CMP(index)), w1);
		cmp_b = true;
	}

	/* ignore both port fields if masking set in both */
	if ((tp4sp_m->psrc == 0xFFFF) || (tp4sp_m->pdst == 0xFFFF)) {
		/* 3rd compare reg - source port, destination port */
		w0 = 0;
		w1 = 0;
		w1 = GEM_BFINS(T2CMPOFST, GEM_T2COMPOFST_IPHDR, w1);
		if (tp4sp_m->psrc == tp4sp_m->pdst) {
			w0 = GEM_BFINS(T2MASK, tp4sp_v->psrc, w0);
			w0 = GEM_BFINS(T2CMP, tp4sp_v->pdst, w0);
			w1 = GEM_BFINS(T2DISMSK, 1, w1); /* 32-bit compare */
			w1 = GEM_BFINS(T2OFST, IPHDR_SRCPORT_OFFSET, w1);
		} else {
			/* only one port definition */
			w1 = GEM_BFINS(T2DISMSK, 0, w1); /* 16-bit compare */
			w0 = GEM_BFINS(T2MASK, 0xFFFF, w0);
			if (tp4sp_m->psrc == 0xFFFF) { /* src port */
				w0 = GEM_BFINS(T2CMP, tp4sp_v->psrc, w0);
				w1 = GEM_BFINS(T2OFST, IPHDR_SRCPORT_OFFSET, w1);
			} else { /* dst port */
				w0 = GEM_BFINS(T2CMP, tp4sp_v->pdst, w0);
				w1 = GEM_BFINS(T2OFST, IPHDR_DSTPORT_OFFSET, w1);
			}
		}
		gem_writel_n(bp, T2CMPW0, T2CMP_OFST(GEM_PORT_CMP(index)), w0);
		gem_writel_n(bp, T2CMPW1, T2CMP_OFST(GEM_PORT_CMP(index)), w1);
		cmp_c = true;
	}

	t2_scr = 0;
	t2_scr = GEM_BFINS(QUEUE, (fs->ring_cookie) & 0xFF, t2_scr);
	t2_scr = GEM_BFINS(ETHT2IDX, SCRT2_ETHT, t2_scr);
	if (cmp_a)
		t2_scr = GEM_BFINS(CMPA, GEM_IP4SRC_CMP(index), t2_scr);
	if (cmp_b)
		t2_scr = GEM_BFINS(CMPB, GEM_IP4DST_CMP(index), t2_scr);
	if (cmp_c)
		t2_scr = GEM_BFINS(CMPC, GEM_PORT_CMP(index), t2_scr);
	gem_writel_n(bp, SCRT2, index, t2_scr);
}

static int gem_add_flow_filter(struct net_device *netdev,
		struct ethtool_rxnfc *cmd)
{
	struct macb *bp = netdev_priv(netdev);
	struct ethtool_rx_flow_spec *fs = &cmd->fs;
	struct ethtool_rx_fs_item *item, *newfs;
	unsigned long flags;
	int ret = -EINVAL;
	bool added = false;

	newfs = kmalloc(sizeof(*newfs), GFP_KERNEL);
	if (newfs == NULL)
		return -ENOMEM;
	memcpy(&newfs->fs, fs, sizeof(newfs->fs));

	netdev_dbg(netdev,
			"Adding flow filter entry,type=%u,queue=%u,loc=%u,src=%08X,dst=%08X,ps=%u,pd=%u\n",
			fs->flow_type, (int)fs->ring_cookie, fs->location,
			htonl(fs->h_u.tcp_ip4_spec.ip4src),
			htonl(fs->h_u.tcp_ip4_spec.ip4dst),
			htons(fs->h_u.tcp_ip4_spec.psrc), htons(fs->h_u.tcp_ip4_spec.pdst));

	spin_lock_irqsave(&bp->rx_fs_lock, flags);

	/* find correct place to add in list */
	list_for_each_entry(item, &bp->rx_fs_list.list, list) {
		if (item->fs.location > newfs->fs.location) {
			list_add_tail(&newfs->list, &item->list);
			added = true;
			break;
		} else if (item->fs.location == fs->location) {
			netdev_err(netdev, "Rule not added: location %d not free!\n",
					fs->location);
			ret = -EBUSY;
			goto err;
		}
	}
	if (!added)
		list_add_tail(&newfs->list, &bp->rx_fs_list.list);

	gem_prog_cmp_regs(bp, fs);
	bp->rx_fs_list.count++;
	/* enable filtering if NTUPLE on */
	gem_enable_flow_filters(bp, 1);

	spin_unlock_irqrestore(&bp->rx_fs_lock, flags);
	return 0;

err:
	spin_unlock_irqrestore(&bp->rx_fs_lock, flags);
	kfree(newfs);
	return ret;
}

static int gem_del_flow_filter(struct net_device *netdev,
		struct ethtool_rxnfc *cmd)
{
	struct macb *bp = netdev_priv(netdev);
	struct ethtool_rx_fs_item *item;
	struct ethtool_rx_flow_spec *fs;
	unsigned long flags;

	spin_lock_irqsave(&bp->rx_fs_lock, flags);

	list_for_each_entry(item, &bp->rx_fs_list.list, list) {
		if (item->fs.location == cmd->fs.location) {
			/* disable screener regs for the flow entry */
			fs = &(item->fs);
			netdev_dbg(netdev,
					"Deleting flow filter entry,type=%u,queue=%u,loc=%u,src=%08X,dst=%08X,ps=%u,pd=%u\n",
					fs->flow_type, (int)fs->ring_cookie, fs->location,
					htonl(fs->h_u.tcp_ip4_spec.ip4src),
					htonl(fs->h_u.tcp_ip4_spec.ip4dst),
					htons(fs->h_u.tcp_ip4_spec.psrc),
					htons(fs->h_u.tcp_ip4_spec.pdst));

			gem_writel_n(bp, SCRT2, fs->location, 0);

			list_del(&item->list);
			bp->rx_fs_list.count--;
			spin_unlock_irqrestore(&bp->rx_fs_lock, flags);
			kfree(item);
			return 0;
		}
	}

	spin_unlock_irqrestore(&bp->rx_fs_lock, flags);
	return -EINVAL;
}

static int gem_get_flow_entry(struct net_device *netdev,
		struct ethtool_rxnfc *cmd)
{
	struct macb *bp = netdev_priv(netdev);
	struct ethtool_rx_fs_item *item;

	list_for_each_entry(item, &bp->rx_fs_list.list, list) {
		if (item->fs.location == cmd->fs.location) {
			memcpy(&cmd->fs, &item->fs, sizeof(cmd->fs));
			return 0;
		}
	}
	return -EINVAL;
}

static int gem_get_all_flow_entries(struct net_device *netdev,
		struct ethtool_rxnfc *cmd, u32 *rule_locs)
{
	struct macb *bp = netdev_priv(netdev);
	struct ethtool_rx_fs_item *item;
	uint32_t cnt = 0;

	list_for_each_entry(item, &bp->rx_fs_list.list, list) {
		if (cnt == cmd->rule_cnt)
			return -EMSGSIZE;
		rule_locs[cnt] = item->fs.location;
		cnt++;
	}
	cmd->data = bp->max_tuples;
	cmd->rule_cnt = cnt;

	return 0;
}

static int gem_get_rxnfc(struct net_device *netdev, struct ethtool_rxnfc *cmd,
		u32 *rule_locs)
{
	struct macb *bp = netdev_priv(netdev);
	int ret = 0;

	switch (cmd->cmd) {
	case ETHTOOL_GRXRINGS:
		cmd->data = bp->num_queues;
		break;
	case ETHTOOL_GRXCLSRLCNT:
		cmd->rule_cnt = bp->rx_fs_list.count;
		break;
	case ETHTOOL_GRXCLSRULE:
		ret = gem_get_flow_entry(netdev, cmd);
		break;
	case ETHTOOL_GRXCLSRLALL:
		ret = gem_get_all_flow_entries(netdev, cmd, rule_locs);
		break;
	default:
		netdev_err(netdev,
			  "Command parameter %d is not supported\n", cmd->cmd);
		ret = -EOPNOTSUPP;
	}

	return ret;
}

static int gem_set_rxnfc(struct net_device *netdev, struct ethtool_rxnfc *cmd)
{
	struct macb *bp = netdev_priv(netdev);
	int ret;

	switch (cmd->cmd) {
	case ETHTOOL_SRXCLSRLINS:
		if ((cmd->fs.location >= bp->max_tuples)
				|| (cmd->fs.ring_cookie >= bp->num_queues)) {
			ret = -EINVAL;
			break;
		}
		ret = gem_add_flow_filter(netdev, cmd);
		break;
	case ETHTOOL_SRXCLSRLDEL:
		ret = gem_del_flow_filter(netdev, cmd);
		break;
	default:
		netdev_err(netdev,
			  "Command parameter %d is not supported\n", cmd->cmd);
		ret = -EOPNOTSUPP;
	}

	return ret;
}

static const struct ethtool_ops macb_ethtool_ops = {
	.get_regs_len		= macb_get_regs_len,
	.get_regs		= macb_get_regs,
	.get_link		= ethtool_op_get_link,
	.get_ts_info		= ethtool_op_get_ts_info,
	.get_wol		= macb_get_wol,
	.set_wol		= macb_set_wol,
	.get_link_ksettings     = macb_get_link_ksettings,
	.set_link_ksettings     = macb_set_link_ksettings,
	.get_ringparam		= macb_get_ringparam,
	.set_ringparam		= macb_set_ringparam,
};

static const struct ethtool_ops gem_ethtool_ops = {
	.get_regs_len		= macb_get_regs_len,
	.get_regs		= macb_get_regs,
	.get_wol		= macb_get_wol,
	.set_wol		= macb_set_wol,
	.get_link		= ethtool_op_get_link,
	.get_ts_info		= macb_get_ts_info,
	.get_ethtool_stats	= gem_get_ethtool_stats,
	.get_strings		= gem_get_ethtool_strings,
	.get_sset_count		= gem_get_sset_count,
	.get_link_ksettings     = macb_get_link_ksettings,
	.set_link_ksettings     = macb_set_link_ksettings,
	.get_ringparam		= macb_get_ringparam,
	.set_ringparam		= macb_set_ringparam,
	.get_rxnfc			= gem_get_rxnfc,
	.set_rxnfc			= gem_set_rxnfc,
};

static int macb_ioctl(struct net_device *dev, struct ifreq *rq, int cmd)
{
	struct macb *bp = netdev_priv(dev);

	if (!netif_running(dev))
		return -EINVAL;

	if (bp->ptp_info) {
		switch (cmd) {
		case SIOCSHWTSTAMP:
			return bp->ptp_info->set_hwtst(dev, rq, cmd);
		case SIOCGHWTSTAMP:
			return bp->ptp_info->get_hwtst(dev, rq);
		}
	}

	return phylink_mii_ioctl(bp->phylink, rq, cmd);
}

static inline void macb_set_txcsum_feature(struct macb *bp,
					   netdev_features_t features)
{
	u32 val;

	if (!macb_is_gem(bp))
		return;

	val = gem_readl(bp, DMACFG);
	if (features & NETIF_F_HW_CSUM)
		val |= GEM_BIT(TXCOEN);
	else
		val &= ~GEM_BIT(TXCOEN);

	gem_writel(bp, DMACFG, val);
}

static inline void macb_set_rxcsum_feature(struct macb *bp,
					   netdev_features_t features)
{
	struct net_device *netdev = bp->dev;
	u32 val;

	if (!macb_is_gem(bp))
		return;

	val = gem_readl(bp, NCFGR);
	if ((features & NETIF_F_RXCSUM) && !(netdev->flags & IFF_PROMISC))
		val |= GEM_BIT(RXCOEN);
	else
		val &= ~GEM_BIT(RXCOEN);

	gem_writel(bp, NCFGR, val);
}

static inline void macb_set_rxflow_feature(struct macb *bp,
					   netdev_features_t features)
{
	if (!macb_is_gem(bp))
		return;

	gem_enable_flow_filters(bp, !!(features & NETIF_F_NTUPLE));
}

static int macb_set_features(struct net_device *netdev,
			     netdev_features_t features)
{
	struct macb *bp = netdev_priv(netdev);
	netdev_features_t changed = features ^ netdev->features;

	/* TX checksum offload */
	if (changed & NETIF_F_HW_CSUM)
		macb_set_txcsum_feature(bp, features);

	/* RX checksum offload */
	if (changed & NETIF_F_RXCSUM)
		macb_set_rxcsum_feature(bp, features);

	/* RX Flow Filters */
	if (changed & NETIF_F_NTUPLE)
		macb_set_rxflow_feature(bp, features);

	return 0;
}

static void macb_restore_features(struct macb *bp)
{
	struct net_device *netdev = bp->dev;
	netdev_features_t features = netdev->features;
	struct ethtool_rx_fs_item *item;

	/* TX checksum offload */
	macb_set_txcsum_feature(bp, features);

	/* RX checksum offload */
	macb_set_rxcsum_feature(bp, features);

	/* RX Flow Filters */
	list_for_each_entry(item, &bp->rx_fs_list.list, list)
		gem_prog_cmp_regs(bp, &item->fs);

	macb_set_rxflow_feature(bp, features);
}

static const struct net_device_ops macb_netdev_ops = {
	.ndo_open		= macb_open,
	.ndo_stop		= macb_close,
	.ndo_start_xmit		= macb_start_xmit,
	.ndo_set_rx_mode	= macb_set_rx_mode,
	.ndo_get_stats		= macb_get_stats,
	.ndo_eth_ioctl		= macb_ioctl,
	.ndo_validate_addr	= eth_validate_addr,
	.ndo_change_mtu		= macb_change_mtu,
	.ndo_set_mac_address	= eth_mac_addr,
#ifdef CONFIG_NET_POLL_CONTROLLER
	.ndo_poll_controller	= macb_poll_controller,
#endif
	.ndo_set_features	= macb_set_features,
	.ndo_features_check	= macb_features_check,
};

/* Configure peripheral capabilities according to device tree
 * and integration options used
 */
static void macb_configure_caps(struct macb *bp,
				const struct macb_config *dt_conf)
{
	u32 dcfg;

	if (dt_conf)
		bp->caps = dt_conf->caps;

	if (hw_is_gem(bp->regs, bp->native_io)) {
		bp->caps |= MACB_CAPS_MACB_IS_GEM;

		dcfg = gem_readl(bp, DCFG1);
		if (GEM_BFEXT(IRQCOR, dcfg) == 0)
			bp->caps |= MACB_CAPS_ISR_CLEAR_ON_WRITE;
		if (GEM_BFEXT(NO_PCS, dcfg) == 0)
			bp->caps |= MACB_CAPS_PCS;
		dcfg = gem_readl(bp, DCFG12);
		if (GEM_BFEXT(HIGH_SPEED, dcfg) == 1)
			bp->caps |= MACB_CAPS_HIGH_SPEED;
		dcfg = gem_readl(bp, DCFG2);
		if ((dcfg & (GEM_BIT(RX_PKT_BUFF) | GEM_BIT(TX_PKT_BUFF))) == 0)
			bp->caps |= MACB_CAPS_FIFO_MODE;
#ifdef CONFIG_MACB_USE_HWSTAMP
		if (gem_has_ptp(bp)) {
			if (!GEM_BFEXT(TSU, gem_readl(bp, DCFG5)))
				dev_err(&bp->pdev->dev,
					"GEM doesn't support hardware ptp.\n");
			else {
				bp->hw_dma_cap |= HW_DMA_CAP_PTP;
				bp->ptp_info = &gem_ptp_info;
			}
		}
#endif
	}

	dev_dbg(&bp->pdev->dev, "Cadence caps 0x%08x\n", bp->caps);
}

static void macb_probe_queues(void __iomem *mem,
			      bool native_io,
			      unsigned int *queue_mask,
			      unsigned int *num_queues)
{
	*queue_mask = 0x1;
	*num_queues = 1;

	/* is it macb or gem ?
	 *
	 * We need to read directly from the hardware here because
	 * we are early in the probe process and don't have the
	 * MACB_CAPS_MACB_IS_GEM flag positioned
	 */
	if (!hw_is_gem(mem, native_io))
		return;

	/* bit 0 is never set but queue 0 always exists */
	*queue_mask |= readl_relaxed(mem + GEM_DCFG6) & 0xff;
	*num_queues = hweight32(*queue_mask);
}

static void macb_clks_disable(struct clk *pclk, struct clk *hclk, struct clk *tx_clk,
			      struct clk *rx_clk, struct clk *tsu_clk)
{
	struct clk_bulk_data clks[] = {
		{ .clk = tsu_clk, },
		{ .clk = rx_clk, },
		{ .clk = pclk, },
		{ .clk = hclk, },
		{ .clk = tx_clk },
	};

	clk_bulk_disable_unprepare(ARRAY_SIZE(clks), clks);
}

static int macb_clk_init(struct platform_device *pdev, struct clk **pclk,
			 struct clk **hclk, struct clk **tx_clk,
			 struct clk **rx_clk, struct clk **tsu_clk)
{
	struct macb_platform_data *pdata;
	int err;

	pdata = dev_get_platdata(&pdev->dev);
	if (pdata) {
		*pclk = pdata->pclk;
		*hclk = pdata->hclk;
	} else {
		*pclk = devm_clk_get(&pdev->dev, "pclk");
		*hclk = devm_clk_get(&pdev->dev, "hclk");
	}

	if (IS_ERR_OR_NULL(*pclk))
		return dev_err_probe(&pdev->dev,
				     IS_ERR(*pclk) ? PTR_ERR(*pclk) : -ENODEV,
				     "failed to get pclk\n");

	if (IS_ERR_OR_NULL(*hclk))
		return dev_err_probe(&pdev->dev,
				     IS_ERR(*hclk) ? PTR_ERR(*hclk) : -ENODEV,
				     "failed to get hclk\n");

	*tx_clk = devm_clk_get_optional(&pdev->dev, "tx_clk");
	if (IS_ERR(*tx_clk))
		return PTR_ERR(*tx_clk);

	*rx_clk = devm_clk_get_optional(&pdev->dev, "rx_clk");
	if (IS_ERR(*rx_clk))
		return PTR_ERR(*rx_clk);

	*tsu_clk = devm_clk_get_optional(&pdev->dev, "tsu_clk");
	if (IS_ERR(*tsu_clk))
		return PTR_ERR(*tsu_clk);

	err = clk_prepare_enable(*pclk);
	if (err) {
		dev_err(&pdev->dev, "failed to enable pclk (%d)\n", err);
		return err;
	}

	err = clk_prepare_enable(*hclk);
	if (err) {
		dev_err(&pdev->dev, "failed to enable hclk (%d)\n", err);
		goto err_disable_pclk;
	}

	err = clk_prepare_enable(*tx_clk);
	if (err) {
		dev_err(&pdev->dev, "failed to enable tx_clk (%d)\n", err);
		goto err_disable_hclk;
	}

	err = clk_prepare_enable(*rx_clk);
	if (err) {
		dev_err(&pdev->dev, "failed to enable rx_clk (%d)\n", err);
		goto err_disable_txclk;
	}

	err = clk_prepare_enable(*tsu_clk);
	if (err) {
		dev_err(&pdev->dev, "failed to enable tsu_clk (%d)\n", err);
		goto err_disable_rxclk;
	}

	return 0;

err_disable_rxclk:
	clk_disable_unprepare(*rx_clk);

err_disable_txclk:
	clk_disable_unprepare(*tx_clk);

err_disable_hclk:
	clk_disable_unprepare(*hclk);

err_disable_pclk:
	clk_disable_unprepare(*pclk);

	return err;
}

static int macb_init(struct platform_device *pdev)
{
	struct net_device *dev = platform_get_drvdata(pdev);
	unsigned int hw_q, q;
	struct macb *bp = netdev_priv(dev);
	struct macb_queue *queue;
	int err;
	u32 val, reg;

	bp->tx_ring_size = DEFAULT_TX_RING_SIZE;
	bp->rx_ring_size = DEFAULT_RX_RING_SIZE;

	/* set the queue register mapping once for all: queue0 has a special
	 * register mapping but we don't want to test the queue index then
	 * compute the corresponding register offset at run time.
	 */
	for (hw_q = 0, q = 0; hw_q < MACB_MAX_QUEUES; ++hw_q) {
		if (!(bp->queue_mask & (1 << hw_q)))
			continue;

		queue = &bp->queues[q];
		queue->bp = bp;
		netif_napi_add(dev, &queue->napi, macb_poll, NAPI_POLL_WEIGHT);
		if (hw_q) {
			queue->ISR  = GEM_ISR(hw_q - 1);
			queue->IER  = GEM_IER(hw_q - 1);
			queue->IDR  = GEM_IDR(hw_q - 1);
			queue->IMR  = GEM_IMR(hw_q - 1);
			queue->TBQP = GEM_TBQP(hw_q - 1);
			queue->RBQP = GEM_RBQP(hw_q - 1);
			queue->RBQS = GEM_RBQS(hw_q - 1);
#ifdef CONFIG_ARCH_DMA_ADDR_T_64BIT
			if (bp->hw_dma_cap & HW_DMA_CAP_64B) {
				queue->TBQPH = GEM_TBQPH(hw_q - 1);
				queue->RBQPH = GEM_RBQPH(hw_q - 1);
			}
#endif
		} else {
			/* queue0 uses legacy registers */
			queue->ISR  = MACB_ISR;
			queue->IER  = MACB_IER;
			queue->IDR  = MACB_IDR;
			queue->IMR  = MACB_IMR;
			queue->TBQP = MACB_TBQP;
			queue->RBQP = MACB_RBQP;
#ifdef CONFIG_ARCH_DMA_ADDR_T_64BIT
			if (bp->hw_dma_cap & HW_DMA_CAP_64B) {
				queue->TBQPH = MACB_TBQPH;
				queue->RBQPH = MACB_RBQPH;
			}
#endif
		}

		/* get irq: here we use the linux queue index, not the hardware
		 * queue index. the queue irq definitions in the device tree
		 * must remove the optional gaps that could exist in the
		 * hardware queue mask.
		 */
		queue->irq = platform_get_irq(pdev, q);
		err = devm_request_irq(&pdev->dev, queue->irq, macb_interrupt,
				       IRQF_SHARED, dev->name, queue);
		if (err) {
			dev_err(&pdev->dev,
				"Unable to request IRQ %d (error %d)\n",
				queue->irq, err);
			return err;
		}

		INIT_WORK(&queue->tx_error_task, macb_tx_error_task);
		q++;
	}

	dev->netdev_ops = &macb_netdev_ops;

	/* setup appropriated routines according to adapter type */
	if (macb_is_gem(bp)) {
		bp->max_tx_length = GEM_MAX_TX_LEN;
		bp->macbgem_ops.mog_alloc_rx_buffers = gem_alloc_rx_buffers;
		bp->macbgem_ops.mog_free_rx_buffers = gem_free_rx_buffers;
		bp->macbgem_ops.mog_init_rings = gem_init_rings;
		bp->macbgem_ops.mog_rx = gem_rx;
		dev->ethtool_ops = &gem_ethtool_ops;
	} else {
		bp->max_tx_length = MACB_MAX_TX_LEN;
		bp->macbgem_ops.mog_alloc_rx_buffers = macb_alloc_rx_buffers;
		bp->macbgem_ops.mog_free_rx_buffers = macb_free_rx_buffers;
		bp->macbgem_ops.mog_init_rings = macb_init_rings;
		bp->macbgem_ops.mog_rx = macb_rx;
		dev->ethtool_ops = &macb_ethtool_ops;
	}

	/* Set features */
	dev->hw_features = NETIF_F_SG;

	/* Check LSO capability */
	if (GEM_BFEXT(PBUF_LSO, gem_readl(bp, DCFG6)))
		dev->hw_features |= MACB_NETIF_LSO;

	/* Checksum offload is only available on gem with packet buffer */
	if (macb_is_gem(bp) && !(bp->caps & MACB_CAPS_FIFO_MODE))
		dev->hw_features |= NETIF_F_HW_CSUM | NETIF_F_RXCSUM;
	if (bp->caps & MACB_CAPS_SG_DISABLED)
		dev->hw_features &= ~NETIF_F_SG;
	dev->features = dev->hw_features;

	/* Check RX Flow Filters support.
	 * Max Rx flows set by availability of screeners & compare regs:
	 * each 4-tuple define requires 1 T2 screener reg + 3 compare regs
	 */
	reg = gem_readl(bp, DCFG8);
	bp->max_tuples = min((GEM_BFEXT(SCR2CMP, reg) / 3),
			GEM_BFEXT(T2SCR, reg));
	INIT_LIST_HEAD(&bp->rx_fs_list.list);
	if (bp->max_tuples > 0) {
		/* also needs one ethtype match to check IPv4 */
		if (GEM_BFEXT(SCR2ETH, reg) > 0) {
			/* program this reg now */
			reg = 0;
			reg = GEM_BFINS(ETHTCMP, (uint16_t)ETH_P_IP, reg);
			gem_writel_n(bp, ETHT, SCRT2_ETHT, reg);
			/* Filtering is supported in hw but don't enable it in kernel now */
			dev->hw_features |= NETIF_F_NTUPLE;
			/* init Rx flow definitions */
			bp->rx_fs_list.count = 0;
			spin_lock_init(&bp->rx_fs_lock);
		} else
			bp->max_tuples = 0;
	}

	if (!(bp->caps & MACB_CAPS_USRIO_DISABLED)) {
		val = 0;
		if (phy_interface_mode_is_rgmii(bp->phy_interface))
			val = bp->usrio->rgmii;
		else if (bp->phy_interface == PHY_INTERFACE_MODE_RMII &&
			 (bp->caps & MACB_CAPS_USRIO_DEFAULT_IS_MII_GMII))
			val = bp->usrio->rmii;
		else if (!(bp->caps & MACB_CAPS_USRIO_DEFAULT_IS_MII_GMII))
			val = bp->usrio->mii;

		if (bp->caps & MACB_CAPS_USRIO_HAS_CLKEN)
			val |= bp->usrio->refclk;

		macb_or_gem_writel(bp, USRIO, val);
	}

	/* Set MII management clock divider */
	val = macb_mdc_clk_div(bp);
	val |= macb_dbw(bp);
	if (bp->phy_interface == PHY_INTERFACE_MODE_SGMII)
		val |= GEM_BIT(SGMIIEN) | GEM_BIT(PCSSEL);
	macb_writel(bp, NCFGR, val);

	return 0;
}

static const struct macb_usrio_config macb_default_usrio = {
	.mii = MACB_BIT(MII),
	.rmii = MACB_BIT(RMII),
	.rgmii = GEM_BIT(RGMII),
	.refclk = MACB_BIT(CLKEN),
};

#if defined(CONFIG_OF)
/* 1518 rounded up */
#define AT91ETHER_MAX_RBUFF_SZ	0x600
/* max number of receive buffers */
#define AT91ETHER_MAX_RX_DESCR	9

static struct sifive_fu540_macb_mgmt *mgmt;

static int at91ether_alloc_coherent(struct macb *lp)
{
	struct macb_queue *q = &lp->queues[0];

	q->rx_ring = dma_alloc_coherent(&lp->pdev->dev,
					 (AT91ETHER_MAX_RX_DESCR *
					  macb_dma_desc_get_size(lp)),
					 &q->rx_ring_dma, GFP_KERNEL);
	if (!q->rx_ring)
		return -ENOMEM;

	q->rx_buffers = dma_alloc_coherent(&lp->pdev->dev,
					    AT91ETHER_MAX_RX_DESCR *
					    AT91ETHER_MAX_RBUFF_SZ,
					    &q->rx_buffers_dma, GFP_KERNEL);
	if (!q->rx_buffers) {
		dma_free_coherent(&lp->pdev->dev,
				  AT91ETHER_MAX_RX_DESCR *
				  macb_dma_desc_get_size(lp),
				  q->rx_ring, q->rx_ring_dma);
		q->rx_ring = NULL;
		return -ENOMEM;
	}

	return 0;
}

static void at91ether_free_coherent(struct macb *lp)
{
	struct macb_queue *q = &lp->queues[0];

	if (q->rx_ring) {
		dma_free_coherent(&lp->pdev->dev,
				  AT91ETHER_MAX_RX_DESCR *
				  macb_dma_desc_get_size(lp),
				  q->rx_ring, q->rx_ring_dma);
		q->rx_ring = NULL;
	}

	if (q->rx_buffers) {
		dma_free_coherent(&lp->pdev->dev,
				  AT91ETHER_MAX_RX_DESCR *
				  AT91ETHER_MAX_RBUFF_SZ,
				  q->rx_buffers, q->rx_buffers_dma);
		q->rx_buffers = NULL;
	}
}

/* Initialize and start the Receiver and Transmit subsystems */
static int at91ether_start(struct macb *lp)
{
	struct macb_queue *q = &lp->queues[0];
	struct macb_dma_desc *desc;
	dma_addr_t addr;
	u32 ctl;
	int i, ret;

	ret = at91ether_alloc_coherent(lp);
	if (ret)
		return ret;

	addr = q->rx_buffers_dma;
	for (i = 0; i < AT91ETHER_MAX_RX_DESCR; i++) {
		desc = macb_rx_desc(q, i);
		macb_set_addr(lp, desc, addr);
		desc->ctrl = 0;
		addr += AT91ETHER_MAX_RBUFF_SZ;
	}

	/* Set the Wrap bit on the last descriptor */
	desc->addr |= MACB_BIT(RX_WRAP);

	/* Reset buffer index */
	q->rx_tail = 0;

	/* Program address of descriptor list in Rx Buffer Queue register */
	macb_writel(lp, RBQP, q->rx_ring_dma);

	/* Enable Receive and Transmit */
	ctl = macb_readl(lp, NCR);
	macb_writel(lp, NCR, ctl | MACB_BIT(RE) | MACB_BIT(TE));

	/* Enable MAC interrupts */
	macb_writel(lp, IER, MACB_BIT(RCOMP)	|
			     MACB_BIT(RXUBR)	|
			     MACB_BIT(ISR_TUND)	|
			     MACB_BIT(ISR_RLE)	|
			     MACB_BIT(TCOMP)	|
			     MACB_BIT(ISR_ROVR)	|
			     MACB_BIT(HRESP));

	return 0;
}

static void at91ether_stop(struct macb *lp)
{
	u32 ctl;

	/* Disable MAC interrupts */
	macb_writel(lp, IDR, MACB_BIT(RCOMP)	|
			     MACB_BIT(RXUBR)	|
			     MACB_BIT(ISR_TUND)	|
			     MACB_BIT(ISR_RLE)	|
			     MACB_BIT(TCOMP)	|
			     MACB_BIT(ISR_ROVR) |
			     MACB_BIT(HRESP));

	/* Disable Receiver and Transmitter */
	ctl = macb_readl(lp, NCR);
	macb_writel(lp, NCR, ctl & ~(MACB_BIT(TE) | MACB_BIT(RE)));

	/* Free resources. */
	at91ether_free_coherent(lp);
}

/* Open the ethernet interface */
static int at91ether_open(struct net_device *dev)
{
	struct macb *lp = netdev_priv(dev);
	u32 ctl;
	int ret;

	ret = pm_runtime_get_sync(&lp->pdev->dev);
	if (ret < 0) {
		pm_runtime_put_noidle(&lp->pdev->dev);
		return ret;
	}

	/* Clear internal statistics */
	ctl = macb_readl(lp, NCR);
	macb_writel(lp, NCR, ctl | MACB_BIT(CLRSTAT));

	macb_set_hwaddr(lp);

	ret = at91ether_start(lp);
	if (ret)
		goto pm_exit;

	ret = macb_phylink_connect(lp);
	if (ret)
		goto stop;

	netif_start_queue(dev);

	return 0;

stop:
	at91ether_stop(lp);
pm_exit:
	pm_runtime_put_sync(&lp->pdev->dev);
	return ret;
}

/* Close the interface */
static int at91ether_close(struct net_device *dev)
{
	struct macb *lp = netdev_priv(dev);

	netif_stop_queue(dev);

	phylink_stop(lp->phylink);
	phylink_disconnect_phy(lp->phylink);

	at91ether_stop(lp);

	return pm_runtime_put(&lp->pdev->dev);
}

/* Transmit packet */
static netdev_tx_t at91ether_start_xmit(struct sk_buff *skb,
					struct net_device *dev)
{
	struct macb *lp = netdev_priv(dev);

	if (macb_readl(lp, TSR) & MACB_BIT(RM9200_BNQ)) {
		int desc = 0;

		netif_stop_queue(dev);

		/* Store packet information (to free when Tx completed) */
		lp->rm9200_txq[desc].skb = skb;
		lp->rm9200_txq[desc].size = skb->len;
		lp->rm9200_txq[desc].mapping = dma_map_single(&lp->pdev->dev, skb->data,
							      skb->len, DMA_TO_DEVICE);
		if (dma_mapping_error(&lp->pdev->dev, lp->rm9200_txq[desc].mapping)) {
			dev_kfree_skb_any(skb);
			dev->stats.tx_dropped++;
			netdev_err(dev, "%s: DMA mapping error\n", __func__);
			return NETDEV_TX_OK;
		}

		/* Set address of the data in the Transmit Address register */
		macb_writel(lp, TAR, lp->rm9200_txq[desc].mapping);
		/* Set length of the packet in the Transmit Control register */
		macb_writel(lp, TCR, skb->len);

	} else {
		netdev_err(dev, "%s called, but device is busy!\n", __func__);
		return NETDEV_TX_BUSY;
	}

	return NETDEV_TX_OK;
}

/* Extract received frame from buffer descriptors and sent to upper layers.
 * (Called from interrupt context)
 */
static void at91ether_rx(struct net_device *dev)
{
	struct macb *lp = netdev_priv(dev);
	struct macb_queue *q = &lp->queues[0];
	struct macb_dma_desc *desc;
	unsigned char *p_recv;
	struct sk_buff *skb;
	unsigned int pktlen;

	desc = macb_rx_desc(q, q->rx_tail);
	while (desc->addr & MACB_BIT(RX_USED)) {
		p_recv = q->rx_buffers + q->rx_tail * AT91ETHER_MAX_RBUFF_SZ;
		pktlen = MACB_BF(RX_FRMLEN, desc->ctrl);
		skb = netdev_alloc_skb(dev, pktlen + 2);
		if (skb) {
			skb_reserve(skb, 2);
			skb_put_data(skb, p_recv, pktlen);

			skb->protocol = eth_type_trans(skb, dev);
			dev->stats.rx_packets++;
			dev->stats.rx_bytes += pktlen;
			netif_rx(skb);
		} else {
			dev->stats.rx_dropped++;
		}

		if (desc->ctrl & MACB_BIT(RX_MHASH_MATCH))
			dev->stats.multicast++;

		/* reset ownership bit */
		desc->addr &= ~MACB_BIT(RX_USED);

		/* wrap after last buffer */
		if (q->rx_tail == AT91ETHER_MAX_RX_DESCR - 1)
			q->rx_tail = 0;
		else
			q->rx_tail++;

		desc = macb_rx_desc(q, q->rx_tail);
	}
}

/* MAC interrupt handler */
static irqreturn_t at91ether_interrupt(int irq, void *dev_id)
{
	struct net_device *dev = dev_id;
	struct macb *lp = netdev_priv(dev);
	u32 intstatus, ctl;
	unsigned int desc;

	/* MAC Interrupt Status register indicates what interrupts are pending.
	 * It is automatically cleared once read.
	 */
	intstatus = macb_readl(lp, ISR);

	/* Receive complete */
	if (intstatus & MACB_BIT(RCOMP))
		at91ether_rx(dev);

	/* Transmit complete */
	if (intstatus & MACB_BIT(TCOMP)) {
		/* The TCOM bit is set even if the transmission failed */
		if (intstatus & (MACB_BIT(ISR_TUND) | MACB_BIT(ISR_RLE)))
			dev->stats.tx_errors++;

		desc = 0;
		if (lp->rm9200_txq[desc].skb) {
			dev_consume_skb_irq(lp->rm9200_txq[desc].skb);
			lp->rm9200_txq[desc].skb = NULL;
			dma_unmap_single(&lp->pdev->dev, lp->rm9200_txq[desc].mapping,
					 lp->rm9200_txq[desc].size, DMA_TO_DEVICE);
			dev->stats.tx_packets++;
			dev->stats.tx_bytes += lp->rm9200_txq[desc].size;
		}
		netif_wake_queue(dev);
	}

	/* Work-around for EMAC Errata section 41.3.1 */
	if (intstatus & MACB_BIT(RXUBR)) {
		ctl = macb_readl(lp, NCR);
		macb_writel(lp, NCR, ctl & ~MACB_BIT(RE));
		wmb();
		macb_writel(lp, NCR, ctl | MACB_BIT(RE));
	}

	if (intstatus & MACB_BIT(ISR_ROVR))
		netdev_err(dev, "ROVR error\n");

	return IRQ_HANDLED;
}

#ifdef CONFIG_NET_POLL_CONTROLLER
static void at91ether_poll_controller(struct net_device *dev)
{
	unsigned long flags;

	local_irq_save(flags);
	at91ether_interrupt(dev->irq, dev);
	local_irq_restore(flags);
}
#endif

static const struct net_device_ops at91ether_netdev_ops = {
	.ndo_open		= at91ether_open,
	.ndo_stop		= at91ether_close,
	.ndo_start_xmit		= at91ether_start_xmit,
	.ndo_get_stats		= macb_get_stats,
	.ndo_set_rx_mode	= macb_set_rx_mode,
	.ndo_set_mac_address	= eth_mac_addr,
	.ndo_eth_ioctl		= macb_ioctl,
	.ndo_validate_addr	= eth_validate_addr,
#ifdef CONFIG_NET_POLL_CONTROLLER
	.ndo_poll_controller	= at91ether_poll_controller,
#endif
};

static int at91ether_clk_init(struct platform_device *pdev, struct clk **pclk,
			      struct clk **hclk, struct clk **tx_clk,
			      struct clk **rx_clk, struct clk **tsu_clk)
{
	int err;

	*hclk = NULL;
	*tx_clk = NULL;
	*rx_clk = NULL;
	*tsu_clk = NULL;

	*pclk = devm_clk_get(&pdev->dev, "ether_clk");
	if (IS_ERR(*pclk))
		return PTR_ERR(*pclk);

	err = clk_prepare_enable(*pclk);
	if (err) {
		dev_err(&pdev->dev, "failed to enable pclk (%d)\n", err);
		return err;
	}

	return 0;
}

static int at91ether_init(struct platform_device *pdev)
{
	struct net_device *dev = platform_get_drvdata(pdev);
	struct macb *bp = netdev_priv(dev);
	int err;

	bp->queues[0].bp = bp;

	dev->netdev_ops = &at91ether_netdev_ops;
	dev->ethtool_ops = &macb_ethtool_ops;

	err = devm_request_irq(&pdev->dev, dev->irq, at91ether_interrupt,
			       0, dev->name, dev);
	if (err)
		return err;

	macb_writel(bp, NCR, 0);

	macb_writel(bp, NCFGR, MACB_BF(CLK, MACB_CLK_DIV32) | MACB_BIT(BIG));

	return 0;
}

static unsigned long fu540_macb_tx_recalc_rate(struct clk_hw *hw,
					       unsigned long parent_rate)
{
	return mgmt->rate;
}

static long fu540_macb_tx_round_rate(struct clk_hw *hw, unsigned long rate,
				     unsigned long *parent_rate)
{
	if (WARN_ON(rate < 2500000))
		return 2500000;
	else if (rate == 2500000)
		return 2500000;
	else if (WARN_ON(rate < 13750000))
		return 2500000;
	else if (WARN_ON(rate < 25000000))
		return 25000000;
	else if (rate == 25000000)
		return 25000000;
	else if (WARN_ON(rate < 75000000))
		return 25000000;
	else if (WARN_ON(rate < 125000000))
		return 125000000;
	else if (rate == 125000000)
		return 125000000;

	WARN_ON(rate > 125000000);

	return 125000000;
}

static int fu540_macb_tx_set_rate(struct clk_hw *hw, unsigned long rate,
				  unsigned long parent_rate)
{
	rate = fu540_macb_tx_round_rate(hw, rate, &parent_rate);
	if (rate != 125000000)
		iowrite32(1, mgmt->reg);
	else
		iowrite32(0, mgmt->reg);
	mgmt->rate = rate;

	return 0;
}

static const struct clk_ops fu540_c000_ops = {
	.recalc_rate = fu540_macb_tx_recalc_rate,
	.round_rate = fu540_macb_tx_round_rate,
	.set_rate = fu540_macb_tx_set_rate,
};

static int fu540_c000_clk_init(struct platform_device *pdev, struct clk **pclk,
			       struct clk **hclk, struct clk **tx_clk,
			       struct clk **rx_clk, struct clk **tsu_clk)
{
	struct clk_init_data init;
	int err = 0;

	err = macb_clk_init(pdev, pclk, hclk, tx_clk, rx_clk, tsu_clk);
	if (err)
		return err;

	mgmt = devm_kzalloc(&pdev->dev, sizeof(*mgmt), GFP_KERNEL);
	if (!mgmt) {
		err = -ENOMEM;
		goto err_disable_clks;
	}

	init.name = "sifive-gemgxl-mgmt";
	init.ops = &fu540_c000_ops;
	init.flags = 0;
	init.num_parents = 0;

	mgmt->rate = 0;
	mgmt->hw.init = &init;

	*tx_clk = devm_clk_register(&pdev->dev, &mgmt->hw);
	if (IS_ERR(*tx_clk)) {
		err = PTR_ERR(*tx_clk);
		goto err_disable_clks;
	}

	err = clk_prepare_enable(*tx_clk);
	if (err) {
		dev_err(&pdev->dev, "failed to enable tx_clk (%u)\n", err);
		*tx_clk = NULL;
		goto err_disable_clks;
	} else {
		dev_info(&pdev->dev, "Registered clk switch '%s'\n", init.name);
	}

	return 0;

err_disable_clks:
	macb_clks_disable(*pclk, *hclk, *tx_clk, *rx_clk, *tsu_clk);

	return err;
}

static int fu540_c000_init(struct platform_device *pdev)
{
	mgmt->reg = devm_platform_ioremap_resource(pdev, 1);
	if (IS_ERR(mgmt->reg))
		return PTR_ERR(mgmt->reg);

	return macb_init(pdev);
}

static const struct macb_usrio_config sama7g5_usrio = {
	.mii = 0,
	.rmii = 1,
	.rgmii = 2,
	.refclk = BIT(2),
	.hdfctlen = BIT(6),
};

static const struct macb_config fu540_c000_config = {
	.caps = MACB_CAPS_GIGABIT_MODE_AVAILABLE | MACB_CAPS_JUMBO |
		MACB_CAPS_GEM_HAS_PTP,
	.dma_burst_length = 16,
	.clk_init = fu540_c000_clk_init,
	.init = fu540_c000_init,
	.jumbo_max_len = 10240,
	.usrio = &macb_default_usrio,
};

static const struct macb_config at91sam9260_config = {
	.caps = MACB_CAPS_USRIO_HAS_CLKEN | MACB_CAPS_USRIO_DEFAULT_IS_MII_GMII,
	.clk_init = macb_clk_init,
	.init = macb_init,
	.usrio = &macb_default_usrio,
};

static const struct macb_config sama5d3macb_config = {
	.caps = MACB_CAPS_SG_DISABLED
	      | MACB_CAPS_USRIO_HAS_CLKEN | MACB_CAPS_USRIO_DEFAULT_IS_MII_GMII,
	.clk_init = macb_clk_init,
	.init = macb_init,
	.usrio = &macb_default_usrio,
};

static const struct macb_config pc302gem_config = {
	.caps = MACB_CAPS_SG_DISABLED | MACB_CAPS_GIGABIT_MODE_AVAILABLE,
	.dma_burst_length = 16,
	.clk_init = macb_clk_init,
	.init = macb_init,
	.usrio = &macb_default_usrio,
};

static const struct macb_config sama5d2_config = {
	.caps = MACB_CAPS_USRIO_DEFAULT_IS_MII_GMII,
	.dma_burst_length = 16,
	.clk_init = macb_clk_init,
	.init = macb_init,
	.usrio = &macb_default_usrio,
};

static const struct macb_config sama5d29_config = {
	.caps = MACB_CAPS_USRIO_DEFAULT_IS_MII_GMII | MACB_CAPS_GEM_HAS_PTP,
	.dma_burst_length = 16,
	.clk_init = macb_clk_init,
	.init = macb_init,
	.usrio = &macb_default_usrio,
};

static const struct macb_config sama5d3_config = {
	.caps = MACB_CAPS_SG_DISABLED | MACB_CAPS_GIGABIT_MODE_AVAILABLE
	      | MACB_CAPS_USRIO_DEFAULT_IS_MII_GMII | MACB_CAPS_JUMBO,
	.dma_burst_length = 16,
	.clk_init = macb_clk_init,
	.init = macb_init,
	.jumbo_max_len = 10240,
	.usrio = &macb_default_usrio,
};

static const struct macb_config sama5d4_config = {
	.caps = MACB_CAPS_USRIO_DEFAULT_IS_MII_GMII,
	.dma_burst_length = 4,
	.clk_init = macb_clk_init,
	.init = macb_init,
	.usrio = &macb_default_usrio,
};

static const struct macb_config emac_config = {
	.caps = MACB_CAPS_NEEDS_RSTONUBR | MACB_CAPS_MACB_IS_EMAC,
	.clk_init = at91ether_clk_init,
	.init = at91ether_init,
	.usrio = &macb_default_usrio,
};

static const struct macb_config np4_config = {
	.caps = MACB_CAPS_USRIO_DISABLED,
	.clk_init = macb_clk_init,
	.init = macb_init,
	.usrio = &macb_default_usrio,
};

static int zynqmp_init(struct platform_device *pdev)
{
	struct net_device *dev = platform_get_drvdata(pdev);
	struct macb *bp = netdev_priv(dev);
	int ret;

	if (bp->phy_interface == PHY_INTERFACE_MODE_SGMII) {
		/* Ensure PS-GTR PHY device used in SGMII mode is ready */
		bp->sgmii_phy = devm_phy_get(&pdev->dev, "sgmii-phy");

		if (IS_ERR(bp->sgmii_phy)) {
			ret = PTR_ERR(bp->sgmii_phy);
			dev_err_probe(&pdev->dev, ret,
				      "failed to get PS-GTR PHY\n");
			return ret;
		}

		ret = phy_init(bp->sgmii_phy);
		if (ret) {
			dev_err(&pdev->dev, "failed to init PS-GTR PHY: %d\n",
				ret);
			return ret;
		}
	}

	/* Fully reset GEM controller at hardware level using zynqmp-reset driver,
	 * if mapped in device tree.
	 */
	ret = device_reset_optional(&pdev->dev);
	if (ret) {
		dev_err_probe(&pdev->dev, ret, "failed to reset controller");
		phy_exit(bp->sgmii_phy);
		return ret;
	}

	ret = macb_init(pdev);
	if (ret)
		phy_exit(bp->sgmii_phy);

	return ret;
}

static const struct macb_config zynqmp_config = {
	.caps = MACB_CAPS_GIGABIT_MODE_AVAILABLE |
			MACB_CAPS_JUMBO |
			MACB_CAPS_GEM_HAS_PTP | MACB_CAPS_BD_RD_PREFETCH,
	.dma_burst_length = 16,
	.clk_init = macb_clk_init,
	.init = zynqmp_init,
	.jumbo_max_len = 10240,
	.usrio = &macb_default_usrio,
};

static const struct macb_config zynq_config = {
	.caps = MACB_CAPS_GIGABIT_MODE_AVAILABLE | MACB_CAPS_NO_GIGABIT_HALF |
		MACB_CAPS_NEEDS_RSTONUBR,
	.dma_burst_length = 16,
	.clk_init = macb_clk_init,
	.init = macb_init,
	.usrio = &macb_default_usrio,
};

static const struct macb_config sama7g5_gem_config = {
	.caps = MACB_CAPS_GIGABIT_MODE_AVAILABLE | MACB_CAPS_CLK_HW_CHG |
		MACB_CAPS_MIIONRGMII,
	.dma_burst_length = 16,
	.clk_init = macb_clk_init,
	.init = macb_init,
	.usrio = &sama7g5_usrio,
};

static const struct macb_config sama7g5_emac_config = {
	.caps = MACB_CAPS_USRIO_DEFAULT_IS_MII_GMII |
		MACB_CAPS_USRIO_HAS_CLKEN | MACB_CAPS_MIIONRGMII,
	.dma_burst_length = 16,
	.clk_init = macb_clk_init,
	.init = macb_init,
	.usrio = &sama7g5_usrio,
};

static const struct of_device_id macb_dt_ids[] = {
	{ .compatible = "cdns,at32ap7000-macb" },
	{ .compatible = "cdns,at91sam9260-macb", .data = &at91sam9260_config },
	{ .compatible = "cdns,macb" },
	{ .compatible = "cdns,np4-macb", .data = &np4_config },
	{ .compatible = "cdns,pc302-gem", .data = &pc302gem_config },
	{ .compatible = "cdns,gem", .data = &pc302gem_config },
	{ .compatible = "cdns,sam9x60-macb", .data = &at91sam9260_config },
	{ .compatible = "atmel,sama5d2-gem", .data = &sama5d2_config },
	{ .compatible = "atmel,sama5d29-gem", .data = &sama5d29_config },
	{ .compatible = "atmel,sama5d3-gem", .data = &sama5d3_config },
	{ .compatible = "atmel,sama5d3-macb", .data = &sama5d3macb_config },
	{ .compatible = "atmel,sama5d4-gem", .data = &sama5d4_config },
	{ .compatible = "cdns,at91rm9200-emac", .data = &emac_config },
	{ .compatible = "cdns,emac", .data = &emac_config },
	{ .compatible = "cdns,zynqmp-gem", .data = &zynqmp_config},
	{ .compatible = "cdns,zynq-gem", .data = &zynq_config },
	{ .compatible = "sifive,fu540-c000-gem", .data = &fu540_c000_config },
	{ .compatible = "microchip,sama7g5-gem", .data = &sama7g5_gem_config },
	{ .compatible = "microchip,sama7g5-emac", .data = &sama7g5_emac_config },
	{ /* sentinel */ }
};
MODULE_DEVICE_TABLE(of, macb_dt_ids);
#endif /* CONFIG_OF */

static const struct macb_config default_gem_config = {
	.caps = MACB_CAPS_GIGABIT_MODE_AVAILABLE |
			MACB_CAPS_JUMBO |
			MACB_CAPS_GEM_HAS_PTP,
	.dma_burst_length = 16,
	.clk_init = macb_clk_init,
	.init = macb_init,
	.usrio = &macb_default_usrio,
	.jumbo_max_len = 10240,
};

static int macb_probe(struct platform_device *pdev)
{
	const struct macb_config *macb_config = &default_gem_config;
	int (*clk_init)(struct platform_device *, struct clk **,
			struct clk **, struct clk **,  struct clk **,
			struct clk **) = macb_config->clk_init;
	int (*init)(struct platform_device *) = macb_config->init;
	struct device_node *np = pdev->dev.of_node;
	struct clk *pclk, *hclk = NULL, *tx_clk = NULL, *rx_clk = NULL;
	struct clk *tsu_clk = NULL;
	unsigned int queue_mask, num_queues;
	bool native_io;
	phy_interface_t interface;
	struct net_device *dev;
	struct resource *regs;
	void __iomem *mem;
	struct macb *bp;
	int err, val;

	mem = devm_platform_get_and_ioremap_resource(pdev, 0, &regs);
	if (IS_ERR(mem))
		return PTR_ERR(mem);

	if (np) {
		const struct of_device_id *match;

		match = of_match_node(macb_dt_ids, np);
		if (match && match->data) {
			macb_config = match->data;
			clk_init = macb_config->clk_init;
			init = macb_config->init;
		}
	}

	err = clk_init(pdev, &pclk, &hclk, &tx_clk, &rx_clk, &tsu_clk);
	if (err)
		return err;

	pm_runtime_set_autosuspend_delay(&pdev->dev, MACB_PM_TIMEOUT);
	pm_runtime_use_autosuspend(&pdev->dev);
	pm_runtime_get_noresume(&pdev->dev);
	pm_runtime_set_active(&pdev->dev);
	pm_runtime_enable(&pdev->dev);
	native_io = hw_is_native_io(mem);

	macb_probe_queues(mem, native_io, &queue_mask, &num_queues);
	dev = alloc_etherdev_mq(sizeof(*bp), num_queues);
	if (!dev) {
		err = -ENOMEM;
		goto err_disable_clocks;
	}

	dev->base_addr = regs->start;

	SET_NETDEV_DEV(dev, &pdev->dev);

	bp = netdev_priv(dev);
	bp->pdev = pdev;
	bp->dev = dev;
	bp->regs = mem;
	bp->native_io = native_io;
	if (native_io) {
		bp->macb_reg_readl = hw_readl_native;
		bp->macb_reg_writel = hw_writel_native;
	} else {
		bp->macb_reg_readl = hw_readl;
		bp->macb_reg_writel = hw_writel;
	}
	bp->num_queues = num_queues;
	bp->queue_mask = queue_mask;
	if (macb_config)
		bp->dma_burst_length = macb_config->dma_burst_length;
	bp->pclk = pclk;
	bp->hclk = hclk;
	bp->tx_clk = tx_clk;
	bp->rx_clk = rx_clk;
	bp->tsu_clk = tsu_clk;
	if (macb_config)
		bp->jumbo_max_len = macb_config->jumbo_max_len;

	bp->wol = 0;
	if (of_get_property(np, "magic-packet", NULL))
		bp->wol |= MACB_WOL_HAS_MAGIC_PACKET;
	device_set_wakeup_capable(&pdev->dev, bp->wol & MACB_WOL_HAS_MAGIC_PACKET);

	bp->usrio = macb_config->usrio;

	spin_lock_init(&bp->lock);

	/* setup capabilities */
	macb_configure_caps(bp, macb_config);

#ifdef CONFIG_ARCH_DMA_ADDR_T_64BIT
	if (GEM_BFEXT(DAW64, gem_readl(bp, DCFG6))) {
		dma_set_mask_and_coherent(&pdev->dev, DMA_BIT_MASK(44));
		bp->hw_dma_cap |= HW_DMA_CAP_64B;
	}
#endif
	platform_set_drvdata(pdev, dev);

	dev->irq = platform_get_irq(pdev, 0);
	if (dev->irq < 0) {
		err = dev->irq;
		goto err_out_free_netdev;
	}

	/* MTU range: 68 - 1500 or 10240 */
	dev->min_mtu = GEM_MTU_MIN_SIZE;
	if (bp->caps & MACB_CAPS_JUMBO)
		dev->max_mtu = gem_readl(bp, JML) - ETH_HLEN - ETH_FCS_LEN;
	else
		dev->max_mtu = ETH_DATA_LEN;

	if (bp->caps & MACB_CAPS_BD_RD_PREFETCH) {
		val = GEM_BFEXT(RXBD_RDBUFF, gem_readl(bp, DCFG10));
		if (val)
			bp->rx_bd_rd_prefetch = (2 << (val - 1)) *
						macb_dma_desc_get_size(bp);

		val = GEM_BFEXT(TXBD_RDBUFF, gem_readl(bp, DCFG10));
		if (val)
			bp->tx_bd_rd_prefetch = (2 << (val - 1)) *
						macb_dma_desc_get_size(bp);
	}

	bp->rx_intr_mask = MACB_RX_INT_FLAGS;
	if (bp->caps & MACB_CAPS_NEEDS_RSTONUBR)
		bp->rx_intr_mask |= MACB_BIT(RXUBR);

	err = of_get_mac_address(np, bp->dev->dev_addr);
	if (err == -EPROBE_DEFER)
		goto err_out_free_netdev;
	else if (err)
		macb_get_hwaddr(bp);

	err = of_get_phy_mode(np, &interface);
	if (err)
		/* not found in DT, MII by default */
		bp->phy_interface = PHY_INTERFACE_MODE_MII;
	else
		bp->phy_interface = interface;

	/* IP specific init */
	err = init(pdev);
	if (err)
		goto err_out_free_netdev;

	err = macb_mii_init(bp);
	if (err)
		goto err_out_phy_exit;

	netif_carrier_off(dev);

	err = register_netdev(dev);
	if (err) {
		dev_err(&pdev->dev, "Cannot register net device, aborting.\n");
		goto err_out_unregister_mdio;
	}

	tasklet_setup(&bp->hresp_err_tasklet, macb_hresp_error_task);

	netdev_info(dev, "Cadence %s rev 0x%08x at 0x%08lx irq %d (%pM)\n",
		    macb_is_gem(bp) ? "GEM" : "MACB", macb_readl(bp, MID),
		    dev->base_addr, dev->irq, dev->dev_addr);

	pm_runtime_mark_last_busy(&bp->pdev->dev);
	pm_runtime_put_autosuspend(&bp->pdev->dev);

	return 0;

err_out_unregister_mdio:
	mdiobus_unregister(bp->mii_bus);
	mdiobus_free(bp->mii_bus);

err_out_phy_exit:
	phy_exit(bp->sgmii_phy);

err_out_free_netdev:
	free_netdev(dev);

err_disable_clocks:
	macb_clks_disable(pclk, hclk, tx_clk, rx_clk, tsu_clk);
	pm_runtime_disable(&pdev->dev);
	pm_runtime_set_suspended(&pdev->dev);
	pm_runtime_dont_use_autosuspend(&pdev->dev);

	return err;
}

static int macb_remove(struct platform_device *pdev)
{
	struct net_device *dev;
	struct macb *bp;

	dev = platform_get_drvdata(pdev);

	if (dev) {
		bp = netdev_priv(dev);
		phy_exit(bp->sgmii_phy);
		mdiobus_unregister(bp->mii_bus);
		mdiobus_free(bp->mii_bus);

		unregister_netdev(dev);
		tasklet_kill(&bp->hresp_err_tasklet);
		pm_runtime_disable(&pdev->dev);
		pm_runtime_dont_use_autosuspend(&pdev->dev);
		if (!pm_runtime_suspended(&pdev->dev)) {
			macb_clks_disable(bp->pclk, bp->hclk, bp->tx_clk,
					  bp->rx_clk, bp->tsu_clk);
			pm_runtime_set_suspended(&pdev->dev);
		}
		phylink_destroy(bp->phylink);
		free_netdev(dev);
	}

	return 0;
}

static int __maybe_unused macb_suspend(struct device *dev)
{
	struct net_device *netdev = dev_get_drvdata(dev);
	struct macb *bp = netdev_priv(netdev);
	struct macb_queue *queue;
	unsigned long flags;
	unsigned int q;
	int err;

	if (!netif_running(netdev))
		return 0;

	if (bp->wol & MACB_WOL_ENABLED) {
		spin_lock_irqsave(&bp->lock, flags);
		/* Flush all status bits */
		macb_writel(bp, TSR, -1);
		macb_writel(bp, RSR, -1);
		for (q = 0, queue = bp->queues; q < bp->num_queues;
		     ++q, ++queue) {
			/* Disable all interrupts */
			queue_writel(queue, IDR, -1);
			queue_readl(queue, ISR);
			if (bp->caps & MACB_CAPS_ISR_CLEAR_ON_WRITE)
				queue_writel(queue, ISR, -1);
		}
		/* Change interrupt handler and
		 * Enable WoL IRQ on queue 0
		 */
		devm_free_irq(dev, bp->queues[0].irq, bp->queues);
		if (macb_is_gem(bp)) {
			err = devm_request_irq(dev, bp->queues[0].irq, gem_wol_interrupt,
					       IRQF_SHARED, netdev->name, bp->queues);
			if (err) {
				dev_err(dev,
					"Unable to request IRQ %d (error %d)\n",
					bp->queues[0].irq, err);
				spin_unlock_irqrestore(&bp->lock, flags);
				return err;
			}
			queue_writel(bp->queues, IER, GEM_BIT(WOL));
			gem_writel(bp, WOL, MACB_BIT(MAG));
		} else {
			err = devm_request_irq(dev, bp->queues[0].irq, macb_wol_interrupt,
					       IRQF_SHARED, netdev->name, bp->queues);
			if (err) {
				dev_err(dev,
					"Unable to request IRQ %d (error %d)\n",
					bp->queues[0].irq, err);
				spin_unlock_irqrestore(&bp->lock, flags);
				return err;
			}
			queue_writel(bp->queues, IER, MACB_BIT(WOL));
			macb_writel(bp, WOL, MACB_BIT(MAG));
		}
		spin_unlock_irqrestore(&bp->lock, flags);

		enable_irq_wake(bp->queues[0].irq);
	}

	netif_device_detach(netdev);
	for (q = 0, queue = bp->queues; q < bp->num_queues;
	     ++q, ++queue)
		napi_disable(&queue->napi);

	if (!(bp->wol & MACB_WOL_ENABLED)) {
		rtnl_lock();
		phylink_stop(bp->phylink);
		rtnl_unlock();
		spin_lock_irqsave(&bp->lock, flags);
		macb_reset_hw(bp);
		spin_unlock_irqrestore(&bp->lock, flags);
	}

	if (!(bp->caps & MACB_CAPS_USRIO_DISABLED))
		bp->pm_data.usrio = macb_or_gem_readl(bp, USRIO);

	if (netdev->hw_features & NETIF_F_NTUPLE)
		bp->pm_data.scrt2 = gem_readl_n(bp, ETHT, SCRT2_ETHT);

	if (bp->ptp_info)
		bp->ptp_info->ptp_remove(netdev);
	if (!device_may_wakeup(dev))
		pm_runtime_force_suspend(dev);

	return 0;
}

static int __maybe_unused macb_resume(struct device *dev)
{
	struct net_device *netdev = dev_get_drvdata(dev);
	struct macb *bp = netdev_priv(netdev);
	struct macb_queue *queue;
	unsigned long flags;
	unsigned int q;
	int err;

	if (!netif_running(netdev))
		return 0;

	if (!device_may_wakeup(dev))
		pm_runtime_force_resume(dev);

	if (bp->wol & MACB_WOL_ENABLED) {
		spin_lock_irqsave(&bp->lock, flags);
		/* Disable WoL */
		if (macb_is_gem(bp)) {
			queue_writel(bp->queues, IDR, GEM_BIT(WOL));
			gem_writel(bp, WOL, 0);
		} else {
			queue_writel(bp->queues, IDR, MACB_BIT(WOL));
			macb_writel(bp, WOL, 0);
		}
		/* Clear ISR on queue 0 */
		queue_readl(bp->queues, ISR);
		if (bp->caps & MACB_CAPS_ISR_CLEAR_ON_WRITE)
			queue_writel(bp->queues, ISR, -1);
		/* Replace interrupt handler on queue 0 */
		devm_free_irq(dev, bp->queues[0].irq, bp->queues);
		err = devm_request_irq(dev, bp->queues[0].irq, macb_interrupt,
				       IRQF_SHARED, netdev->name, bp->queues);
		if (err) {
			dev_err(dev,
				"Unable to request IRQ %d (error %d)\n",
				bp->queues[0].irq, err);
			spin_unlock_irqrestore(&bp->lock, flags);
			return err;
		}
		spin_unlock_irqrestore(&bp->lock, flags);

		disable_irq_wake(bp->queues[0].irq);

		/* Now make sure we disable phy before moving
		 * to common restore path
		 */
		rtnl_lock();
		phylink_stop(bp->phylink);
		rtnl_unlock();
	}

	for (q = 0, queue = bp->queues; q < bp->num_queues;
	     ++q, ++queue)
		napi_enable(&queue->napi);

	if (netdev->hw_features & NETIF_F_NTUPLE)
		gem_writel_n(bp, ETHT, SCRT2_ETHT, bp->pm_data.scrt2);

	if (!(bp->caps & MACB_CAPS_USRIO_DISABLED))
		macb_or_gem_writel(bp, USRIO, bp->pm_data.usrio);

	macb_writel(bp, NCR, MACB_BIT(MPE));
	macb_init_hw(bp);
	macb_set_rx_mode(netdev);
	macb_restore_features(bp);
	rtnl_lock();
	phylink_start(bp->phylink);
	rtnl_unlock();

	netif_device_attach(netdev);
	if (bp->ptp_info)
		bp->ptp_info->ptp_init(netdev);

	return 0;
}

static int __maybe_unused macb_runtime_suspend(struct device *dev)
{
	struct net_device *netdev = dev_get_drvdata(dev);
	struct macb *bp = netdev_priv(netdev);

	if (!(device_may_wakeup(dev)))
		macb_clks_disable(bp->pclk, bp->hclk, bp->tx_clk, bp->rx_clk, bp->tsu_clk);
	else
		macb_clks_disable(NULL, NULL, NULL, NULL, bp->tsu_clk);

	return 0;
}

static int __maybe_unused macb_runtime_resume(struct device *dev)
{
	struct net_device *netdev = dev_get_drvdata(dev);
	struct macb *bp = netdev_priv(netdev);

	if (!(device_may_wakeup(dev))) {
		clk_prepare_enable(bp->pclk);
		clk_prepare_enable(bp->hclk);
		clk_prepare_enable(bp->tx_clk);
		clk_prepare_enable(bp->rx_clk);
	}
	clk_prepare_enable(bp->tsu_clk);

	return 0;
}

static const struct dev_pm_ops macb_pm_ops = {
	SET_SYSTEM_SLEEP_PM_OPS(macb_suspend, macb_resume)
	SET_RUNTIME_PM_OPS(macb_runtime_suspend, macb_runtime_resume, NULL)
};

static struct platform_driver macb_driver = {
	.probe		= macb_probe,
	.remove		= macb_remove,
	.driver		= {
		.name		= "macb",
		.of_match_table	= of_match_ptr(macb_dt_ids),
		.pm	= &macb_pm_ops,
	},
};

module_platform_driver(macb_driver);

MODULE_LICENSE("GPL");
MODULE_DESCRIPTION("Cadence MACB/GEM Ethernet driver");
MODULE_AUTHOR("Haavard Skinnemoen (Atmel)");
MODULE_ALIAS("platform:macb");<|MERGE_RESOLUTION|>--- conflicted
+++ resolved
@@ -36,11 +36,8 @@
 #include <linux/iopoll.h>
 #include <linux/phy/phy.h>
 #include <linux/pm_runtime.h>
-<<<<<<< HEAD
+#include <linux/ptp_classify.h>
 #include <linux/reset.h>
-=======
-#include <linux/ptp_classify.h>
->>>>>>> eb18ccd1
 #include "macb.h"
 
 /* This structure is only used for MACB on SiFive FU540 devices */
