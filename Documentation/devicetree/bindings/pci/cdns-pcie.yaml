--- conflicted
+++ resolved
@@ -10,16 +10,6 @@
   - Tom Joseph <tjoseph@cadence.com>
 
 properties:
-<<<<<<< HEAD
-  cdns,max-outbound-regions:
-    description: maximum number of outbound regions
-    $ref: /schemas/types.yaml#/definitions/uint32
-    minimum: 1
-    maximum: 32
-    default: 32
-
-=======
->>>>>>> 2bd81cd0
   phys:
     description:
       One per lane if more than one in the list. If only one PHY listed it must
