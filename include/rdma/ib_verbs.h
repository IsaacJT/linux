/*
 * Copyright (c) 2004 Mellanox Technologies Ltd.  All rights reserved.
 * Copyright (c) 2004 Infinicon Corporation.  All rights reserved.
 * Copyright (c) 2004 Intel Corporation.  All rights reserved.
 * Copyright (c) 2004 Topspin Corporation.  All rights reserved.
 * Copyright (c) 2004 Voltaire Corporation.  All rights reserved.
 * Copyright (c) 2005 Sun Microsystems, Inc. All rights reserved.
 * Copyright (c) 2005, 2006, 2007 Cisco Systems.  All rights reserved.
 *
 * This software is available to you under a choice of one of two
 * licenses.  You may choose to be licensed under the terms of the GNU
 * General Public License (GPL) Version 2, available from the file
 * COPYING in the main directory of this source tree, or the
 * OpenIB.org BSD license below:
 *
 *     Redistribution and use in source and binary forms, with or
 *     without modification, are permitted provided that the following
 *     conditions are met:
 *
 *      - Redistributions of source code must retain the above
 *        copyright notice, this list of conditions and the following
 *        disclaimer.
 *
 *      - Redistributions in binary form must reproduce the above
 *        copyright notice, this list of conditions and the following
 *        disclaimer in the documentation and/or other materials
 *        provided with the distribution.
 *
 * THE SOFTWARE IS PROVIDED "AS IS", WITHOUT WARRANTY OF ANY KIND,
 * EXPRESS OR IMPLIED, INCLUDING BUT NOT LIMITED TO THE WARRANTIES OF
 * MERCHANTABILITY, FITNESS FOR A PARTICULAR PURPOSE AND
 * NONINFRINGEMENT. IN NO EVENT SHALL THE AUTHORS OR COPYRIGHT HOLDERS
 * BE LIABLE FOR ANY CLAIM, DAMAGES OR OTHER LIABILITY, WHETHER IN AN
 * ACTION OF CONTRACT, TORT OR OTHERWISE, ARISING FROM, OUT OF OR IN
 * CONNECTION WITH THE SOFTWARE OR THE USE OR OTHER DEALINGS IN THE
 * SOFTWARE.
 */

#if !defined(IB_VERBS_H)
#define IB_VERBS_H

#include <linux/types.h>
#include <linux/device.h>
#include <linux/mm.h>
#include <linux/dma-mapping.h>
#include <linux/kref.h>
#include <linux/list.h>
#include <linux/rwsem.h>
#include <linux/scatterlist.h>
#include <linux/workqueue.h>
#include <linux/socket.h>
#include <linux/irq_poll.h>
#include <uapi/linux/if_ether.h>
#include <net/ipv6.h>
#include <net/ip.h>
#include <linux/string.h>
#include <linux/slab.h>

#include <linux/if_link.h>
#include <linux/atomic.h>
#include <linux/mmu_notifier.h>
#include <asm/uaccess.h>

extern struct workqueue_struct *ib_wq;
extern struct workqueue_struct *ib_comp_wq;

union ib_gid {
	u8	raw[16];
	struct {
		__be64	subnet_prefix;
		__be64	interface_id;
	} global;
};

extern union ib_gid zgid;

enum ib_gid_type {
	/* If link layer is Ethernet, this is RoCE V1 */
	IB_GID_TYPE_IB        = 0,
	IB_GID_TYPE_ROCE      = 0,
	IB_GID_TYPE_ROCE_UDP_ENCAP = 1,
	IB_GID_TYPE_SIZE
};

#define ROCE_V2_UDP_DPORT      4791
struct ib_gid_attr {
	enum ib_gid_type	gid_type;
	struct net_device	*ndev;
};

enum rdma_node_type {
	/* IB values map to NodeInfo:NodeType. */
	RDMA_NODE_IB_CA 	= 1,
	RDMA_NODE_IB_SWITCH,
	RDMA_NODE_IB_ROUTER,
	RDMA_NODE_RNIC,
	RDMA_NODE_USNIC,
	RDMA_NODE_USNIC_UDP,
};

enum {
	/* set the local administered indication */
	IB_SA_WELL_KNOWN_GUID	= BIT_ULL(57) | 2,
};

enum rdma_transport_type {
	RDMA_TRANSPORT_IB,
	RDMA_TRANSPORT_IWARP,
	RDMA_TRANSPORT_USNIC,
	RDMA_TRANSPORT_USNIC_UDP
};

enum rdma_protocol_type {
	RDMA_PROTOCOL_IB,
	RDMA_PROTOCOL_IBOE,
	RDMA_PROTOCOL_IWARP,
	RDMA_PROTOCOL_USNIC_UDP
};

__attribute_const__ enum rdma_transport_type
rdma_node_get_transport(enum rdma_node_type node_type);

enum rdma_network_type {
	RDMA_NETWORK_IB,
	RDMA_NETWORK_ROCE_V1 = RDMA_NETWORK_IB,
	RDMA_NETWORK_IPV4,
	RDMA_NETWORK_IPV6
};

static inline enum ib_gid_type ib_network_to_gid_type(enum rdma_network_type network_type)
{
	if (network_type == RDMA_NETWORK_IPV4 ||
	    network_type == RDMA_NETWORK_IPV6)
		return IB_GID_TYPE_ROCE_UDP_ENCAP;

	/* IB_GID_TYPE_IB same as RDMA_NETWORK_ROCE_V1 */
	return IB_GID_TYPE_IB;
}

static inline enum rdma_network_type ib_gid_to_network_type(enum ib_gid_type gid_type,
							    union ib_gid *gid)
{
	if (gid_type == IB_GID_TYPE_IB)
		return RDMA_NETWORK_IB;

	if (ipv6_addr_v4mapped((struct in6_addr *)gid))
		return RDMA_NETWORK_IPV4;
	else
		return RDMA_NETWORK_IPV6;
}

enum rdma_link_layer {
	IB_LINK_LAYER_UNSPECIFIED,
	IB_LINK_LAYER_INFINIBAND,
	IB_LINK_LAYER_ETHERNET,
};

enum ib_device_cap_flags {
	IB_DEVICE_RESIZE_MAX_WR			= (1 << 0),
	IB_DEVICE_BAD_PKEY_CNTR			= (1 << 1),
	IB_DEVICE_BAD_QKEY_CNTR			= (1 << 2),
	IB_DEVICE_RAW_MULTI			= (1 << 3),
	IB_DEVICE_AUTO_PATH_MIG			= (1 << 4),
	IB_DEVICE_CHANGE_PHY_PORT		= (1 << 5),
	IB_DEVICE_UD_AV_PORT_ENFORCE		= (1 << 6),
	IB_DEVICE_CURR_QP_STATE_MOD		= (1 << 7),
	IB_DEVICE_SHUTDOWN_PORT			= (1 << 8),
	IB_DEVICE_INIT_TYPE			= (1 << 9),
	IB_DEVICE_PORT_ACTIVE_EVENT		= (1 << 10),
	IB_DEVICE_SYS_IMAGE_GUID		= (1 << 11),
	IB_DEVICE_RC_RNR_NAK_GEN		= (1 << 12),
	IB_DEVICE_SRQ_RESIZE			= (1 << 13),
	IB_DEVICE_N_NOTIFY_CQ			= (1 << 14),

	/*
	 * This device supports a per-device lkey or stag that can be
	 * used without performing a memory registration for the local
	 * memory.  Note that ULPs should never check this flag, but
	 * instead of use the local_dma_lkey flag in the ib_pd structure,
	 * which will always contain a usable lkey.
	 */
	IB_DEVICE_LOCAL_DMA_LKEY		= (1 << 15),
	IB_DEVICE_RESERVED /* old SEND_W_INV */	= (1 << 16),
	IB_DEVICE_MEM_WINDOW			= (1 << 17),
	/*
	 * Devices should set IB_DEVICE_UD_IP_SUM if they support
	 * insertion of UDP and TCP checksum on outgoing UD IPoIB
	 * messages and can verify the validity of checksum for
	 * incoming messages.  Setting this flag implies that the
	 * IPoIB driver may set NETIF_F_IP_CSUM for datagram mode.
	 */
	IB_DEVICE_UD_IP_CSUM			= (1 << 18),
	IB_DEVICE_UD_TSO			= (1 << 19),
	IB_DEVICE_XRC				= (1 << 20),

	/*
	 * This device supports the IB "base memory management extension",
	 * which includes support for fast registrations (IB_WR_REG_MR,
	 * IB_WR_LOCAL_INV and IB_WR_SEND_WITH_INV verbs).  This flag should
	 * also be set by any iWarp device which must support FRs to comply
	 * to the iWarp verbs spec.  iWarp devices also support the
	 * IB_WR_RDMA_READ_WITH_INV verb for RDMA READs that invalidate the
	 * stag.
	 */
	IB_DEVICE_MEM_MGT_EXTENSIONS		= (1 << 21),
	IB_DEVICE_BLOCK_MULTICAST_LOOPBACK	= (1 << 22),
	IB_DEVICE_MEM_WINDOW_TYPE_2A		= (1 << 23),
	IB_DEVICE_MEM_WINDOW_TYPE_2B		= (1 << 24),
	IB_DEVICE_RC_IP_CSUM			= (1 << 25),
	IB_DEVICE_RAW_IP_CSUM			= (1 << 26),
	/*
	 * Devices should set IB_DEVICE_CROSS_CHANNEL if they
	 * support execution of WQEs that involve synchronization
	 * of I/O operations with single completion queue managed
	 * by hardware.
	 */
	IB_DEVICE_CROSS_CHANNEL		= (1 << 27),
	IB_DEVICE_MANAGED_FLOW_STEERING		= (1 << 29),
	IB_DEVICE_SIGNATURE_HANDOVER		= (1 << 30),
	IB_DEVICE_ON_DEMAND_PAGING		= (1ULL << 31),
	IB_DEVICE_SG_GAPS_REG			= (1ULL << 32),
	IB_DEVICE_VIRTUAL_FUNCTION		= (1ULL << 33),
	IB_DEVICE_RAW_SCATTER_FCS		= (1ULL << 34),
};

enum ib_signature_prot_cap {
	IB_PROT_T10DIF_TYPE_1 = 1,
	IB_PROT_T10DIF_TYPE_2 = 1 << 1,
	IB_PROT_T10DIF_TYPE_3 = 1 << 2,
};

enum ib_signature_guard_cap {
	IB_GUARD_T10DIF_CRC	= 1,
	IB_GUARD_T10DIF_CSUM	= 1 << 1,
};

enum ib_atomic_cap {
	IB_ATOMIC_NONE,
	IB_ATOMIC_HCA,
	IB_ATOMIC_GLOB
};

enum ib_odp_general_cap_bits {
	IB_ODP_SUPPORT = 1 << 0,
};

enum ib_odp_transport_cap_bits {
	IB_ODP_SUPPORT_SEND	= 1 << 0,
	IB_ODP_SUPPORT_RECV	= 1 << 1,
	IB_ODP_SUPPORT_WRITE	= 1 << 2,
	IB_ODP_SUPPORT_READ	= 1 << 3,
	IB_ODP_SUPPORT_ATOMIC	= 1 << 4,
};

struct ib_odp_caps {
	uint64_t general_caps;
	struct {
		uint32_t  rc_odp_caps;
		uint32_t  uc_odp_caps;
		uint32_t  ud_odp_caps;
	} per_transport_caps;
};

enum ib_cq_creation_flags {
	IB_CQ_FLAGS_TIMESTAMP_COMPLETION   = 1 << 0,
	IB_CQ_FLAGS_IGNORE_OVERRUN	   = 1 << 1,
};

struct ib_cq_init_attr {
	unsigned int	cqe;
	int		comp_vector;
	u32		flags;
};

struct ib_device_attr {
	u64			fw_ver;
	__be64			sys_image_guid;
	u64			max_mr_size;
	u64			page_size_cap;
	u32			vendor_id;
	u32			vendor_part_id;
	u32			hw_ver;
	int			max_qp;
	int			max_qp_wr;
	u64			device_cap_flags;
	int			max_sge;
	int			max_sge_rd;
	int			max_cq;
	int			max_cqe;
	int			max_mr;
	int			max_pd;
	int			max_qp_rd_atom;
	int			max_ee_rd_atom;
	int			max_res_rd_atom;
	int			max_qp_init_rd_atom;
	int			max_ee_init_rd_atom;
	enum ib_atomic_cap	atomic_cap;
	enum ib_atomic_cap	masked_atomic_cap;
	int			max_ee;
	int			max_rdd;
	int			max_mw;
	int			max_raw_ipv6_qp;
	int			max_raw_ethy_qp;
	int			max_mcast_grp;
	int			max_mcast_qp_attach;
	int			max_total_mcast_qp_attach;
	int			max_ah;
	int			max_fmr;
	int			max_map_per_fmr;
	int			max_srq;
	int			max_srq_wr;
	int			max_srq_sge;
	unsigned int		max_fast_reg_page_list_len;
	u16			max_pkeys;
	u8			local_ca_ack_delay;
	int			sig_prot_cap;
	int			sig_guard_cap;
	struct ib_odp_caps	odp_caps;
	uint64_t		timestamp_mask;
	uint64_t		hca_core_clock; /* in KHZ */
};

enum ib_mtu {
	IB_MTU_256  = 1,
	IB_MTU_512  = 2,
	IB_MTU_1024 = 3,
	IB_MTU_2048 = 4,
	IB_MTU_4096 = 5
};

static inline int ib_mtu_enum_to_int(enum ib_mtu mtu)
{
	switch (mtu) {
	case IB_MTU_256:  return  256;
	case IB_MTU_512:  return  512;
	case IB_MTU_1024: return 1024;
	case IB_MTU_2048: return 2048;
	case IB_MTU_4096: return 4096;
	default: 	  return -1;
	}
}

enum ib_port_state {
	IB_PORT_NOP		= 0,
	IB_PORT_DOWN		= 1,
	IB_PORT_INIT		= 2,
	IB_PORT_ARMED		= 3,
	IB_PORT_ACTIVE		= 4,
	IB_PORT_ACTIVE_DEFER	= 5
};

enum ib_port_cap_flags {
	IB_PORT_SM				= 1 <<  1,
	IB_PORT_NOTICE_SUP			= 1 <<  2,
	IB_PORT_TRAP_SUP			= 1 <<  3,
	IB_PORT_OPT_IPD_SUP                     = 1 <<  4,
	IB_PORT_AUTO_MIGR_SUP			= 1 <<  5,
	IB_PORT_SL_MAP_SUP			= 1 <<  6,
	IB_PORT_MKEY_NVRAM			= 1 <<  7,
	IB_PORT_PKEY_NVRAM			= 1 <<  8,
	IB_PORT_LED_INFO_SUP			= 1 <<  9,
	IB_PORT_SM_DISABLED			= 1 << 10,
	IB_PORT_SYS_IMAGE_GUID_SUP		= 1 << 11,
	IB_PORT_PKEY_SW_EXT_PORT_TRAP_SUP	= 1 << 12,
	IB_PORT_EXTENDED_SPEEDS_SUP             = 1 << 14,
	IB_PORT_CM_SUP				= 1 << 16,
	IB_PORT_SNMP_TUNNEL_SUP			= 1 << 17,
	IB_PORT_REINIT_SUP			= 1 << 18,
	IB_PORT_DEVICE_MGMT_SUP			= 1 << 19,
	IB_PORT_VENDOR_CLASS_SUP		= 1 << 20,
	IB_PORT_DR_NOTICE_SUP			= 1 << 21,
	IB_PORT_CAP_MASK_NOTICE_SUP		= 1 << 22,
	IB_PORT_BOOT_MGMT_SUP			= 1 << 23,
	IB_PORT_LINK_LATENCY_SUP		= 1 << 24,
	IB_PORT_CLIENT_REG_SUP			= 1 << 25,
	IB_PORT_IP_BASED_GIDS			= 1 << 26,
};

enum ib_port_width {
	IB_WIDTH_1X	= 1,
	IB_WIDTH_4X	= 2,
	IB_WIDTH_8X	= 4,
	IB_WIDTH_12X	= 8
};

static inline int ib_width_enum_to_int(enum ib_port_width width)
{
	switch (width) {
	case IB_WIDTH_1X:  return  1;
	case IB_WIDTH_4X:  return  4;
	case IB_WIDTH_8X:  return  8;
	case IB_WIDTH_12X: return 12;
	default: 	  return -1;
	}
}

enum ib_port_speed {
	IB_SPEED_SDR	= 1,
	IB_SPEED_DDR	= 2,
	IB_SPEED_QDR	= 4,
	IB_SPEED_FDR10	= 8,
	IB_SPEED_FDR	= 16,
	IB_SPEED_EDR	= 32
};

/**
 * struct rdma_hw_stats
 * @timestamp - Used by the core code to track when the last update was
 * @lifespan - Used by the core code to determine how old the counters
 *   should be before being updated again.  Stored in jiffies, defaults
 *   to 10 milliseconds, drivers can override the default be specifying
 *   their own value during their allocation routine.
 * @name - Array of pointers to static names used for the counters in
 *   directory.
 * @num_counters - How many hardware counters there are.  If name is
 *   shorter than this number, a kernel oops will result.  Driver authors
 *   are encouraged to leave BUILD_BUG_ON(ARRAY_SIZE(@name) < num_counters)
 *   in their code to prevent this.
 * @value - Array of u64 counters that are accessed by the sysfs code and
 *   filled in by the drivers get_stats routine
 */
struct rdma_hw_stats {
	unsigned long	timestamp;
	unsigned long	lifespan;
	const char * const *names;
	int		num_counters;
	u64		value[];
};

#define RDMA_HW_STATS_DEFAULT_LIFESPAN 10
/**
 * rdma_alloc_hw_stats_struct - Helper function to allocate dynamic struct
 *   for drivers.
 * @names - Array of static const char *
 * @num_counters - How many elements in array
 * @lifespan - How many milliseconds between updates
 */
static inline struct rdma_hw_stats *rdma_alloc_hw_stats_struct(
		const char * const *names, int num_counters,
		unsigned long lifespan)
{
	struct rdma_hw_stats *stats;

	stats = kzalloc(sizeof(*stats) + num_counters * sizeof(u64),
			GFP_KERNEL);
	if (!stats)
		return NULL;
	stats->names = names;
	stats->num_counters = num_counters;
	stats->lifespan = msecs_to_jiffies(lifespan);

	return stats;
}


/* Define bits for the various functionality this port needs to be supported by
 * the core.
 */
/* Management                           0x00000FFF */
#define RDMA_CORE_CAP_IB_MAD            0x00000001
#define RDMA_CORE_CAP_IB_SMI            0x00000002
#define RDMA_CORE_CAP_IB_CM             0x00000004
#define RDMA_CORE_CAP_IW_CM             0x00000008
#define RDMA_CORE_CAP_IB_SA             0x00000010
#define RDMA_CORE_CAP_OPA_MAD           0x00000020

/* Address format                       0x000FF000 */
#define RDMA_CORE_CAP_AF_IB             0x00001000
#define RDMA_CORE_CAP_ETH_AH            0x00002000

/* Protocol                             0xFFF00000 */
#define RDMA_CORE_CAP_PROT_IB           0x00100000
#define RDMA_CORE_CAP_PROT_ROCE         0x00200000
#define RDMA_CORE_CAP_PROT_IWARP        0x00400000
#define RDMA_CORE_CAP_PROT_ROCE_UDP_ENCAP 0x00800000

#define RDMA_CORE_PORT_IBA_IB          (RDMA_CORE_CAP_PROT_IB  \
					| RDMA_CORE_CAP_IB_MAD \
					| RDMA_CORE_CAP_IB_SMI \
					| RDMA_CORE_CAP_IB_CM  \
					| RDMA_CORE_CAP_IB_SA  \
					| RDMA_CORE_CAP_AF_IB)
#define RDMA_CORE_PORT_IBA_ROCE        (RDMA_CORE_CAP_PROT_ROCE \
					| RDMA_CORE_CAP_IB_MAD  \
					| RDMA_CORE_CAP_IB_CM   \
					| RDMA_CORE_CAP_AF_IB   \
					| RDMA_CORE_CAP_ETH_AH)
#define RDMA_CORE_PORT_IBA_ROCE_UDP_ENCAP			\
					(RDMA_CORE_CAP_PROT_ROCE_UDP_ENCAP \
					| RDMA_CORE_CAP_IB_MAD  \
					| RDMA_CORE_CAP_IB_CM   \
					| RDMA_CORE_CAP_AF_IB   \
					| RDMA_CORE_CAP_ETH_AH)
#define RDMA_CORE_PORT_IWARP           (RDMA_CORE_CAP_PROT_IWARP \
					| RDMA_CORE_CAP_IW_CM)
#define RDMA_CORE_PORT_INTEL_OPA       (RDMA_CORE_PORT_IBA_IB  \
					| RDMA_CORE_CAP_OPA_MAD)

struct ib_port_attr {
	u64			subnet_prefix;
	enum ib_port_state	state;
	enum ib_mtu		max_mtu;
	enum ib_mtu		active_mtu;
	int			gid_tbl_len;
	u32			port_cap_flags;
	u32			max_msg_sz;
	u32			bad_pkey_cntr;
	u32			qkey_viol_cntr;
	u16			pkey_tbl_len;
	u16			lid;
	u16			sm_lid;
	u8			lmc;
	u8			max_vl_num;
	u8			sm_sl;
	u8			subnet_timeout;
	u8			init_type_reply;
	u8			active_width;
	u8			active_speed;
	u8                      phys_state;
	bool			grh_required;
};

enum ib_device_modify_flags {
	IB_DEVICE_MODIFY_SYS_IMAGE_GUID	= 1 << 0,
	IB_DEVICE_MODIFY_NODE_DESC	= 1 << 1
};

struct ib_device_modify {
	u64	sys_image_guid;
	char	node_desc[64];
};

enum ib_port_modify_flags {
	IB_PORT_SHUTDOWN		= 1,
	IB_PORT_INIT_TYPE		= (1<<2),
	IB_PORT_RESET_QKEY_CNTR		= (1<<3)
};

struct ib_port_modify {
	u32	set_port_cap_mask;
	u32	clr_port_cap_mask;
	u8	init_type;
};

enum ib_event_type {
	IB_EVENT_CQ_ERR,
	IB_EVENT_QP_FATAL,
	IB_EVENT_QP_REQ_ERR,
	IB_EVENT_QP_ACCESS_ERR,
	IB_EVENT_COMM_EST,
	IB_EVENT_SQ_DRAINED,
	IB_EVENT_PATH_MIG,
	IB_EVENT_PATH_MIG_ERR,
	IB_EVENT_DEVICE_FATAL,
	IB_EVENT_PORT_ACTIVE,
	IB_EVENT_PORT_ERR,
	IB_EVENT_LID_CHANGE,
	IB_EVENT_PKEY_CHANGE,
	IB_EVENT_SM_CHANGE,
	IB_EVENT_SRQ_ERR,
	IB_EVENT_SRQ_LIMIT_REACHED,
	IB_EVENT_QP_LAST_WQE_REACHED,
	IB_EVENT_CLIENT_REREGISTER,
	IB_EVENT_GID_CHANGE,
	IB_EVENT_WQ_FATAL,
};

const char *__attribute_const__ ib_event_msg(enum ib_event_type event);

struct ib_event {
	struct ib_device	*device;
	union {
		struct ib_cq	*cq;
		struct ib_qp	*qp;
		struct ib_srq	*srq;
		struct ib_wq	*wq;
		u8		port_num;
	} element;
	enum ib_event_type	event;
};

struct ib_event_handler {
	struct ib_device *device;
	void            (*handler)(struct ib_event_handler *, struct ib_event *);
	struct list_head  list;
};

#define INIT_IB_EVENT_HANDLER(_ptr, _device, _handler)		\
	do {							\
		(_ptr)->device  = _device;			\
		(_ptr)->handler = _handler;			\
		INIT_LIST_HEAD(&(_ptr)->list);			\
	} while (0)

struct ib_global_route {
	union ib_gid	dgid;
	u32		flow_label;
	u8		sgid_index;
	u8		hop_limit;
	u8		traffic_class;
};

struct ib_grh {
	__be32		version_tclass_flow;
	__be16		paylen;
	u8		next_hdr;
	u8		hop_limit;
	union ib_gid	sgid;
	union ib_gid	dgid;
};

union rdma_network_hdr {
	struct ib_grh ibgrh;
	struct {
		/* The IB spec states that if it's IPv4, the header
		 * is located in the last 20 bytes of the header.
		 */
		u8		reserved[20];
		struct iphdr	roce4grh;
	};
};

enum {
	IB_MULTICAST_QPN = 0xffffff
};

#define IB_LID_PERMISSIVE	cpu_to_be16(0xFFFF)
#define IB_MULTICAST_LID_BASE	cpu_to_be16(0xC000)

enum ib_ah_flags {
	IB_AH_GRH	= 1
};

enum ib_rate {
	IB_RATE_PORT_CURRENT = 0,
	IB_RATE_2_5_GBPS = 2,
	IB_RATE_5_GBPS   = 5,
	IB_RATE_10_GBPS  = 3,
	IB_RATE_20_GBPS  = 6,
	IB_RATE_30_GBPS  = 4,
	IB_RATE_40_GBPS  = 7,
	IB_RATE_60_GBPS  = 8,
	IB_RATE_80_GBPS  = 9,
	IB_RATE_120_GBPS = 10,
	IB_RATE_14_GBPS  = 11,
	IB_RATE_56_GBPS  = 12,
	IB_RATE_112_GBPS = 13,
	IB_RATE_168_GBPS = 14,
	IB_RATE_25_GBPS  = 15,
	IB_RATE_100_GBPS = 16,
	IB_RATE_200_GBPS = 17,
	IB_RATE_300_GBPS = 18
};

/**
 * ib_rate_to_mult - Convert the IB rate enum to a multiple of the
 * base rate of 2.5 Gbit/sec.  For example, IB_RATE_5_GBPS will be
 * converted to 2, since 5 Gbit/sec is 2 * 2.5 Gbit/sec.
 * @rate: rate to convert.
 */
__attribute_const__ int ib_rate_to_mult(enum ib_rate rate);

/**
 * ib_rate_to_mbps - Convert the IB rate enum to Mbps.
 * For example, IB_RATE_2_5_GBPS will be converted to 2500.
 * @rate: rate to convert.
 */
__attribute_const__ int ib_rate_to_mbps(enum ib_rate rate);


/**
 * enum ib_mr_type - memory region type
 * @IB_MR_TYPE_MEM_REG:       memory region that is used for
 *                            normal registration
 * @IB_MR_TYPE_SIGNATURE:     memory region that is used for
 *                            signature operations (data-integrity
 *                            capable regions)
 * @IB_MR_TYPE_SG_GAPS:       memory region that is capable to
 *                            register any arbitrary sg lists (without
 *                            the normal mr constraints - see
 *                            ib_map_mr_sg)
 */
enum ib_mr_type {
	IB_MR_TYPE_MEM_REG,
	IB_MR_TYPE_SIGNATURE,
	IB_MR_TYPE_SG_GAPS,
};

/**
 * Signature types
 * IB_SIG_TYPE_NONE: Unprotected.
 * IB_SIG_TYPE_T10_DIF: Type T10-DIF
 */
enum ib_signature_type {
	IB_SIG_TYPE_NONE,
	IB_SIG_TYPE_T10_DIF,
};

/**
 * Signature T10-DIF block-guard types
 * IB_T10DIF_CRC: Corresponds to T10-PI mandated CRC checksum rules.
 * IB_T10DIF_CSUM: Corresponds to IP checksum rules.
 */
enum ib_t10_dif_bg_type {
	IB_T10DIF_CRC,
	IB_T10DIF_CSUM
};

/**
 * struct ib_t10_dif_domain - Parameters specific for T10-DIF
 *     domain.
 * @bg_type: T10-DIF block guard type (CRC|CSUM)
 * @pi_interval: protection information interval.
 * @bg: seed of guard computation.
 * @app_tag: application tag of guard block
 * @ref_tag: initial guard block reference tag.
 * @ref_remap: Indicate wethear the reftag increments each block
 * @app_escape: Indicate to skip block check if apptag=0xffff
 * @ref_escape: Indicate to skip block check if reftag=0xffffffff
 * @apptag_check_mask: check bitmask of application tag.
 */
struct ib_t10_dif_domain {
	enum ib_t10_dif_bg_type bg_type;
	u16			pi_interval;
	u16			bg;
	u16			app_tag;
	u32			ref_tag;
	bool			ref_remap;
	bool			app_escape;
	bool			ref_escape;
	u16			apptag_check_mask;
};

/**
 * struct ib_sig_domain - Parameters for signature domain
 * @sig_type: specific signauture type
 * @sig: union of all signature domain attributes that may
 *     be used to set domain layout.
 */
struct ib_sig_domain {
	enum ib_signature_type sig_type;
	union {
		struct ib_t10_dif_domain dif;
	} sig;
};

/**
 * struct ib_sig_attrs - Parameters for signature handover operation
 * @check_mask: bitmask for signature byte check (8 bytes)
 * @mem: memory domain layout desciptor.
 * @wire: wire domain layout desciptor.
 */
struct ib_sig_attrs {
	u8			check_mask;
	struct ib_sig_domain	mem;
	struct ib_sig_domain	wire;
};

enum ib_sig_err_type {
	IB_SIG_BAD_GUARD,
	IB_SIG_BAD_REFTAG,
	IB_SIG_BAD_APPTAG,
};

/**
 * struct ib_sig_err - signature error descriptor
 */
struct ib_sig_err {
	enum ib_sig_err_type	err_type;
	u32			expected;
	u32			actual;
	u64			sig_err_offset;
	u32			key;
};

enum ib_mr_status_check {
	IB_MR_CHECK_SIG_STATUS = 1,
};

/**
 * struct ib_mr_status - Memory region status container
 *
 * @fail_status: Bitmask of MR checks status. For each
 *     failed check a corresponding status bit is set.
 * @sig_err: Additional info for IB_MR_CEHCK_SIG_STATUS
 *     failure.
 */
struct ib_mr_status {
	u32		    fail_status;
	struct ib_sig_err   sig_err;
};

/**
 * mult_to_ib_rate - Convert a multiple of 2.5 Gbit/sec to an IB rate
 * enum.
 * @mult: multiple to convert.
 */
__attribute_const__ enum ib_rate mult_to_ib_rate(int mult);

struct ib_ah_attr {
	struct ib_global_route	grh;
	u16			dlid;
	u8			sl;
	u8			src_path_bits;
	u8			static_rate;
	u8			ah_flags;
	u8			port_num;
	u8			dmac[ETH_ALEN];
};

enum ib_wc_status {
	IB_WC_SUCCESS,
	IB_WC_LOC_LEN_ERR,
	IB_WC_LOC_QP_OP_ERR,
	IB_WC_LOC_EEC_OP_ERR,
	IB_WC_LOC_PROT_ERR,
	IB_WC_WR_FLUSH_ERR,
	IB_WC_MW_BIND_ERR,
	IB_WC_BAD_RESP_ERR,
	IB_WC_LOC_ACCESS_ERR,
	IB_WC_REM_INV_REQ_ERR,
	IB_WC_REM_ACCESS_ERR,
	IB_WC_REM_OP_ERR,
	IB_WC_RETRY_EXC_ERR,
	IB_WC_RNR_RETRY_EXC_ERR,
	IB_WC_LOC_RDD_VIOL_ERR,
	IB_WC_REM_INV_RD_REQ_ERR,
	IB_WC_REM_ABORT_ERR,
	IB_WC_INV_EECN_ERR,
	IB_WC_INV_EEC_STATE_ERR,
	IB_WC_FATAL_ERR,
	IB_WC_RESP_TIMEOUT_ERR,
	IB_WC_GENERAL_ERR
};

const char *__attribute_const__ ib_wc_status_msg(enum ib_wc_status status);

enum ib_wc_opcode {
	IB_WC_SEND,
	IB_WC_RDMA_WRITE,
	IB_WC_RDMA_READ,
	IB_WC_COMP_SWAP,
	IB_WC_FETCH_ADD,
	IB_WC_LSO,
	IB_WC_LOCAL_INV,
	IB_WC_REG_MR,
	IB_WC_MASKED_COMP_SWAP,
	IB_WC_MASKED_FETCH_ADD,
/*
 * Set value of IB_WC_RECV so consumers can test if a completion is a
 * receive by testing (opcode & IB_WC_RECV).
 */
	IB_WC_RECV			= 1 << 7,
	IB_WC_RECV_RDMA_WITH_IMM
};

enum ib_wc_flags {
	IB_WC_GRH		= 1,
	IB_WC_WITH_IMM		= (1<<1),
	IB_WC_WITH_INVALIDATE	= (1<<2),
	IB_WC_IP_CSUM_OK	= (1<<3),
	IB_WC_WITH_SMAC		= (1<<4),
	IB_WC_WITH_VLAN		= (1<<5),
	IB_WC_WITH_NETWORK_HDR_TYPE	= (1<<6),
};

struct ib_wc {
	union {
		u64		wr_id;
		struct ib_cqe	*wr_cqe;
	};
	enum ib_wc_status	status;
	enum ib_wc_opcode	opcode;
	u32			vendor_err;
	u32			byte_len;
	struct ib_qp	       *qp;
	union {
		__be32		imm_data;
		u32		invalidate_rkey;
	} ex;
	u32			src_qp;
	int			wc_flags;
	u16			pkey_index;
	u16			slid;
	u8			sl;
	u8			dlid_path_bits;
	u8			port_num;	/* valid only for DR SMPs on switches */
	u8			smac[ETH_ALEN];
	u16			vlan_id;
	u8			network_hdr_type;
};

enum ib_cq_notify_flags {
	IB_CQ_SOLICITED			= 1 << 0,
	IB_CQ_NEXT_COMP			= 1 << 1,
	IB_CQ_SOLICITED_MASK		= IB_CQ_SOLICITED | IB_CQ_NEXT_COMP,
	IB_CQ_REPORT_MISSED_EVENTS	= 1 << 2,
};

enum ib_srq_type {
	IB_SRQT_BASIC,
	IB_SRQT_XRC
};

enum ib_srq_attr_mask {
	IB_SRQ_MAX_WR	= 1 << 0,
	IB_SRQ_LIMIT	= 1 << 1,
};

struct ib_srq_attr {
	u32	max_wr;
	u32	max_sge;
	u32	srq_limit;
};

struct ib_srq_init_attr {
	void		      (*event_handler)(struct ib_event *, void *);
	void		       *srq_context;
	struct ib_srq_attr	attr;
	enum ib_srq_type	srq_type;

	union {
		struct {
			struct ib_xrcd *xrcd;
			struct ib_cq   *cq;
		} xrc;
	} ext;
};

struct ib_qp_cap {
	u32	max_send_wr;
	u32	max_recv_wr;
	u32	max_send_sge;
	u32	max_recv_sge;
	u32	max_inline_data;

	/*
	 * Maximum number of rdma_rw_ctx structures in flight at a time.
	 * ib_create_qp() will calculate the right amount of neededed WRs
	 * and MRs based on this.
	 */
	u32	max_rdma_ctxs;
};

enum ib_sig_type {
	IB_SIGNAL_ALL_WR,
	IB_SIGNAL_REQ_WR
};

enum ib_qp_type {
	/*
	 * IB_QPT_SMI and IB_QPT_GSI have to be the first two entries
	 * here (and in that order) since the MAD layer uses them as
	 * indices into a 2-entry table.
	 */
	IB_QPT_SMI,
	IB_QPT_GSI,

	IB_QPT_RC,
	IB_QPT_UC,
	IB_QPT_UD,
	IB_QPT_RAW_IPV6,
	IB_QPT_RAW_ETHERTYPE,
	IB_QPT_RAW_PACKET = 8,
	IB_QPT_XRC_INI = 9,
	IB_QPT_XRC_TGT,
	IB_QPT_MAX,
	/* Reserve a range for qp types internal to the low level driver.
	 * These qp types will not be visible at the IB core layer, so the
	 * IB_QPT_MAX usages should not be affected in the core layer
	 */
	IB_QPT_RESERVED1 = 0x1000,
	IB_QPT_RESERVED2,
	IB_QPT_RESERVED3,
	IB_QPT_RESERVED4,
	IB_QPT_RESERVED5,
	IB_QPT_RESERVED6,
	IB_QPT_RESERVED7,
	IB_QPT_RESERVED8,
	IB_QPT_RESERVED9,
	IB_QPT_RESERVED10,
};

enum ib_qp_create_flags {
	IB_QP_CREATE_IPOIB_UD_LSO		= 1 << 0,
	IB_QP_CREATE_BLOCK_MULTICAST_LOOPBACK	= 1 << 1,
	IB_QP_CREATE_CROSS_CHANNEL              = 1 << 2,
	IB_QP_CREATE_MANAGED_SEND               = 1 << 3,
	IB_QP_CREATE_MANAGED_RECV               = 1 << 4,
	IB_QP_CREATE_NETIF_QP			= 1 << 5,
	IB_QP_CREATE_SIGNATURE_EN		= 1 << 6,
	IB_QP_CREATE_USE_GFP_NOIO		= 1 << 7,
	IB_QP_CREATE_SCATTER_FCS		= 1 << 8,
	/* reserve bits 26-31 for low level drivers' internal use */
	IB_QP_CREATE_RESERVED_START		= 1 << 26,
	IB_QP_CREATE_RESERVED_END		= 1 << 31,
};

/*
 * Note: users may not call ib_close_qp or ib_destroy_qp from the event_handler
 * callback to destroy the passed in QP.
 */

struct ib_qp_init_attr {
	void                  (*event_handler)(struct ib_event *, void *);
	void		       *qp_context;
	struct ib_cq	       *send_cq;
	struct ib_cq	       *recv_cq;
	struct ib_srq	       *srq;
	struct ib_xrcd	       *xrcd;     /* XRC TGT QPs only */
	struct ib_qp_cap	cap;
	enum ib_sig_type	sq_sig_type;
	enum ib_qp_type		qp_type;
	enum ib_qp_create_flags	create_flags;

	/*
	 * Only needed for special QP types, or when using the RW API.
	 */
	u8			port_num;
	struct ib_rwq_ind_table *rwq_ind_tbl;
};

struct ib_qp_open_attr {
	void                  (*event_handler)(struct ib_event *, void *);
	void		       *qp_context;
	u32			qp_num;
	enum ib_qp_type		qp_type;
};

enum ib_rnr_timeout {
	IB_RNR_TIMER_655_36 =  0,
	IB_RNR_TIMER_000_01 =  1,
	IB_RNR_TIMER_000_02 =  2,
	IB_RNR_TIMER_000_03 =  3,
	IB_RNR_TIMER_000_04 =  4,
	IB_RNR_TIMER_000_06 =  5,
	IB_RNR_TIMER_000_08 =  6,
	IB_RNR_TIMER_000_12 =  7,
	IB_RNR_TIMER_000_16 =  8,
	IB_RNR_TIMER_000_24 =  9,
	IB_RNR_TIMER_000_32 = 10,
	IB_RNR_TIMER_000_48 = 11,
	IB_RNR_TIMER_000_64 = 12,
	IB_RNR_TIMER_000_96 = 13,
	IB_RNR_TIMER_001_28 = 14,
	IB_RNR_TIMER_001_92 = 15,
	IB_RNR_TIMER_002_56 = 16,
	IB_RNR_TIMER_003_84 = 17,
	IB_RNR_TIMER_005_12 = 18,
	IB_RNR_TIMER_007_68 = 19,
	IB_RNR_TIMER_010_24 = 20,
	IB_RNR_TIMER_015_36 = 21,
	IB_RNR_TIMER_020_48 = 22,
	IB_RNR_TIMER_030_72 = 23,
	IB_RNR_TIMER_040_96 = 24,
	IB_RNR_TIMER_061_44 = 25,
	IB_RNR_TIMER_081_92 = 26,
	IB_RNR_TIMER_122_88 = 27,
	IB_RNR_TIMER_163_84 = 28,
	IB_RNR_TIMER_245_76 = 29,
	IB_RNR_TIMER_327_68 = 30,
	IB_RNR_TIMER_491_52 = 31
};

enum ib_qp_attr_mask {
	IB_QP_STATE			= 1,
	IB_QP_CUR_STATE			= (1<<1),
	IB_QP_EN_SQD_ASYNC_NOTIFY	= (1<<2),
	IB_QP_ACCESS_FLAGS		= (1<<3),
	IB_QP_PKEY_INDEX		= (1<<4),
	IB_QP_PORT			= (1<<5),
	IB_QP_QKEY			= (1<<6),
	IB_QP_AV			= (1<<7),
	IB_QP_PATH_MTU			= (1<<8),
	IB_QP_TIMEOUT			= (1<<9),
	IB_QP_RETRY_CNT			= (1<<10),
	IB_QP_RNR_RETRY			= (1<<11),
	IB_QP_RQ_PSN			= (1<<12),
	IB_QP_MAX_QP_RD_ATOMIC		= (1<<13),
	IB_QP_ALT_PATH			= (1<<14),
	IB_QP_MIN_RNR_TIMER		= (1<<15),
	IB_QP_SQ_PSN			= (1<<16),
	IB_QP_MAX_DEST_RD_ATOMIC	= (1<<17),
	IB_QP_PATH_MIG_STATE		= (1<<18),
	IB_QP_CAP			= (1<<19),
	IB_QP_DEST_QPN			= (1<<20),
	IB_QP_RESERVED1			= (1<<21),
	IB_QP_RESERVED2			= (1<<22),
	IB_QP_RESERVED3			= (1<<23),
	IB_QP_RESERVED4			= (1<<24),
};

enum ib_qp_state {
	IB_QPS_RESET,
	IB_QPS_INIT,
	IB_QPS_RTR,
	IB_QPS_RTS,
	IB_QPS_SQD,
	IB_QPS_SQE,
	IB_QPS_ERR
};

enum ib_mig_state {
	IB_MIG_MIGRATED,
	IB_MIG_REARM,
	IB_MIG_ARMED
};

enum ib_mw_type {
	IB_MW_TYPE_1 = 1,
	IB_MW_TYPE_2 = 2
};

struct ib_qp_attr {
	enum ib_qp_state	qp_state;
	enum ib_qp_state	cur_qp_state;
	enum ib_mtu		path_mtu;
	enum ib_mig_state	path_mig_state;
	u32			qkey;
	u32			rq_psn;
	u32			sq_psn;
	u32			dest_qp_num;
	int			qp_access_flags;
	struct ib_qp_cap	cap;
	struct ib_ah_attr	ah_attr;
	struct ib_ah_attr	alt_ah_attr;
	u16			pkey_index;
	u16			alt_pkey_index;
	u8			en_sqd_async_notify;
	u8			sq_draining;
	u8			max_rd_atomic;
	u8			max_dest_rd_atomic;
	u8			min_rnr_timer;
	u8			port_num;
	u8			timeout;
	u8			retry_cnt;
	u8			rnr_retry;
	u8			alt_port_num;
	u8			alt_timeout;
};

enum ib_wr_opcode {
	IB_WR_RDMA_WRITE,
	IB_WR_RDMA_WRITE_WITH_IMM,
	IB_WR_SEND,
	IB_WR_SEND_WITH_IMM,
	IB_WR_RDMA_READ,
	IB_WR_ATOMIC_CMP_AND_SWP,
	IB_WR_ATOMIC_FETCH_AND_ADD,
	IB_WR_LSO,
	IB_WR_SEND_WITH_INV,
	IB_WR_RDMA_READ_WITH_INV,
	IB_WR_LOCAL_INV,
	IB_WR_REG_MR,
	IB_WR_MASKED_ATOMIC_CMP_AND_SWP,
	IB_WR_MASKED_ATOMIC_FETCH_AND_ADD,
	IB_WR_REG_SIG_MR,
	/* reserve values for low level drivers' internal use.
	 * These values will not be used at all in the ib core layer.
	 */
	IB_WR_RESERVED1 = 0xf0,
	IB_WR_RESERVED2,
	IB_WR_RESERVED3,
	IB_WR_RESERVED4,
	IB_WR_RESERVED5,
	IB_WR_RESERVED6,
	IB_WR_RESERVED7,
	IB_WR_RESERVED8,
	IB_WR_RESERVED9,
	IB_WR_RESERVED10,
};

enum ib_send_flags {
	IB_SEND_FENCE		= 1,
	IB_SEND_SIGNALED	= (1<<1),
	IB_SEND_SOLICITED	= (1<<2),
	IB_SEND_INLINE		= (1<<3),
	IB_SEND_IP_CSUM		= (1<<4),

	/* reserve bits 26-31 for low level drivers' internal use */
	IB_SEND_RESERVED_START	= (1 << 26),
	IB_SEND_RESERVED_END	= (1 << 31),
};

struct ib_sge {
	u64	addr;
	u32	length;
	u32	lkey;
};

struct ib_cqe {
	void (*done)(struct ib_cq *cq, struct ib_wc *wc);
};

struct ib_send_wr {
	struct ib_send_wr      *next;
	union {
		u64		wr_id;
		struct ib_cqe	*wr_cqe;
	};
	struct ib_sge	       *sg_list;
	int			num_sge;
	enum ib_wr_opcode	opcode;
	int			send_flags;
	union {
		__be32		imm_data;
		u32		invalidate_rkey;
	} ex;
};

struct ib_rdma_wr {
	struct ib_send_wr	wr;
	u64			remote_addr;
	u32			rkey;
};

static inline struct ib_rdma_wr *rdma_wr(struct ib_send_wr *wr)
{
	return container_of(wr, struct ib_rdma_wr, wr);
}

struct ib_atomic_wr {
	struct ib_send_wr	wr;
	u64			remote_addr;
	u64			compare_add;
	u64			swap;
	u64			compare_add_mask;
	u64			swap_mask;
	u32			rkey;
};

static inline struct ib_atomic_wr *atomic_wr(struct ib_send_wr *wr)
{
	return container_of(wr, struct ib_atomic_wr, wr);
}

struct ib_ud_wr {
	struct ib_send_wr	wr;
	struct ib_ah		*ah;
	void			*header;
	int			hlen;
	int			mss;
	u32			remote_qpn;
	u32			remote_qkey;
	u16			pkey_index; /* valid for GSI only */
	u8			port_num;   /* valid for DR SMPs on switch only */
};

static inline struct ib_ud_wr *ud_wr(struct ib_send_wr *wr)
{
	return container_of(wr, struct ib_ud_wr, wr);
}

struct ib_reg_wr {
	struct ib_send_wr	wr;
	struct ib_mr		*mr;
	u32			key;
	int			access;
};

static inline struct ib_reg_wr *reg_wr(struct ib_send_wr *wr)
{
	return container_of(wr, struct ib_reg_wr, wr);
}

struct ib_sig_handover_wr {
	struct ib_send_wr	wr;
	struct ib_sig_attrs    *sig_attrs;
	struct ib_mr	       *sig_mr;
	int			access_flags;
	struct ib_sge	       *prot;
};

static inline struct ib_sig_handover_wr *sig_handover_wr(struct ib_send_wr *wr)
{
	return container_of(wr, struct ib_sig_handover_wr, wr);
}

struct ib_recv_wr {
	struct ib_recv_wr      *next;
	union {
		u64		wr_id;
		struct ib_cqe	*wr_cqe;
	};
	struct ib_sge	       *sg_list;
	int			num_sge;
};

enum ib_access_flags {
	IB_ACCESS_LOCAL_WRITE	= 1,
	IB_ACCESS_REMOTE_WRITE	= (1<<1),
	IB_ACCESS_REMOTE_READ	= (1<<2),
	IB_ACCESS_REMOTE_ATOMIC	= (1<<3),
	IB_ACCESS_MW_BIND	= (1<<4),
	IB_ZERO_BASED		= (1<<5),
	IB_ACCESS_ON_DEMAND     = (1<<6),
};

/*
 * XXX: these are apparently used for ->rereg_user_mr, no idea why they
 * are hidden here instead of a uapi header!
 */
enum ib_mr_rereg_flags {
	IB_MR_REREG_TRANS	= 1,
	IB_MR_REREG_PD		= (1<<1),
	IB_MR_REREG_ACCESS	= (1<<2),
	IB_MR_REREG_SUPPORTED	= ((IB_MR_REREG_ACCESS << 1) - 1)
};

struct ib_fmr_attr {
	int	max_pages;
	int	max_maps;
	u8	page_shift;
};

struct ib_umem;

struct ib_ucontext {
	struct ib_device       *device;
	struct list_head	pd_list;
	struct list_head	mr_list;
	struct list_head	mw_list;
	struct list_head	cq_list;
	struct list_head	qp_list;
	struct list_head	srq_list;
	struct list_head	ah_list;
	struct list_head	xrcd_list;
	struct list_head	rule_list;
	struct list_head	wq_list;
	struct list_head	rwq_ind_tbl_list;
	int			closing;

	struct pid             *tgid;
#ifdef CONFIG_INFINIBAND_ON_DEMAND_PAGING
	struct rb_root      umem_tree;
	/*
	 * Protects .umem_rbroot and tree, as well as odp_mrs_count and
	 * mmu notifiers registration.
	 */
	struct rw_semaphore	umem_rwsem;
	void (*invalidate_range)(struct ib_umem *umem,
				 unsigned long start, unsigned long end);

	struct mmu_notifier	mn;
	atomic_t		notifier_count;
	/* A list of umems that don't have private mmu notifier counters yet. */
	struct list_head	no_private_counters;
	int                     odp_mrs_count;
#endif
};

struct ib_uobject {
	u64			user_handle;	/* handle given to us by userspace */
	struct ib_ucontext     *context;	/* associated user context */
	void		       *object;		/* containing object */
	struct list_head	list;		/* link to context's list */
	int			id;		/* index into kernel idr */
	struct kref		ref;
	struct rw_semaphore	mutex;		/* protects .live */
	struct rcu_head		rcu;		/* kfree_rcu() overhead */
	int			live;
};

struct ib_udata {
	const void __user *inbuf;
	void __user *outbuf;
	size_t       inlen;
	size_t       outlen;
};

struct ib_pd {
	u32			local_dma_lkey;
	struct ib_device       *device;
	struct ib_uobject      *uobject;
	atomic_t          	usecnt; /* count all resources */
	struct ib_mr	       *local_mr;
};

struct ib_xrcd {
	struct ib_device       *device;
	atomic_t		usecnt; /* count all exposed resources */
	struct inode	       *inode;

	struct mutex		tgt_qp_mutex;
	struct list_head	tgt_qp_list;
};

struct ib_ah {
	struct ib_device	*device;
	struct ib_pd		*pd;
	struct ib_uobject	*uobject;
};

typedef void (*ib_comp_handler)(struct ib_cq *cq, void *cq_context);

enum ib_poll_context {
	IB_POLL_DIRECT,		/* caller context, no hw completions */
	IB_POLL_SOFTIRQ,	/* poll from softirq context */
	IB_POLL_WORKQUEUE,	/* poll from workqueue */
};

struct ib_cq {
	struct ib_device       *device;
	struct ib_uobject      *uobject;
	ib_comp_handler   	comp_handler;
	void                  (*event_handler)(struct ib_event *, void *);
	void                   *cq_context;
	int               	cqe;
	atomic_t          	usecnt; /* count number of work queues */
	enum ib_poll_context	poll_ctx;
	struct ib_wc		*wc;
	union {
		struct irq_poll		iop;
		struct work_struct	work;
	};
};

struct ib_srq {
	struct ib_device       *device;
	struct ib_pd	       *pd;
	struct ib_uobject      *uobject;
	void		      (*event_handler)(struct ib_event *, void *);
	void		       *srq_context;
	enum ib_srq_type	srq_type;
	atomic_t		usecnt;

	union {
		struct {
			struct ib_xrcd *xrcd;
			struct ib_cq   *cq;
			u32		srq_num;
		} xrc;
	} ext;
};

<<<<<<< HEAD
enum ib_wq_type {
	IB_WQT_RQ
};

enum ib_wq_state {
	IB_WQS_RESET,
	IB_WQS_RDY,
	IB_WQS_ERR
};

struct ib_wq {
	struct ib_device       *device;
	struct ib_uobject      *uobject;
	void		    *wq_context;
	void		    (*event_handler)(struct ib_event *, void *);
	struct ib_pd	       *pd;
	struct ib_cq	       *cq;
	u32		wq_num;
	enum ib_wq_state       state;
	enum ib_wq_type	wq_type;
	atomic_t		usecnt;
};

struct ib_wq_init_attr {
	void		       *wq_context;
	enum ib_wq_type	wq_type;
	u32		max_wr;
	u32		max_sge;
	struct	ib_cq	       *cq;
	void		    (*event_handler)(struct ib_event *, void *);
};

enum ib_wq_attr_mask {
	IB_WQ_STATE	= 1 << 0,
	IB_WQ_CUR_STATE	= 1 << 1,
};

struct ib_wq_attr {
	enum	ib_wq_state	wq_state;
	enum	ib_wq_state	curr_wq_state;
};

struct ib_rwq_ind_table {
	struct ib_device	*device;
	struct ib_uobject      *uobject;
	atomic_t		usecnt;
	u32		ind_tbl_num;
	u32		log_ind_tbl_size;
	struct ib_wq	**ind_tbl;
};

struct ib_rwq_ind_table_init_attr {
	u32		log_ind_tbl_size;
	/* Each entry is a pointer to Receive Work Queue */
	struct ib_wq	**ind_tbl;
};

=======
/*
 * @max_write_sge: Maximum SGE elements per RDMA WRITE request.
 * @max_read_sge:  Maximum SGE elements per RDMA READ request.
 */
>>>>>>> 7c41765d
struct ib_qp {
	struct ib_device       *device;
	struct ib_pd	       *pd;
	struct ib_cq	       *send_cq;
	struct ib_cq	       *recv_cq;
	spinlock_t		mr_lock;
	int			mrs_used;
	struct list_head	rdma_mrs;
	struct list_head	sig_mrs;
	struct ib_srq	       *srq;
	struct ib_xrcd	       *xrcd; /* XRC TGT QPs only */
	struct list_head	xrcd_list;

	/* count times opened, mcast attaches, flow attaches */
	atomic_t		usecnt;
	struct list_head	open_list;
	struct ib_qp           *real_qp;
	struct ib_uobject      *uobject;
	void                  (*event_handler)(struct ib_event *, void *);
	void		       *qp_context;
	u32			qp_num;
	u32			max_write_sge;
	u32			max_read_sge;
	enum ib_qp_type		qp_type;
	struct ib_rwq_ind_table *rwq_ind_tbl;
};

struct ib_mr {
	struct ib_device  *device;
	struct ib_pd	  *pd;
	u32		   lkey;
	u32		   rkey;
	u64		   iova;
	u32		   length;
	unsigned int	   page_size;
	bool		   need_inval;
	union {
		struct ib_uobject	*uobject;	/* user */
		struct list_head	qp_entry;	/* FR */
	};
};

struct ib_mw {
	struct ib_device	*device;
	struct ib_pd		*pd;
	struct ib_uobject	*uobject;
	u32			rkey;
	enum ib_mw_type         type;
};

struct ib_fmr {
	struct ib_device	*device;
	struct ib_pd		*pd;
	struct list_head	list;
	u32			lkey;
	u32			rkey;
};

/* Supported steering options */
enum ib_flow_attr_type {
	/* steering according to rule specifications */
	IB_FLOW_ATTR_NORMAL		= 0x0,
	/* default unicast and multicast rule -
	 * receive all Eth traffic which isn't steered to any QP
	 */
	IB_FLOW_ATTR_ALL_DEFAULT	= 0x1,
	/* default multicast rule -
	 * receive all Eth multicast traffic which isn't steered to any QP
	 */
	IB_FLOW_ATTR_MC_DEFAULT		= 0x2,
	/* sniffer rule - receive all port traffic */
	IB_FLOW_ATTR_SNIFFER		= 0x3
};

/* Supported steering header types */
enum ib_flow_spec_type {
	/* L2 headers*/
	IB_FLOW_SPEC_ETH	= 0x20,
	IB_FLOW_SPEC_IB		= 0x22,
	/* L3 header*/
	IB_FLOW_SPEC_IPV4	= 0x30,
	IB_FLOW_SPEC_IPV6	= 0x31,
	/* L4 headers*/
	IB_FLOW_SPEC_TCP	= 0x40,
	IB_FLOW_SPEC_UDP	= 0x41
};
#define IB_FLOW_SPEC_LAYER_MASK	0xF0
#define IB_FLOW_SPEC_SUPPORT_LAYERS 4

/* Flow steering rule priority is set according to it's domain.
 * Lower domain value means higher priority.
 */
enum ib_flow_domain {
	IB_FLOW_DOMAIN_USER,
	IB_FLOW_DOMAIN_ETHTOOL,
	IB_FLOW_DOMAIN_RFS,
	IB_FLOW_DOMAIN_NIC,
	IB_FLOW_DOMAIN_NUM /* Must be last */
};

enum ib_flow_flags {
	IB_FLOW_ATTR_FLAGS_DONT_TRAP = 1UL << 1, /* Continue match, no steal */
	IB_FLOW_ATTR_FLAGS_RESERVED  = 1UL << 2  /* Must be last */
};

struct ib_flow_eth_filter {
	u8	dst_mac[6];
	u8	src_mac[6];
	__be16	ether_type;
	__be16	vlan_tag;
};

struct ib_flow_spec_eth {
	enum ib_flow_spec_type	  type;
	u16			  size;
	struct ib_flow_eth_filter val;
	struct ib_flow_eth_filter mask;
};

struct ib_flow_ib_filter {
	__be16 dlid;
	__u8   sl;
};

struct ib_flow_spec_ib {
	enum ib_flow_spec_type	 type;
	u16			 size;
	struct ib_flow_ib_filter val;
	struct ib_flow_ib_filter mask;
};

struct ib_flow_ipv4_filter {
	__be32	src_ip;
	__be32	dst_ip;
};

struct ib_flow_spec_ipv4 {
	enum ib_flow_spec_type	   type;
	u16			   size;
	struct ib_flow_ipv4_filter val;
	struct ib_flow_ipv4_filter mask;
};

struct ib_flow_ipv6_filter {
	u8	src_ip[16];
	u8	dst_ip[16];
};

struct ib_flow_spec_ipv6 {
	enum ib_flow_spec_type	   type;
	u16			   size;
	struct ib_flow_ipv6_filter val;
	struct ib_flow_ipv6_filter mask;
};

struct ib_flow_tcp_udp_filter {
	__be16	dst_port;
	__be16	src_port;
};

struct ib_flow_spec_tcp_udp {
	enum ib_flow_spec_type	      type;
	u16			      size;
	struct ib_flow_tcp_udp_filter val;
	struct ib_flow_tcp_udp_filter mask;
};

union ib_flow_spec {
	struct {
		enum ib_flow_spec_type	type;
		u16			size;
	};
	struct ib_flow_spec_eth		eth;
	struct ib_flow_spec_ib		ib;
	struct ib_flow_spec_ipv4        ipv4;
	struct ib_flow_spec_tcp_udp	tcp_udp;
	struct ib_flow_spec_ipv6        ipv6;
};

struct ib_flow_attr {
	enum ib_flow_attr_type type;
	u16	     size;
	u16	     priority;
	u32	     flags;
	u8	     num_of_specs;
	u8	     port;
	/* Following are the optional layers according to user request
	 * struct ib_flow_spec_xxx
	 * struct ib_flow_spec_yyy
	 */
};

struct ib_flow {
	struct ib_qp		*qp;
	struct ib_uobject	*uobject;
};

struct ib_mad_hdr;
struct ib_grh;

enum ib_process_mad_flags {
	IB_MAD_IGNORE_MKEY	= 1,
	IB_MAD_IGNORE_BKEY	= 2,
	IB_MAD_IGNORE_ALL	= IB_MAD_IGNORE_MKEY | IB_MAD_IGNORE_BKEY
};

enum ib_mad_result {
	IB_MAD_RESULT_FAILURE  = 0,      /* (!SUCCESS is the important flag) */
	IB_MAD_RESULT_SUCCESS  = 1 << 0, /* MAD was successfully processed   */
	IB_MAD_RESULT_REPLY    = 1 << 1, /* Reply packet needs to be sent    */
	IB_MAD_RESULT_CONSUMED = 1 << 2  /* Packet consumed: stop processing */
};

#define IB_DEVICE_NAME_MAX 64

struct ib_cache {
	rwlock_t                lock;
	struct ib_event_handler event_handler;
	struct ib_pkey_cache  **pkey_cache;
	struct ib_gid_table   **gid_cache;
	u8                     *lmc_cache;
};

struct ib_dma_mapping_ops {
	int		(*mapping_error)(struct ib_device *dev,
					 u64 dma_addr);
	u64		(*map_single)(struct ib_device *dev,
				      void *ptr, size_t size,
				      enum dma_data_direction direction);
	void		(*unmap_single)(struct ib_device *dev,
					u64 addr, size_t size,
					enum dma_data_direction direction);
	u64		(*map_page)(struct ib_device *dev,
				    struct page *page, unsigned long offset,
				    size_t size,
				    enum dma_data_direction direction);
	void		(*unmap_page)(struct ib_device *dev,
				      u64 addr, size_t size,
				      enum dma_data_direction direction);
	int		(*map_sg)(struct ib_device *dev,
				  struct scatterlist *sg, int nents,
				  enum dma_data_direction direction);
	void		(*unmap_sg)(struct ib_device *dev,
				    struct scatterlist *sg, int nents,
				    enum dma_data_direction direction);
	void		(*sync_single_for_cpu)(struct ib_device *dev,
					       u64 dma_handle,
					       size_t size,
					       enum dma_data_direction dir);
	void		(*sync_single_for_device)(struct ib_device *dev,
						  u64 dma_handle,
						  size_t size,
						  enum dma_data_direction dir);
	void		*(*alloc_coherent)(struct ib_device *dev,
					   size_t size,
					   u64 *dma_handle,
					   gfp_t flag);
	void		(*free_coherent)(struct ib_device *dev,
					 size_t size, void *cpu_addr,
					 u64 dma_handle);
};

struct iw_cm_verbs;

struct ib_port_immutable {
	int                           pkey_tbl_len;
	int                           gid_tbl_len;
	u32                           core_cap_flags;
	u32                           max_mad_size;
};

struct ib_device {
	struct device                *dma_device;

	char                          name[IB_DEVICE_NAME_MAX];

	struct list_head              event_handler_list;
	spinlock_t                    event_handler_lock;

	spinlock_t                    client_data_lock;
	struct list_head              core_list;
	/* Access to the client_data_list is protected by the client_data_lock
	 * spinlock and the lists_rwsem read-write semaphore */
	struct list_head              client_data_list;

	struct ib_cache               cache;
	/**
	 * port_immutable is indexed by port number
	 */
	struct ib_port_immutable     *port_immutable;

	int			      num_comp_vectors;

	struct iw_cm_verbs	     *iwcm;

	/**
	 * alloc_hw_stats - Allocate a struct rdma_hw_stats and fill in the
	 *   driver initialized data.  The struct is kfree()'ed by the sysfs
	 *   core when the device is removed.  A lifespan of -1 in the return
	 *   struct tells the core to set a default lifespan.
	 */
	struct rdma_hw_stats      *(*alloc_hw_stats)(struct ib_device *device,
						     u8 port_num);
	/**
	 * get_hw_stats - Fill in the counter value(s) in the stats struct.
	 * @index - The index in the value array we wish to have updated, or
	 *   num_counters if we want all stats updated
	 * Return codes -
	 *   < 0 - Error, no counters updated
	 *   index - Updated the single counter pointed to by index
	 *   num_counters - Updated all counters (will reset the timestamp
	 *     and prevent further calls for lifespan milliseconds)
	 * Drivers are allowed to update all counters in leiu of just the
	 *   one given in index at their option
	 */
	int		           (*get_hw_stats)(struct ib_device *device,
						   struct rdma_hw_stats *stats,
						   u8 port, int index);
	int		           (*query_device)(struct ib_device *device,
						   struct ib_device_attr *device_attr,
						   struct ib_udata *udata);
	int		           (*query_port)(struct ib_device *device,
						 u8 port_num,
						 struct ib_port_attr *port_attr);
	enum rdma_link_layer	   (*get_link_layer)(struct ib_device *device,
						     u8 port_num);
	/* When calling get_netdev, the HW vendor's driver should return the
	 * net device of device @device at port @port_num or NULL if such
	 * a net device doesn't exist. The vendor driver should call dev_hold
	 * on this net device. The HW vendor's device driver must guarantee
	 * that this function returns NULL before the net device reaches
	 * NETDEV_UNREGISTER_FINAL state.
	 */
	struct net_device	  *(*get_netdev)(struct ib_device *device,
						 u8 port_num);
	int		           (*query_gid)(struct ib_device *device,
						u8 port_num, int index,
						union ib_gid *gid);
	/* When calling add_gid, the HW vendor's driver should
	 * add the gid of device @device at gid index @index of
	 * port @port_num to be @gid. Meta-info of that gid (for example,
	 * the network device related to this gid is available
	 * at @attr. @context allows the HW vendor driver to store extra
	 * information together with a GID entry. The HW vendor may allocate
	 * memory to contain this information and store it in @context when a
	 * new GID entry is written to. Params are consistent until the next
	 * call of add_gid or delete_gid. The function should return 0 on
	 * success or error otherwise. The function could be called
	 * concurrently for different ports. This function is only called
	 * when roce_gid_table is used.
	 */
	int		           (*add_gid)(struct ib_device *device,
					      u8 port_num,
					      unsigned int index,
					      const union ib_gid *gid,
					      const struct ib_gid_attr *attr,
					      void **context);
	/* When calling del_gid, the HW vendor's driver should delete the
	 * gid of device @device at gid index @index of port @port_num.
	 * Upon the deletion of a GID entry, the HW vendor must free any
	 * allocated memory. The caller will clear @context afterwards.
	 * This function is only called when roce_gid_table is used.
	 */
	int		           (*del_gid)(struct ib_device *device,
					      u8 port_num,
					      unsigned int index,
					      void **context);
	int		           (*query_pkey)(struct ib_device *device,
						 u8 port_num, u16 index, u16 *pkey);
	int		           (*modify_device)(struct ib_device *device,
						    int device_modify_mask,
						    struct ib_device_modify *device_modify);
	int		           (*modify_port)(struct ib_device *device,
						  u8 port_num, int port_modify_mask,
						  struct ib_port_modify *port_modify);
	struct ib_ucontext *       (*alloc_ucontext)(struct ib_device *device,
						     struct ib_udata *udata);
	int                        (*dealloc_ucontext)(struct ib_ucontext *context);
	int                        (*mmap)(struct ib_ucontext *context,
					   struct vm_area_struct *vma);
	struct ib_pd *             (*alloc_pd)(struct ib_device *device,
					       struct ib_ucontext *context,
					       struct ib_udata *udata);
	int                        (*dealloc_pd)(struct ib_pd *pd);
	struct ib_ah *             (*create_ah)(struct ib_pd *pd,
						struct ib_ah_attr *ah_attr);
	int                        (*modify_ah)(struct ib_ah *ah,
						struct ib_ah_attr *ah_attr);
	int                        (*query_ah)(struct ib_ah *ah,
					       struct ib_ah_attr *ah_attr);
	int                        (*destroy_ah)(struct ib_ah *ah);
	struct ib_srq *            (*create_srq)(struct ib_pd *pd,
						 struct ib_srq_init_attr *srq_init_attr,
						 struct ib_udata *udata);
	int                        (*modify_srq)(struct ib_srq *srq,
						 struct ib_srq_attr *srq_attr,
						 enum ib_srq_attr_mask srq_attr_mask,
						 struct ib_udata *udata);
	int                        (*query_srq)(struct ib_srq *srq,
						struct ib_srq_attr *srq_attr);
	int                        (*destroy_srq)(struct ib_srq *srq);
	int                        (*post_srq_recv)(struct ib_srq *srq,
						    struct ib_recv_wr *recv_wr,
						    struct ib_recv_wr **bad_recv_wr);
	struct ib_qp *             (*create_qp)(struct ib_pd *pd,
						struct ib_qp_init_attr *qp_init_attr,
						struct ib_udata *udata);
	int                        (*modify_qp)(struct ib_qp *qp,
						struct ib_qp_attr *qp_attr,
						int qp_attr_mask,
						struct ib_udata *udata);
	int                        (*query_qp)(struct ib_qp *qp,
					       struct ib_qp_attr *qp_attr,
					       int qp_attr_mask,
					       struct ib_qp_init_attr *qp_init_attr);
	int                        (*destroy_qp)(struct ib_qp *qp);
	int                        (*post_send)(struct ib_qp *qp,
						struct ib_send_wr *send_wr,
						struct ib_send_wr **bad_send_wr);
	int                        (*post_recv)(struct ib_qp *qp,
						struct ib_recv_wr *recv_wr,
						struct ib_recv_wr **bad_recv_wr);
	struct ib_cq *             (*create_cq)(struct ib_device *device,
						const struct ib_cq_init_attr *attr,
						struct ib_ucontext *context,
						struct ib_udata *udata);
	int                        (*modify_cq)(struct ib_cq *cq, u16 cq_count,
						u16 cq_period);
	int                        (*destroy_cq)(struct ib_cq *cq);
	int                        (*resize_cq)(struct ib_cq *cq, int cqe,
						struct ib_udata *udata);
	int                        (*poll_cq)(struct ib_cq *cq, int num_entries,
					      struct ib_wc *wc);
	int                        (*peek_cq)(struct ib_cq *cq, int wc_cnt);
	int                        (*req_notify_cq)(struct ib_cq *cq,
						    enum ib_cq_notify_flags flags);
	int                        (*req_ncomp_notif)(struct ib_cq *cq,
						      int wc_cnt);
	struct ib_mr *             (*get_dma_mr)(struct ib_pd *pd,
						 int mr_access_flags);
	struct ib_mr *             (*reg_user_mr)(struct ib_pd *pd,
						  u64 start, u64 length,
						  u64 virt_addr,
						  int mr_access_flags,
						  struct ib_udata *udata);
	int			   (*rereg_user_mr)(struct ib_mr *mr,
						    int flags,
						    u64 start, u64 length,
						    u64 virt_addr,
						    int mr_access_flags,
						    struct ib_pd *pd,
						    struct ib_udata *udata);
	int                        (*dereg_mr)(struct ib_mr *mr);
	struct ib_mr *		   (*alloc_mr)(struct ib_pd *pd,
					       enum ib_mr_type mr_type,
					       u32 max_num_sg);
	int                        (*map_mr_sg)(struct ib_mr *mr,
						struct scatterlist *sg,
						int sg_nents,
						unsigned int *sg_offset);
	struct ib_mw *             (*alloc_mw)(struct ib_pd *pd,
					       enum ib_mw_type type,
					       struct ib_udata *udata);
	int                        (*dealloc_mw)(struct ib_mw *mw);
	struct ib_fmr *	           (*alloc_fmr)(struct ib_pd *pd,
						int mr_access_flags,
						struct ib_fmr_attr *fmr_attr);
	int		           (*map_phys_fmr)(struct ib_fmr *fmr,
						   u64 *page_list, int list_len,
						   u64 iova);
	int		           (*unmap_fmr)(struct list_head *fmr_list);
	int		           (*dealloc_fmr)(struct ib_fmr *fmr);
	int                        (*attach_mcast)(struct ib_qp *qp,
						   union ib_gid *gid,
						   u16 lid);
	int                        (*detach_mcast)(struct ib_qp *qp,
						   union ib_gid *gid,
						   u16 lid);
	int                        (*process_mad)(struct ib_device *device,
						  int process_mad_flags,
						  u8 port_num,
						  const struct ib_wc *in_wc,
						  const struct ib_grh *in_grh,
						  const struct ib_mad_hdr *in_mad,
						  size_t in_mad_size,
						  struct ib_mad_hdr *out_mad,
						  size_t *out_mad_size,
						  u16 *out_mad_pkey_index);
	struct ib_xrcd *	   (*alloc_xrcd)(struct ib_device *device,
						 struct ib_ucontext *ucontext,
						 struct ib_udata *udata);
	int			   (*dealloc_xrcd)(struct ib_xrcd *xrcd);
	struct ib_flow *	   (*create_flow)(struct ib_qp *qp,
						  struct ib_flow_attr
						  *flow_attr,
						  int domain);
	int			   (*destroy_flow)(struct ib_flow *flow_id);
	int			   (*check_mr_status)(struct ib_mr *mr, u32 check_mask,
						      struct ib_mr_status *mr_status);
	void			   (*disassociate_ucontext)(struct ib_ucontext *ibcontext);
	void			   (*drain_rq)(struct ib_qp *qp);
	void			   (*drain_sq)(struct ib_qp *qp);
	int			   (*set_vf_link_state)(struct ib_device *device, int vf, u8 port,
							int state);
	int			   (*get_vf_config)(struct ib_device *device, int vf, u8 port,
						   struct ifla_vf_info *ivf);
	int			   (*get_vf_stats)(struct ib_device *device, int vf, u8 port,
						   struct ifla_vf_stats *stats);
	int			   (*set_vf_guid)(struct ib_device *device, int vf, u8 port, u64 guid,
						  int type);
	struct ib_wq *		   (*create_wq)(struct ib_pd *pd,
						struct ib_wq_init_attr *init_attr,
						struct ib_udata *udata);
	int			   (*destroy_wq)(struct ib_wq *wq);
	int			   (*modify_wq)(struct ib_wq *wq,
						struct ib_wq_attr *attr,
						u32 wq_attr_mask,
						struct ib_udata *udata);
	struct ib_rwq_ind_table *  (*create_rwq_ind_table)(struct ib_device *device,
							   struct ib_rwq_ind_table_init_attr *init_attr,
							   struct ib_udata *udata);
	int                        (*destroy_rwq_ind_table)(struct ib_rwq_ind_table *wq_ind_table);
	struct ib_dma_mapping_ops   *dma_ops;

	struct module               *owner;
	struct device                dev;
	struct kobject               *ports_parent;
	struct list_head             port_list;

	enum {
		IB_DEV_UNINITIALIZED,
		IB_DEV_REGISTERED,
		IB_DEV_UNREGISTERED
	}                            reg_state;

	int			     uverbs_abi_ver;
	u64			     uverbs_cmd_mask;
	u64			     uverbs_ex_cmd_mask;

	char			     node_desc[64];
	__be64			     node_guid;
	u32			     local_dma_lkey;
	u16                          is_switch:1;
	u8                           node_type;
	u8                           phys_port_cnt;
	struct ib_device_attr        attrs;
	struct attribute_group	     *hw_stats_ag;
	struct rdma_hw_stats         *hw_stats;

	/**
	 * The following mandatory functions are used only at device
	 * registration.  Keep functions such as these at the end of this
	 * structure to avoid cache line misses when accessing struct ib_device
	 * in fast paths.
	 */
	int (*get_port_immutable)(struct ib_device *, u8, struct ib_port_immutable *);
	void (*get_dev_fw_str)(struct ib_device *, char *str, size_t str_len);
};

struct ib_client {
	char  *name;
	void (*add)   (struct ib_device *);
	void (*remove)(struct ib_device *, void *client_data);

	/* Returns the net_dev belonging to this ib_client and matching the
	 * given parameters.
	 * @dev:	 An RDMA device that the net_dev use for communication.
	 * @port:	 A physical port number on the RDMA device.
	 * @pkey:	 P_Key that the net_dev uses if applicable.
	 * @gid:	 A GID that the net_dev uses to communicate.
	 * @addr:	 An IP address the net_dev is configured with.
	 * @client_data: The device's client data set by ib_set_client_data().
	 *
	 * An ib_client that implements a net_dev on top of RDMA devices
	 * (such as IP over IB) should implement this callback, allowing the
	 * rdma_cm module to find the right net_dev for a given request.
	 *
	 * The caller is responsible for calling dev_put on the returned
	 * netdev. */
	struct net_device *(*get_net_dev_by_params)(
			struct ib_device *dev,
			u8 port,
			u16 pkey,
			const union ib_gid *gid,
			const struct sockaddr *addr,
			void *client_data);
	struct list_head list;
};

struct ib_device *ib_alloc_device(size_t size);
void ib_dealloc_device(struct ib_device *device);

void ib_get_device_fw_str(struct ib_device *device, char *str, size_t str_len);

int ib_register_device(struct ib_device *device,
		       int (*port_callback)(struct ib_device *,
					    u8, struct kobject *));
void ib_unregister_device(struct ib_device *device);

int ib_register_client   (struct ib_client *client);
void ib_unregister_client(struct ib_client *client);

void *ib_get_client_data(struct ib_device *device, struct ib_client *client);
void  ib_set_client_data(struct ib_device *device, struct ib_client *client,
			 void *data);

static inline int ib_copy_from_udata(void *dest, struct ib_udata *udata, size_t len)
{
	return copy_from_user(dest, udata->inbuf, len) ? -EFAULT : 0;
}

static inline int ib_copy_to_udata(struct ib_udata *udata, void *src, size_t len)
{
	return copy_to_user(udata->outbuf, src, len) ? -EFAULT : 0;
}

static inline bool ib_is_udata_cleared(struct ib_udata *udata,
				       size_t offset,
				       size_t len)
{
	const void __user *p = udata->inbuf + offset;
	bool ret = false;
	u8 *buf;

	if (len > USHRT_MAX)
		return false;

	buf = kmalloc(len, GFP_KERNEL);
	if (!buf)
		return false;

	if (copy_from_user(buf, p, len))
		goto free;

	ret = !memchr_inv(buf, 0, len);

free:
	kfree(buf);
	return ret;
}

/**
 * ib_modify_qp_is_ok - Check that the supplied attribute mask
 * contains all required attributes and no attributes not allowed for
 * the given QP state transition.
 * @cur_state: Current QP state
 * @next_state: Next QP state
 * @type: QP type
 * @mask: Mask of supplied QP attributes
 * @ll : link layer of port
 *
 * This function is a helper function that a low-level driver's
 * modify_qp method can use to validate the consumer's input.  It
 * checks that cur_state and next_state are valid QP states, that a
 * transition from cur_state to next_state is allowed by the IB spec,
 * and that the attribute mask supplied is allowed for the transition.
 */
int ib_modify_qp_is_ok(enum ib_qp_state cur_state, enum ib_qp_state next_state,
		       enum ib_qp_type type, enum ib_qp_attr_mask mask,
		       enum rdma_link_layer ll);

int ib_register_event_handler  (struct ib_event_handler *event_handler);
int ib_unregister_event_handler(struct ib_event_handler *event_handler);
void ib_dispatch_event(struct ib_event *event);

int ib_query_port(struct ib_device *device,
		  u8 port_num, struct ib_port_attr *port_attr);

enum rdma_link_layer rdma_port_get_link_layer(struct ib_device *device,
					       u8 port_num);

/**
 * rdma_cap_ib_switch - Check if the device is IB switch
 * @device: Device to check
 *
 * Device driver is responsible for setting is_switch bit on
 * in ib_device structure at init time.
 *
 * Return: true if the device is IB switch.
 */
static inline bool rdma_cap_ib_switch(const struct ib_device *device)
{
	return device->is_switch;
}

/**
 * rdma_start_port - Return the first valid port number for the device
 * specified
 *
 * @device: Device to be checked
 *
 * Return start port number
 */
static inline u8 rdma_start_port(const struct ib_device *device)
{
	return rdma_cap_ib_switch(device) ? 0 : 1;
}

/**
 * rdma_end_port - Return the last valid port number for the device
 * specified
 *
 * @device: Device to be checked
 *
 * Return last port number
 */
static inline u8 rdma_end_port(const struct ib_device *device)
{
	return rdma_cap_ib_switch(device) ? 0 : device->phys_port_cnt;
}

static inline bool rdma_protocol_ib(const struct ib_device *device, u8 port_num)
{
	return device->port_immutable[port_num].core_cap_flags & RDMA_CORE_CAP_PROT_IB;
}

static inline bool rdma_protocol_roce(const struct ib_device *device, u8 port_num)
{
	return device->port_immutable[port_num].core_cap_flags &
		(RDMA_CORE_CAP_PROT_ROCE | RDMA_CORE_CAP_PROT_ROCE_UDP_ENCAP);
}

static inline bool rdma_protocol_roce_udp_encap(const struct ib_device *device, u8 port_num)
{
	return device->port_immutable[port_num].core_cap_flags & RDMA_CORE_CAP_PROT_ROCE_UDP_ENCAP;
}

static inline bool rdma_protocol_roce_eth_encap(const struct ib_device *device, u8 port_num)
{
	return device->port_immutable[port_num].core_cap_flags & RDMA_CORE_CAP_PROT_ROCE;
}

static inline bool rdma_protocol_iwarp(const struct ib_device *device, u8 port_num)
{
	return device->port_immutable[port_num].core_cap_flags & RDMA_CORE_CAP_PROT_IWARP;
}

static inline bool rdma_ib_or_roce(const struct ib_device *device, u8 port_num)
{
	return rdma_protocol_ib(device, port_num) ||
		rdma_protocol_roce(device, port_num);
}

/**
 * rdma_cap_ib_mad - Check if the port of a device supports Infiniband
 * Management Datagrams.
 * @device: Device to check
 * @port_num: Port number to check
 *
 * Management Datagrams (MAD) are a required part of the InfiniBand
 * specification and are supported on all InfiniBand devices.  A slightly
 * extended version are also supported on OPA interfaces.
 *
 * Return: true if the port supports sending/receiving of MAD packets.
 */
static inline bool rdma_cap_ib_mad(const struct ib_device *device, u8 port_num)
{
	return device->port_immutable[port_num].core_cap_flags & RDMA_CORE_CAP_IB_MAD;
}

/**
 * rdma_cap_opa_mad - Check if the port of device provides support for OPA
 * Management Datagrams.
 * @device: Device to check
 * @port_num: Port number to check
 *
 * Intel OmniPath devices extend and/or replace the InfiniBand Management
 * datagrams with their own versions.  These OPA MADs share many but not all of
 * the characteristics of InfiniBand MADs.
 *
 * OPA MADs differ in the following ways:
 *
 *    1) MADs are variable size up to 2K
 *       IBTA defined MADs remain fixed at 256 bytes
 *    2) OPA SMPs must carry valid PKeys
 *    3) OPA SMP packets are a different format
 *
 * Return: true if the port supports OPA MAD packet formats.
 */
static inline bool rdma_cap_opa_mad(struct ib_device *device, u8 port_num)
{
	return (device->port_immutable[port_num].core_cap_flags & RDMA_CORE_CAP_OPA_MAD)
		== RDMA_CORE_CAP_OPA_MAD;
}

/**
 * rdma_cap_ib_smi - Check if the port of a device provides an Infiniband
 * Subnet Management Agent (SMA) on the Subnet Management Interface (SMI).
 * @device: Device to check
 * @port_num: Port number to check
 *
 * Each InfiniBand node is required to provide a Subnet Management Agent
 * that the subnet manager can access.  Prior to the fabric being fully
 * configured by the subnet manager, the SMA is accessed via a well known
 * interface called the Subnet Management Interface (SMI).  This interface
 * uses directed route packets to communicate with the SM to get around the
 * chicken and egg problem of the SM needing to know what's on the fabric
 * in order to configure the fabric, and needing to configure the fabric in
 * order to send packets to the devices on the fabric.  These directed
 * route packets do not need the fabric fully configured in order to reach
 * their destination.  The SMI is the only method allowed to send
 * directed route packets on an InfiniBand fabric.
 *
 * Return: true if the port provides an SMI.
 */
static inline bool rdma_cap_ib_smi(const struct ib_device *device, u8 port_num)
{
	return device->port_immutable[port_num].core_cap_flags & RDMA_CORE_CAP_IB_SMI;
}

/**
 * rdma_cap_ib_cm - Check if the port of device has the capability Infiniband
 * Communication Manager.
 * @device: Device to check
 * @port_num: Port number to check
 *
 * The InfiniBand Communication Manager is one of many pre-defined General
 * Service Agents (GSA) that are accessed via the General Service
 * Interface (GSI).  It's role is to facilitate establishment of connections
 * between nodes as well as other management related tasks for established
 * connections.
 *
 * Return: true if the port supports an IB CM (this does not guarantee that
 * a CM is actually running however).
 */
static inline bool rdma_cap_ib_cm(const struct ib_device *device, u8 port_num)
{
	return device->port_immutable[port_num].core_cap_flags & RDMA_CORE_CAP_IB_CM;
}

/**
 * rdma_cap_iw_cm - Check if the port of device has the capability IWARP
 * Communication Manager.
 * @device: Device to check
 * @port_num: Port number to check
 *
 * Similar to above, but specific to iWARP connections which have a different
 * managment protocol than InfiniBand.
 *
 * Return: true if the port supports an iWARP CM (this does not guarantee that
 * a CM is actually running however).
 */
static inline bool rdma_cap_iw_cm(const struct ib_device *device, u8 port_num)
{
	return device->port_immutable[port_num].core_cap_flags & RDMA_CORE_CAP_IW_CM;
}

/**
 * rdma_cap_ib_sa - Check if the port of device has the capability Infiniband
 * Subnet Administration.
 * @device: Device to check
 * @port_num: Port number to check
 *
 * An InfiniBand Subnet Administration (SA) service is a pre-defined General
 * Service Agent (GSA) provided by the Subnet Manager (SM).  On InfiniBand
 * fabrics, devices should resolve routes to other hosts by contacting the
 * SA to query the proper route.
 *
 * Return: true if the port should act as a client to the fabric Subnet
 * Administration interface.  This does not imply that the SA service is
 * running locally.
 */
static inline bool rdma_cap_ib_sa(const struct ib_device *device, u8 port_num)
{
	return device->port_immutable[port_num].core_cap_flags & RDMA_CORE_CAP_IB_SA;
}

/**
 * rdma_cap_ib_mcast - Check if the port of device has the capability Infiniband
 * Multicast.
 * @device: Device to check
 * @port_num: Port number to check
 *
 * InfiniBand multicast registration is more complex than normal IPv4 or
 * IPv6 multicast registration.  Each Host Channel Adapter must register
 * with the Subnet Manager when it wishes to join a multicast group.  It
 * should do so only once regardless of how many queue pairs it subscribes
 * to this group.  And it should leave the group only after all queue pairs
 * attached to the group have been detached.
 *
 * Return: true if the port must undertake the additional adminstrative
 * overhead of registering/unregistering with the SM and tracking of the
 * total number of queue pairs attached to the multicast group.
 */
static inline bool rdma_cap_ib_mcast(const struct ib_device *device, u8 port_num)
{
	return rdma_cap_ib_sa(device, port_num);
}

/**
 * rdma_cap_af_ib - Check if the port of device has the capability
 * Native Infiniband Address.
 * @device: Device to check
 * @port_num: Port number to check
 *
 * InfiniBand addressing uses a port's GUID + Subnet Prefix to make a default
 * GID.  RoCE uses a different mechanism, but still generates a GID via
 * a prescribed mechanism and port specific data.
 *
 * Return: true if the port uses a GID address to identify devices on the
 * network.
 */
static inline bool rdma_cap_af_ib(const struct ib_device *device, u8 port_num)
{
	return device->port_immutable[port_num].core_cap_flags & RDMA_CORE_CAP_AF_IB;
}

/**
 * rdma_cap_eth_ah - Check if the port of device has the capability
 * Ethernet Address Handle.
 * @device: Device to check
 * @port_num: Port number to check
 *
 * RoCE is InfiniBand over Ethernet, and it uses a well defined technique
 * to fabricate GIDs over Ethernet/IP specific addresses native to the
 * port.  Normally, packet headers are generated by the sending host
 * adapter, but when sending connectionless datagrams, we must manually
 * inject the proper headers for the fabric we are communicating over.
 *
 * Return: true if we are running as a RoCE port and must force the
 * addition of a Global Route Header built from our Ethernet Address
 * Handle into our header list for connectionless packets.
 */
static inline bool rdma_cap_eth_ah(const struct ib_device *device, u8 port_num)
{
	return device->port_immutable[port_num].core_cap_flags & RDMA_CORE_CAP_ETH_AH;
}

/**
 * rdma_max_mad_size - Return the max MAD size required by this RDMA Port.
 *
 * @device: Device
 * @port_num: Port number
 *
 * This MAD size includes the MAD headers and MAD payload.  No other headers
 * are included.
 *
 * Return the max MAD size required by the Port.  Will return 0 if the port
 * does not support MADs
 */
static inline size_t rdma_max_mad_size(const struct ib_device *device, u8 port_num)
{
	return device->port_immutable[port_num].max_mad_size;
}

/**
 * rdma_cap_roce_gid_table - Check if the port of device uses roce_gid_table
 * @device: Device to check
 * @port_num: Port number to check
 *
 * RoCE GID table mechanism manages the various GIDs for a device.
 *
 * NOTE: if allocating the port's GID table has failed, this call will still
 * return true, but any RoCE GID table API will fail.
 *
 * Return: true if the port uses RoCE GID table mechanism in order to manage
 * its GIDs.
 */
static inline bool rdma_cap_roce_gid_table(const struct ib_device *device,
					   u8 port_num)
{
	return rdma_protocol_roce(device, port_num) &&
		device->add_gid && device->del_gid;
}

/*
 * Check if the device supports READ W/ INVALIDATE.
 */
static inline bool rdma_cap_read_inv(struct ib_device *dev, u32 port_num)
{
	/*
	 * iWarp drivers must support READ W/ INVALIDATE.  No other protocol
	 * has support for it yet.
	 */
	return rdma_protocol_iwarp(dev, port_num);
}

int ib_query_gid(struct ib_device *device,
		 u8 port_num, int index, union ib_gid *gid,
		 struct ib_gid_attr *attr);

int ib_set_vf_link_state(struct ib_device *device, int vf, u8 port,
			 int state);
int ib_get_vf_config(struct ib_device *device, int vf, u8 port,
		     struct ifla_vf_info *info);
int ib_get_vf_stats(struct ib_device *device, int vf, u8 port,
		    struct ifla_vf_stats *stats);
int ib_set_vf_guid(struct ib_device *device, int vf, u8 port, u64 guid,
		   int type);

int ib_query_pkey(struct ib_device *device,
		  u8 port_num, u16 index, u16 *pkey);

int ib_modify_device(struct ib_device *device,
		     int device_modify_mask,
		     struct ib_device_modify *device_modify);

int ib_modify_port(struct ib_device *device,
		   u8 port_num, int port_modify_mask,
		   struct ib_port_modify *port_modify);

int ib_find_gid(struct ib_device *device, union ib_gid *gid,
		enum ib_gid_type gid_type, struct net_device *ndev,
		u8 *port_num, u16 *index);

int ib_find_pkey(struct ib_device *device,
		 u8 port_num, u16 pkey, u16 *index);

struct ib_pd *ib_alloc_pd(struct ib_device *device);

void ib_dealloc_pd(struct ib_pd *pd);

/**
 * ib_create_ah - Creates an address handle for the given address vector.
 * @pd: The protection domain associated with the address handle.
 * @ah_attr: The attributes of the address vector.
 *
 * The address handle is used to reference a local or global destination
 * in all UD QP post sends.
 */
struct ib_ah *ib_create_ah(struct ib_pd *pd, struct ib_ah_attr *ah_attr);

/**
 * ib_init_ah_from_wc - Initializes address handle attributes from a
 *   work completion.
 * @device: Device on which the received message arrived.
 * @port_num: Port on which the received message arrived.
 * @wc: Work completion associated with the received message.
 * @grh: References the received global route header.  This parameter is
 *   ignored unless the work completion indicates that the GRH is valid.
 * @ah_attr: Returned attributes that can be used when creating an address
 *   handle for replying to the message.
 */
int ib_init_ah_from_wc(struct ib_device *device, u8 port_num,
		       const struct ib_wc *wc, const struct ib_grh *grh,
		       struct ib_ah_attr *ah_attr);

/**
 * ib_create_ah_from_wc - Creates an address handle associated with the
 *   sender of the specified work completion.
 * @pd: The protection domain associated with the address handle.
 * @wc: Work completion information associated with a received message.
 * @grh: References the received global route header.  This parameter is
 *   ignored unless the work completion indicates that the GRH is valid.
 * @port_num: The outbound port number to associate with the address.
 *
 * The address handle is used to reference a local or global destination
 * in all UD QP post sends.
 */
struct ib_ah *ib_create_ah_from_wc(struct ib_pd *pd, const struct ib_wc *wc,
				   const struct ib_grh *grh, u8 port_num);

/**
 * ib_modify_ah - Modifies the address vector associated with an address
 *   handle.
 * @ah: The address handle to modify.
 * @ah_attr: The new address vector attributes to associate with the
 *   address handle.
 */
int ib_modify_ah(struct ib_ah *ah, struct ib_ah_attr *ah_attr);

/**
 * ib_query_ah - Queries the address vector associated with an address
 *   handle.
 * @ah: The address handle to query.
 * @ah_attr: The address vector attributes associated with the address
 *   handle.
 */
int ib_query_ah(struct ib_ah *ah, struct ib_ah_attr *ah_attr);

/**
 * ib_destroy_ah - Destroys an address handle.
 * @ah: The address handle to destroy.
 */
int ib_destroy_ah(struct ib_ah *ah);

/**
 * ib_create_srq - Creates a SRQ associated with the specified protection
 *   domain.
 * @pd: The protection domain associated with the SRQ.
 * @srq_init_attr: A list of initial attributes required to create the
 *   SRQ.  If SRQ creation succeeds, then the attributes are updated to
 *   the actual capabilities of the created SRQ.
 *
 * srq_attr->max_wr and srq_attr->max_sge are read the determine the
 * requested size of the SRQ, and set to the actual values allocated
 * on return.  If ib_create_srq() succeeds, then max_wr and max_sge
 * will always be at least as large as the requested values.
 */
struct ib_srq *ib_create_srq(struct ib_pd *pd,
			     struct ib_srq_init_attr *srq_init_attr);

/**
 * ib_modify_srq - Modifies the attributes for the specified SRQ.
 * @srq: The SRQ to modify.
 * @srq_attr: On input, specifies the SRQ attributes to modify.  On output,
 *   the current values of selected SRQ attributes are returned.
 * @srq_attr_mask: A bit-mask used to specify which attributes of the SRQ
 *   are being modified.
 *
 * The mask may contain IB_SRQ_MAX_WR to resize the SRQ and/or
 * IB_SRQ_LIMIT to set the SRQ's limit and request notification when
 * the number of receives queued drops below the limit.
 */
int ib_modify_srq(struct ib_srq *srq,
		  struct ib_srq_attr *srq_attr,
		  enum ib_srq_attr_mask srq_attr_mask);

/**
 * ib_query_srq - Returns the attribute list and current values for the
 *   specified SRQ.
 * @srq: The SRQ to query.
 * @srq_attr: The attributes of the specified SRQ.
 */
int ib_query_srq(struct ib_srq *srq,
		 struct ib_srq_attr *srq_attr);

/**
 * ib_destroy_srq - Destroys the specified SRQ.
 * @srq: The SRQ to destroy.
 */
int ib_destroy_srq(struct ib_srq *srq);

/**
 * ib_post_srq_recv - Posts a list of work requests to the specified SRQ.
 * @srq: The SRQ to post the work request on.
 * @recv_wr: A list of work requests to post on the receive queue.
 * @bad_recv_wr: On an immediate failure, this parameter will reference
 *   the work request that failed to be posted on the QP.
 */
static inline int ib_post_srq_recv(struct ib_srq *srq,
				   struct ib_recv_wr *recv_wr,
				   struct ib_recv_wr **bad_recv_wr)
{
	return srq->device->post_srq_recv(srq, recv_wr, bad_recv_wr);
}

/**
 * ib_create_qp - Creates a QP associated with the specified protection
 *   domain.
 * @pd: The protection domain associated with the QP.
 * @qp_init_attr: A list of initial attributes required to create the
 *   QP.  If QP creation succeeds, then the attributes are updated to
 *   the actual capabilities of the created QP.
 */
struct ib_qp *ib_create_qp(struct ib_pd *pd,
			   struct ib_qp_init_attr *qp_init_attr);

/**
 * ib_modify_qp - Modifies the attributes for the specified QP and then
 *   transitions the QP to the given state.
 * @qp: The QP to modify.
 * @qp_attr: On input, specifies the QP attributes to modify.  On output,
 *   the current values of selected QP attributes are returned.
 * @qp_attr_mask: A bit-mask used to specify which attributes of the QP
 *   are being modified.
 */
int ib_modify_qp(struct ib_qp *qp,
		 struct ib_qp_attr *qp_attr,
		 int qp_attr_mask);

/**
 * ib_query_qp - Returns the attribute list and current values for the
 *   specified QP.
 * @qp: The QP to query.
 * @qp_attr: The attributes of the specified QP.
 * @qp_attr_mask: A bit-mask used to select specific attributes to query.
 * @qp_init_attr: Additional attributes of the selected QP.
 *
 * The qp_attr_mask may be used to limit the query to gathering only the
 * selected attributes.
 */
int ib_query_qp(struct ib_qp *qp,
		struct ib_qp_attr *qp_attr,
		int qp_attr_mask,
		struct ib_qp_init_attr *qp_init_attr);

/**
 * ib_destroy_qp - Destroys the specified QP.
 * @qp: The QP to destroy.
 */
int ib_destroy_qp(struct ib_qp *qp);

/**
 * ib_open_qp - Obtain a reference to an existing sharable QP.
 * @xrcd - XRC domain
 * @qp_open_attr: Attributes identifying the QP to open.
 *
 * Returns a reference to a sharable QP.
 */
struct ib_qp *ib_open_qp(struct ib_xrcd *xrcd,
			 struct ib_qp_open_attr *qp_open_attr);

/**
 * ib_close_qp - Release an external reference to a QP.
 * @qp: The QP handle to release
 *
 * The opened QP handle is released by the caller.  The underlying
 * shared QP is not destroyed until all internal references are released.
 */
int ib_close_qp(struct ib_qp *qp);

/**
 * ib_post_send - Posts a list of work requests to the send queue of
 *   the specified QP.
 * @qp: The QP to post the work request on.
 * @send_wr: A list of work requests to post on the send queue.
 * @bad_send_wr: On an immediate failure, this parameter will reference
 *   the work request that failed to be posted on the QP.
 *
 * While IBA Vol. 1 section 11.4.1.1 specifies that if an immediate
 * error is returned, the QP state shall not be affected,
 * ib_post_send() will return an immediate error after queueing any
 * earlier work requests in the list.
 */
static inline int ib_post_send(struct ib_qp *qp,
			       struct ib_send_wr *send_wr,
			       struct ib_send_wr **bad_send_wr)
{
	return qp->device->post_send(qp, send_wr, bad_send_wr);
}

/**
 * ib_post_recv - Posts a list of work requests to the receive queue of
 *   the specified QP.
 * @qp: The QP to post the work request on.
 * @recv_wr: A list of work requests to post on the receive queue.
 * @bad_recv_wr: On an immediate failure, this parameter will reference
 *   the work request that failed to be posted on the QP.
 */
static inline int ib_post_recv(struct ib_qp *qp,
			       struct ib_recv_wr *recv_wr,
			       struct ib_recv_wr **bad_recv_wr)
{
	return qp->device->post_recv(qp, recv_wr, bad_recv_wr);
}

struct ib_cq *ib_alloc_cq(struct ib_device *dev, void *private,
		int nr_cqe, int comp_vector, enum ib_poll_context poll_ctx);
void ib_free_cq(struct ib_cq *cq);
int ib_process_cq_direct(struct ib_cq *cq, int budget);

/**
 * ib_create_cq - Creates a CQ on the specified device.
 * @device: The device on which to create the CQ.
 * @comp_handler: A user-specified callback that is invoked when a
 *   completion event occurs on the CQ.
 * @event_handler: A user-specified callback that is invoked when an
 *   asynchronous event not associated with a completion occurs on the CQ.
 * @cq_context: Context associated with the CQ returned to the user via
 *   the associated completion and event handlers.
 * @cq_attr: The attributes the CQ should be created upon.
 *
 * Users can examine the cq structure to determine the actual CQ size.
 */
struct ib_cq *ib_create_cq(struct ib_device *device,
			   ib_comp_handler comp_handler,
			   void (*event_handler)(struct ib_event *, void *),
			   void *cq_context,
			   const struct ib_cq_init_attr *cq_attr);

/**
 * ib_resize_cq - Modifies the capacity of the CQ.
 * @cq: The CQ to resize.
 * @cqe: The minimum size of the CQ.
 *
 * Users can examine the cq structure to determine the actual CQ size.
 */
int ib_resize_cq(struct ib_cq *cq, int cqe);

/**
 * ib_modify_cq - Modifies moderation params of the CQ
 * @cq: The CQ to modify.
 * @cq_count: number of CQEs that will trigger an event
 * @cq_period: max period of time in usec before triggering an event
 *
 */
int ib_modify_cq(struct ib_cq *cq, u16 cq_count, u16 cq_period);

/**
 * ib_destroy_cq - Destroys the specified CQ.
 * @cq: The CQ to destroy.
 */
int ib_destroy_cq(struct ib_cq *cq);

/**
 * ib_poll_cq - poll a CQ for completion(s)
 * @cq:the CQ being polled
 * @num_entries:maximum number of completions to return
 * @wc:array of at least @num_entries &struct ib_wc where completions
 *   will be returned
 *
 * Poll a CQ for (possibly multiple) completions.  If the return value
 * is < 0, an error occurred.  If the return value is >= 0, it is the
 * number of completions returned.  If the return value is
 * non-negative and < num_entries, then the CQ was emptied.
 */
static inline int ib_poll_cq(struct ib_cq *cq, int num_entries,
			     struct ib_wc *wc)
{
	return cq->device->poll_cq(cq, num_entries, wc);
}

/**
 * ib_peek_cq - Returns the number of unreaped completions currently
 *   on the specified CQ.
 * @cq: The CQ to peek.
 * @wc_cnt: A minimum number of unreaped completions to check for.
 *
 * If the number of unreaped completions is greater than or equal to wc_cnt,
 * this function returns wc_cnt, otherwise, it returns the actual number of
 * unreaped completions.
 */
int ib_peek_cq(struct ib_cq *cq, int wc_cnt);

/**
 * ib_req_notify_cq - Request completion notification on a CQ.
 * @cq: The CQ to generate an event for.
 * @flags:
 *   Must contain exactly one of %IB_CQ_SOLICITED or %IB_CQ_NEXT_COMP
 *   to request an event on the next solicited event or next work
 *   completion at any type, respectively. %IB_CQ_REPORT_MISSED_EVENTS
 *   may also be |ed in to request a hint about missed events, as
 *   described below.
 *
 * Return Value:
 *    < 0 means an error occurred while requesting notification
 *   == 0 means notification was requested successfully, and if
 *        IB_CQ_REPORT_MISSED_EVENTS was passed in, then no events
 *        were missed and it is safe to wait for another event.  In
 *        this case is it guaranteed that any work completions added
 *        to the CQ since the last CQ poll will trigger a completion
 *        notification event.
 *    > 0 is only returned if IB_CQ_REPORT_MISSED_EVENTS was passed
 *        in.  It means that the consumer must poll the CQ again to
 *        make sure it is empty to avoid missing an event because of a
 *        race between requesting notification and an entry being
 *        added to the CQ.  This return value means it is possible
 *        (but not guaranteed) that a work completion has been added
 *        to the CQ since the last poll without triggering a
 *        completion notification event.
 */
static inline int ib_req_notify_cq(struct ib_cq *cq,
				   enum ib_cq_notify_flags flags)
{
	return cq->device->req_notify_cq(cq, flags);
}

/**
 * ib_req_ncomp_notif - Request completion notification when there are
 *   at least the specified number of unreaped completions on the CQ.
 * @cq: The CQ to generate an event for.
 * @wc_cnt: The number of unreaped completions that should be on the
 *   CQ before an event is generated.
 */
static inline int ib_req_ncomp_notif(struct ib_cq *cq, int wc_cnt)
{
	return cq->device->req_ncomp_notif ?
		cq->device->req_ncomp_notif(cq, wc_cnt) :
		-ENOSYS;
}

/**
 * ib_get_dma_mr - Returns a memory region for system memory that is
 *   usable for DMA.
 * @pd: The protection domain associated with the memory region.
 * @mr_access_flags: Specifies the memory access rights.
 *
 * Note that the ib_dma_*() functions defined below must be used
 * to create/destroy addresses used with the Lkey or Rkey returned
 * by ib_get_dma_mr().
 */
struct ib_mr *ib_get_dma_mr(struct ib_pd *pd, int mr_access_flags);

/**
 * ib_dma_mapping_error - check a DMA addr for error
 * @dev: The device for which the dma_addr was created
 * @dma_addr: The DMA address to check
 */
static inline int ib_dma_mapping_error(struct ib_device *dev, u64 dma_addr)
{
	if (dev->dma_ops)
		return dev->dma_ops->mapping_error(dev, dma_addr);
	return dma_mapping_error(dev->dma_device, dma_addr);
}

/**
 * ib_dma_map_single - Map a kernel virtual address to DMA address
 * @dev: The device for which the dma_addr is to be created
 * @cpu_addr: The kernel virtual address
 * @size: The size of the region in bytes
 * @direction: The direction of the DMA
 */
static inline u64 ib_dma_map_single(struct ib_device *dev,
				    void *cpu_addr, size_t size,
				    enum dma_data_direction direction)
{
	if (dev->dma_ops)
		return dev->dma_ops->map_single(dev, cpu_addr, size, direction);
	return dma_map_single(dev->dma_device, cpu_addr, size, direction);
}

/**
 * ib_dma_unmap_single - Destroy a mapping created by ib_dma_map_single()
 * @dev: The device for which the DMA address was created
 * @addr: The DMA address
 * @size: The size of the region in bytes
 * @direction: The direction of the DMA
 */
static inline void ib_dma_unmap_single(struct ib_device *dev,
				       u64 addr, size_t size,
				       enum dma_data_direction direction)
{
	if (dev->dma_ops)
		dev->dma_ops->unmap_single(dev, addr, size, direction);
	else
		dma_unmap_single(dev->dma_device, addr, size, direction);
}

static inline u64 ib_dma_map_single_attrs(struct ib_device *dev,
					  void *cpu_addr, size_t size,
					  enum dma_data_direction direction,
					  unsigned long dma_attrs)
{
	return dma_map_single_attrs(dev->dma_device, cpu_addr, size,
				    direction, dma_attrs);
}

static inline void ib_dma_unmap_single_attrs(struct ib_device *dev,
					     u64 addr, size_t size,
					     enum dma_data_direction direction,
					     unsigned long dma_attrs)
{
	return dma_unmap_single_attrs(dev->dma_device, addr, size,
				      direction, dma_attrs);
}

/**
 * ib_dma_map_page - Map a physical page to DMA address
 * @dev: The device for which the dma_addr is to be created
 * @page: The page to be mapped
 * @offset: The offset within the page
 * @size: The size of the region in bytes
 * @direction: The direction of the DMA
 */
static inline u64 ib_dma_map_page(struct ib_device *dev,
				  struct page *page,
				  unsigned long offset,
				  size_t size,
					 enum dma_data_direction direction)
{
	if (dev->dma_ops)
		return dev->dma_ops->map_page(dev, page, offset, size, direction);
	return dma_map_page(dev->dma_device, page, offset, size, direction);
}

/**
 * ib_dma_unmap_page - Destroy a mapping created by ib_dma_map_page()
 * @dev: The device for which the DMA address was created
 * @addr: The DMA address
 * @size: The size of the region in bytes
 * @direction: The direction of the DMA
 */
static inline void ib_dma_unmap_page(struct ib_device *dev,
				     u64 addr, size_t size,
				     enum dma_data_direction direction)
{
	if (dev->dma_ops)
		dev->dma_ops->unmap_page(dev, addr, size, direction);
	else
		dma_unmap_page(dev->dma_device, addr, size, direction);
}

/**
 * ib_dma_map_sg - Map a scatter/gather list to DMA addresses
 * @dev: The device for which the DMA addresses are to be created
 * @sg: The array of scatter/gather entries
 * @nents: The number of scatter/gather entries
 * @direction: The direction of the DMA
 */
static inline int ib_dma_map_sg(struct ib_device *dev,
				struct scatterlist *sg, int nents,
				enum dma_data_direction direction)
{
	if (dev->dma_ops)
		return dev->dma_ops->map_sg(dev, sg, nents, direction);
	return dma_map_sg(dev->dma_device, sg, nents, direction);
}

/**
 * ib_dma_unmap_sg - Unmap a scatter/gather list of DMA addresses
 * @dev: The device for which the DMA addresses were created
 * @sg: The array of scatter/gather entries
 * @nents: The number of scatter/gather entries
 * @direction: The direction of the DMA
 */
static inline void ib_dma_unmap_sg(struct ib_device *dev,
				   struct scatterlist *sg, int nents,
				   enum dma_data_direction direction)
{
	if (dev->dma_ops)
		dev->dma_ops->unmap_sg(dev, sg, nents, direction);
	else
		dma_unmap_sg(dev->dma_device, sg, nents, direction);
}

static inline int ib_dma_map_sg_attrs(struct ib_device *dev,
				      struct scatterlist *sg, int nents,
				      enum dma_data_direction direction,
				      unsigned long dma_attrs)
{
	return dma_map_sg_attrs(dev->dma_device, sg, nents, direction,
				dma_attrs);
}

static inline void ib_dma_unmap_sg_attrs(struct ib_device *dev,
					 struct scatterlist *sg, int nents,
					 enum dma_data_direction direction,
					 unsigned long dma_attrs)
{
	dma_unmap_sg_attrs(dev->dma_device, sg, nents, direction, dma_attrs);
}
/**
 * ib_sg_dma_address - Return the DMA address from a scatter/gather entry
 * @dev: The device for which the DMA addresses were created
 * @sg: The scatter/gather entry
 *
 * Note: this function is obsolete. To do: change all occurrences of
 * ib_sg_dma_address() into sg_dma_address().
 */
static inline u64 ib_sg_dma_address(struct ib_device *dev,
				    struct scatterlist *sg)
{
	return sg_dma_address(sg);
}

/**
 * ib_sg_dma_len - Return the DMA length from a scatter/gather entry
 * @dev: The device for which the DMA addresses were created
 * @sg: The scatter/gather entry
 *
 * Note: this function is obsolete. To do: change all occurrences of
 * ib_sg_dma_len() into sg_dma_len().
 */
static inline unsigned int ib_sg_dma_len(struct ib_device *dev,
					 struct scatterlist *sg)
{
	return sg_dma_len(sg);
}

/**
 * ib_dma_sync_single_for_cpu - Prepare DMA region to be accessed by CPU
 * @dev: The device for which the DMA address was created
 * @addr: The DMA address
 * @size: The size of the region in bytes
 * @dir: The direction of the DMA
 */
static inline void ib_dma_sync_single_for_cpu(struct ib_device *dev,
					      u64 addr,
					      size_t size,
					      enum dma_data_direction dir)
{
	if (dev->dma_ops)
		dev->dma_ops->sync_single_for_cpu(dev, addr, size, dir);
	else
		dma_sync_single_for_cpu(dev->dma_device, addr, size, dir);
}

/**
 * ib_dma_sync_single_for_device - Prepare DMA region to be accessed by device
 * @dev: The device for which the DMA address was created
 * @addr: The DMA address
 * @size: The size of the region in bytes
 * @dir: The direction of the DMA
 */
static inline void ib_dma_sync_single_for_device(struct ib_device *dev,
						 u64 addr,
						 size_t size,
						 enum dma_data_direction dir)
{
	if (dev->dma_ops)
		dev->dma_ops->sync_single_for_device(dev, addr, size, dir);
	else
		dma_sync_single_for_device(dev->dma_device, addr, size, dir);
}

/**
 * ib_dma_alloc_coherent - Allocate memory and map it for DMA
 * @dev: The device for which the DMA address is requested
 * @size: The size of the region to allocate in bytes
 * @dma_handle: A pointer for returning the DMA address of the region
 * @flag: memory allocator flags
 */
static inline void *ib_dma_alloc_coherent(struct ib_device *dev,
					   size_t size,
					   u64 *dma_handle,
					   gfp_t flag)
{
	if (dev->dma_ops)
		return dev->dma_ops->alloc_coherent(dev, size, dma_handle, flag);
	else {
		dma_addr_t handle;
		void *ret;

		ret = dma_alloc_coherent(dev->dma_device, size, &handle, flag);
		*dma_handle = handle;
		return ret;
	}
}

/**
 * ib_dma_free_coherent - Free memory allocated by ib_dma_alloc_coherent()
 * @dev: The device for which the DMA addresses were allocated
 * @size: The size of the region
 * @cpu_addr: the address returned by ib_dma_alloc_coherent()
 * @dma_handle: the DMA address returned by ib_dma_alloc_coherent()
 */
static inline void ib_dma_free_coherent(struct ib_device *dev,
					size_t size, void *cpu_addr,
					u64 dma_handle)
{
	if (dev->dma_ops)
		dev->dma_ops->free_coherent(dev, size, cpu_addr, dma_handle);
	else
		dma_free_coherent(dev->dma_device, size, cpu_addr, dma_handle);
}

/**
 * ib_dereg_mr - Deregisters a memory region and removes it from the
 *   HCA translation table.
 * @mr: The memory region to deregister.
 *
 * This function can fail, if the memory region has memory windows bound to it.
 */
int ib_dereg_mr(struct ib_mr *mr);

struct ib_mr *ib_alloc_mr(struct ib_pd *pd,
			  enum ib_mr_type mr_type,
			  u32 max_num_sg);

/**
 * ib_update_fast_reg_key - updates the key portion of the fast_reg MR
 *   R_Key and L_Key.
 * @mr - struct ib_mr pointer to be updated.
 * @newkey - new key to be used.
 */
static inline void ib_update_fast_reg_key(struct ib_mr *mr, u8 newkey)
{
	mr->lkey = (mr->lkey & 0xffffff00) | newkey;
	mr->rkey = (mr->rkey & 0xffffff00) | newkey;
}

/**
 * ib_inc_rkey - increments the key portion of the given rkey. Can be used
 * for calculating a new rkey for type 2 memory windows.
 * @rkey - the rkey to increment.
 */
static inline u32 ib_inc_rkey(u32 rkey)
{
	const u32 mask = 0x000000ff;
	return ((rkey + 1) & mask) | (rkey & ~mask);
}

/**
 * ib_alloc_fmr - Allocates a unmapped fast memory region.
 * @pd: The protection domain associated with the unmapped region.
 * @mr_access_flags: Specifies the memory access rights.
 * @fmr_attr: Attributes of the unmapped region.
 *
 * A fast memory region must be mapped before it can be used as part of
 * a work request.
 */
struct ib_fmr *ib_alloc_fmr(struct ib_pd *pd,
			    int mr_access_flags,
			    struct ib_fmr_attr *fmr_attr);

/**
 * ib_map_phys_fmr - Maps a list of physical pages to a fast memory region.
 * @fmr: The fast memory region to associate with the pages.
 * @page_list: An array of physical pages to map to the fast memory region.
 * @list_len: The number of pages in page_list.
 * @iova: The I/O virtual address to use with the mapped region.
 */
static inline int ib_map_phys_fmr(struct ib_fmr *fmr,
				  u64 *page_list, int list_len,
				  u64 iova)
{
	return fmr->device->map_phys_fmr(fmr, page_list, list_len, iova);
}

/**
 * ib_unmap_fmr - Removes the mapping from a list of fast memory regions.
 * @fmr_list: A linked list of fast memory regions to unmap.
 */
int ib_unmap_fmr(struct list_head *fmr_list);

/**
 * ib_dealloc_fmr - Deallocates a fast memory region.
 * @fmr: The fast memory region to deallocate.
 */
int ib_dealloc_fmr(struct ib_fmr *fmr);

/**
 * ib_attach_mcast - Attaches the specified QP to a multicast group.
 * @qp: QP to attach to the multicast group.  The QP must be type
 *   IB_QPT_UD.
 * @gid: Multicast group GID.
 * @lid: Multicast group LID in host byte order.
 *
 * In order to send and receive multicast packets, subnet
 * administration must have created the multicast group and configured
 * the fabric appropriately.  The port associated with the specified
 * QP must also be a member of the multicast group.
 */
int ib_attach_mcast(struct ib_qp *qp, union ib_gid *gid, u16 lid);

/**
 * ib_detach_mcast - Detaches the specified QP from a multicast group.
 * @qp: QP to detach from the multicast group.
 * @gid: Multicast group GID.
 * @lid: Multicast group LID in host byte order.
 */
int ib_detach_mcast(struct ib_qp *qp, union ib_gid *gid, u16 lid);

/**
 * ib_alloc_xrcd - Allocates an XRC domain.
 * @device: The device on which to allocate the XRC domain.
 */
struct ib_xrcd *ib_alloc_xrcd(struct ib_device *device);

/**
 * ib_dealloc_xrcd - Deallocates an XRC domain.
 * @xrcd: The XRC domain to deallocate.
 */
int ib_dealloc_xrcd(struct ib_xrcd *xrcd);

struct ib_flow *ib_create_flow(struct ib_qp *qp,
			       struct ib_flow_attr *flow_attr, int domain);
int ib_destroy_flow(struct ib_flow *flow_id);

static inline int ib_check_mr_access(int flags)
{
	/*
	 * Local write permission is required if remote write or
	 * remote atomic permission is also requested.
	 */
	if (flags & (IB_ACCESS_REMOTE_ATOMIC | IB_ACCESS_REMOTE_WRITE) &&
	    !(flags & IB_ACCESS_LOCAL_WRITE))
		return -EINVAL;

	return 0;
}

/**
 * ib_check_mr_status: lightweight check of MR status.
 *     This routine may provide status checks on a selected
 *     ib_mr. first use is for signature status check.
 *
 * @mr: A memory region.
 * @check_mask: Bitmask of which checks to perform from
 *     ib_mr_status_check enumeration.
 * @mr_status: The container of relevant status checks.
 *     failed checks will be indicated in the status bitmask
 *     and the relevant info shall be in the error item.
 */
int ib_check_mr_status(struct ib_mr *mr, u32 check_mask,
		       struct ib_mr_status *mr_status);

struct net_device *ib_get_net_dev_by_params(struct ib_device *dev, u8 port,
					    u16 pkey, const union ib_gid *gid,
					    const struct sockaddr *addr);
struct ib_wq *ib_create_wq(struct ib_pd *pd,
			   struct ib_wq_init_attr *init_attr);
int ib_destroy_wq(struct ib_wq *wq);
int ib_modify_wq(struct ib_wq *wq, struct ib_wq_attr *attr,
		 u32 wq_attr_mask);
struct ib_rwq_ind_table *ib_create_rwq_ind_table(struct ib_device *device,
						 struct ib_rwq_ind_table_init_attr*
						 wq_ind_table_init_attr);
int ib_destroy_rwq_ind_table(struct ib_rwq_ind_table *wq_ind_table);

int ib_map_mr_sg(struct ib_mr *mr, struct scatterlist *sg, int sg_nents,
		 unsigned int *sg_offset, unsigned int page_size);

static inline int
ib_map_mr_sg_zbva(struct ib_mr *mr, struct scatterlist *sg, int sg_nents,
		  unsigned int *sg_offset, unsigned int page_size)
{
	int n;

	n = ib_map_mr_sg(mr, sg, sg_nents, sg_offset, page_size);
	mr->iova = 0;

	return n;
}

int ib_sg_to_pages(struct ib_mr *mr, struct scatterlist *sgl, int sg_nents,
		unsigned int *sg_offset, int (*set_page)(struct ib_mr *, u64));

void ib_drain_rq(struct ib_qp *qp);
void ib_drain_sq(struct ib_qp *qp);
void ib_drain_qp(struct ib_qp *qp);
#endif /* IB_VERBS_H */<|MERGE_RESOLUTION|>--- conflicted
+++ resolved
@@ -1433,7 +1433,6 @@
 	} ext;
 };
 
-<<<<<<< HEAD
 enum ib_wq_type {
 	IB_WQT_RQ
 };
@@ -1491,12 +1490,10 @@
 	struct ib_wq	**ind_tbl;
 };
 
-=======
 /*
  * @max_write_sge: Maximum SGE elements per RDMA WRITE request.
  * @max_read_sge:  Maximum SGE elements per RDMA READ request.
  */
->>>>>>> 7c41765d
 struct ib_qp {
 	struct ib_device       *device;
 	struct ib_pd	       *pd;
