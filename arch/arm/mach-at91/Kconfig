--- conflicted
+++ resolved
@@ -68,23 +68,21 @@
 	help
 	  Select this if you are using one of Microchip's SAMA7G5 family SoC.
 
-<<<<<<< HEAD
+config SOC_LAN966
+	bool "ARMv7 based Microchip LAN966 SoC family"
+	depends on ARCH_MULTI_V7
+	select DW_APB_TIMER_OF
+	select ARM_GIC
+	select MEMORY
+	help
+	  This enables support for ARMv7 based Microchip LAN966 SoC family.
+
 config AT91_VDEC_G1
 	bool "Video Decoder for SAMA5D4"
 	depends on SOC_SAMA5D4
 	help
 	  Select this if you are using the G1 video decoder embedded in SAMA5D4
 	  SoC family.
-=======
-config SOC_LAN966
-	bool "ARMv7 based Microchip LAN966 SoC family"
-	depends on ARCH_MULTI_V7
-	select DW_APB_TIMER_OF
-	select ARM_GIC
-	select MEMORY
-	help
-	  This enables support for ARMv7 based Microchip LAN966 SoC family.
->>>>>>> 91895a63
 
 config SOC_AT91RM9200
 	bool "AT91RM9200"
