/*
 *  linux/arch/arm/mm/context.c
 *
 *  Copyright (C) 2002-2003 Deep Blue Solutions Ltd, all rights reserved.
 *  Copyright (C) 2012 ARM Limited
 *
 *  Author: Will Deacon <will.deacon@arm.com>
 *
 * This program is free software; you can redistribute it and/or modify
 * it under the terms of the GNU General Public License version 2 as
 * published by the Free Software Foundation.
 */
#include <linux/init.h>
#include <linux/sched.h>
#include <linux/mm.h>
#include <linux/smp.h>
#include <linux/percpu.h>

#include <asm/mmu_context.h>
#include <asm/smp_plat.h>
#include <asm/thread_notify.h>
#include <asm/tlbflush.h>

/*
 * On ARMv6, we have the following structure in the Context ID:
 *
 * 31                         7          0
 * +-------------------------+-----------+
 * |      process ID         |   ASID    |
 * +-------------------------+-----------+
 * |              context ID             |
 * +-------------------------------------+
 *
 * The ASID is used to tag entries in the CPU caches and TLBs.
 * The context ID is used by debuggers and trace logic, and
 * should be unique within all running processes.
 *
 * In big endian operation, the two 32 bit words are swapped if accesed by
 * non 64-bit operations.
 */
#define ASID_FIRST_VERSION	(1ULL << ASID_BITS)
#define NUM_USER_ASIDS		(ASID_FIRST_VERSION - 1)

#define ASID_TO_IDX(asid)	((asid & ~ASID_MASK) - 1)
#define IDX_TO_ASID(idx)	((idx + 1) & ~ASID_MASK)

static DEFINE_RAW_SPINLOCK(cpu_asid_lock);
static atomic64_t asid_generation = ATOMIC64_INIT(ASID_FIRST_VERSION);
static DECLARE_BITMAP(asid_map, NUM_USER_ASIDS);

DEFINE_PER_CPU(atomic64_t, active_asids);
static DEFINE_PER_CPU(u64, reserved_asids);
static cpumask_t tlb_flush_pending;

#ifdef CONFIG_ARM_LPAE
static void cpu_set_reserved_ttbr0(void)
{
	unsigned long ttbl = __pa(swapper_pg_dir);
	unsigned long ttbh = 0;

	/*
	 * Set TTBR0 to swapper_pg_dir which contains only global entries. The
	 * ASID is set to 0.
	 */
	asm volatile(
	"	mcrr	p15, 0, %0, %1, c2		@ set TTBR0\n"
	:
	: "r" (ttbl), "r" (ttbh));
	isb();
}
#else
static void cpu_set_reserved_ttbr0(void)
{
	u32 ttb;
	/* Copy TTBR1 into TTBR0 */
	asm volatile(
	"	mrc	p15, 0, %0, c2, c0, 1		@ read TTBR1\n"
	"	mcr	p15, 0, %0, c2, c0, 0		@ set TTBR0\n"
	: "=r" (ttb));
	isb();
}
#endif

#ifdef CONFIG_PID_IN_CONTEXTIDR
static int contextidr_notifier(struct notifier_block *unused, unsigned long cmd,
			       void *t)
{
	u32 contextidr;
	pid_t pid;
	struct thread_info *thread = t;

	if (cmd != THREAD_NOTIFY_SWITCH)
		return NOTIFY_DONE;

	pid = task_pid_nr(thread->task) << ASID_BITS;
	asm volatile(
	"	mrc	p15, 0, %0, c13, c0, 1\n"
	"	and	%0, %0, %2\n"
	"	orr	%0, %0, %1\n"
	"	mcr	p15, 0, %0, c13, c0, 1\n"
	: "=r" (contextidr), "+r" (pid)
	: "I" (~ASID_MASK));
	isb();

	return NOTIFY_OK;
}

static struct notifier_block contextidr_notifier_block = {
	.notifier_call = contextidr_notifier,
};

static int __init contextidr_notifier_init(void)
{
	return thread_register_notifier(&contextidr_notifier_block);
}
arch_initcall(contextidr_notifier_init);
#endif

static void flush_context(unsigned int cpu)
{
	int i;
	u64 asid;

	/* Update the list of reserved ASIDs and the ASID bitmap. */
	bitmap_clear(asid_map, 0, NUM_USER_ASIDS);
	for_each_possible_cpu(i) {
		if (i == cpu) {
			asid = 0;
		} else {
			asid = atomic64_xchg(&per_cpu(active_asids, i), 0);
			__set_bit(ASID_TO_IDX(asid), asid_map);
		}
		per_cpu(reserved_asids, i) = asid;
	}

	/* Queue a TLB invalidate and flush the I-cache if necessary. */
	if (!tlb_ops_need_broadcast())
		cpumask_set_cpu(cpu, &tlb_flush_pending);
	else
		cpumask_setall(&tlb_flush_pending);

	if (icache_is_vivt_asid_tagged())
		__flush_icache_all();
}

static int is_reserved_asid(u64 asid)
{
	int cpu;
	for_each_possible_cpu(cpu)
		if (per_cpu(reserved_asids, cpu) == asid)
			return 1;
	return 0;
}

static u64 new_context(struct mm_struct *mm, unsigned int cpu)
{
	u64 asid = atomic64_read(&mm->context.id);
	u64 generation = atomic64_read(&asid_generation);

	if (asid != 0 && is_reserved_asid(asid)) {
		/*
		 * Our current ASID was active during a rollover, we can
		 * continue to use it and this was just a false alarm.
		 */
		asid = generation | (asid & ~ASID_MASK);
	} else {
		/*
		 * Allocate a free ASID. If we can't find one, take a
		 * note of the currently active ASIDs and mark the TLBs
		 * as requiring flushes.
		 */
		asid = find_first_zero_bit(asid_map, NUM_USER_ASIDS);
		if (asid == NUM_USER_ASIDS) {
			generation = atomic64_add_return(ASID_FIRST_VERSION,
							 &asid_generation);
			flush_context(cpu);
			asid = find_first_zero_bit(asid_map, NUM_USER_ASIDS);
		}
		__set_bit(asid, asid_map);
		asid = generation | IDX_TO_ASID(asid);
		cpumask_clear(mm_cpumask(mm));
	}

	return asid;
}

void check_and_switch_context(struct mm_struct *mm, struct task_struct *tsk)
{
	unsigned long flags;
	unsigned int cpu = smp_processor_id();
	u64 asid;

	if (unlikely(mm->context.vmalloc_seq != init_mm.context.vmalloc_seq))
		__check_vmalloc_seq(mm);

	/*
	 * Required during context switch to avoid speculative page table
	 * walking with the wrong TTBR.
	 */
	cpu_set_reserved_ttbr0();

	asid = atomic64_read(&mm->context.id);
	if (!((asid ^ atomic64_read(&asid_generation)) >> ASID_BITS)
	    && atomic64_xchg(&per_cpu(active_asids, cpu), asid))
		goto switch_mm_fastpath;

	raw_spin_lock_irqsave(&cpu_asid_lock, flags);
	/* Check that our ASID belongs to the current generation. */
	asid = atomic64_read(&mm->context.id);
	if ((asid ^ atomic64_read(&asid_generation)) >> ASID_BITS) {
		asid = new_context(mm, cpu);
		atomic64_set(&mm->context.id, asid);
	}

	if (cpumask_test_and_clear_cpu(cpu, &tlb_flush_pending)) {
		local_flush_bp_all();
		local_flush_tlb_all();
<<<<<<< HEAD
=======
		dummy_flush_tlb_a15_erratum();
>>>>>>> 775c4f66
	}

	atomic64_set(&per_cpu(active_asids, cpu), asid);
	cpumask_set_cpu(cpu, mm_cpumask(mm));
	raw_spin_unlock_irqrestore(&cpu_asid_lock, flags);

switch_mm_fastpath:
	cpu_switch_mm(mm->pgd, mm);
}<|MERGE_RESOLUTION|>--- conflicted
+++ resolved
@@ -215,10 +215,7 @@
 	if (cpumask_test_and_clear_cpu(cpu, &tlb_flush_pending)) {
 		local_flush_bp_all();
 		local_flush_tlb_all();
-<<<<<<< HEAD
-=======
 		dummy_flush_tlb_a15_erratum();
->>>>>>> 775c4f66
 	}
 
 	atomic64_set(&per_cpu(active_asids, cpu), asid);
