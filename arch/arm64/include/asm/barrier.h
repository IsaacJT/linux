/* SPDX-License-Identifier: GPL-2.0-only */
/*
 * Based on arch/arm/include/asm/barrier.h
 *
 * Copyright (C) 2012 ARM Ltd.
 */
#ifndef __ASM_BARRIER_H
#define __ASM_BARRIER_H

#ifndef __ASSEMBLY__

#include <linux/kasan-checks.h>

#define __nops(n)	".rept	" #n "\nnop\n.endr\n"
#define nops(n)		asm volatile(__nops(n))

#define sev()		asm volatile("sev" : : : "memory")
#define wfe()		asm volatile("wfe" : : : "memory")
#define wfi()		asm volatile("wfi" : : : "memory")

#define isb()		asm volatile("isb" : : : "memory")
#define dmb(opt)	asm volatile("dmb " #opt : : : "memory")
#define dsb(opt)	asm volatile("dsb " #opt : : : "memory")

#define psb_csync()	asm volatile("hint #17" : : : "memory")
#define tsb_csync()	asm volatile("hint #18" : : : "memory")
#define csdb()		asm volatile("hint #20" : : : "memory")

#ifdef CONFIG_ARM64_PSEUDO_NMI
#define pmr_sync()						\
	do {							\
		extern struct static_key_false gic_pmr_sync;	\
								\
		if (static_branch_unlikely(&gic_pmr_sync))	\
			dsb(sy);				\
	} while(0)
#else
#define pmr_sync()	do {} while (0)
#endif

#define mb()		dsb(sy)
#define rmb()		dsb(ld)
#define wmb()		dsb(st)

#define dma_mb()	dmb(osh)
#define dma_rmb()	dmb(oshld)
#define dma_wmb()	dmb(oshst)

/*
 * Generate a mask for array_index__nospec() that is ~0UL when 0 <= idx < sz
 * and 0 otherwise.
 */
#define array_index_mask_nospec array_index_mask_nospec
static inline unsigned long array_index_mask_nospec(unsigned long idx,
						    unsigned long sz)
{
	unsigned long mask;

	asm volatile(
	"	cmp	%1, %2\n"
	"	sbc	%0, xzr, xzr\n"
	: "=r" (mask)
	: "r" (idx), "Ir" (sz)
	: "cc");

	csdb();
	return mask;
}

/*
 * Ensure that reads of the counter are treated the same as memory reads
 * for the purposes of ordering by subsequent memory barriers.
 *
 * This insanity brought to you by speculative system register reads,
 * out-of-order memory accesses, sequence locks and Thomas Gleixner.
 *
<<<<<<< HEAD
 * http://lists.infradead.org/pipermail/linux-arm-kernel/2019-February/631195.html
=======
 * https://lore.kernel.org/r/alpine.DEB.2.21.1902081950260.1662@nanos.tec.linutronix.de/
>>>>>>> 8e0eb2fb
 */
#define arch_counter_enforce_ordering(val) do {				\
	u64 tmp, _val = (val);						\
									\
	asm volatile(							\
	"	eor	%0, %1, %1\n"					\
	"	add	%0, sp, %0\n"					\
	"	ldr	xzr, [%0]"					\
	: "=r" (tmp) : "r" (_val));					\
} while (0)

#define __smp_mb()	dmb(ish)
#define __smp_rmb()	dmb(ishld)
#define __smp_wmb()	dmb(ishst)

#define __smp_store_release(p, v)					\
do {									\
	typeof(p) __p = (p);						\
	union { __unqual_scalar_typeof(*p) __val; char __c[1]; } __u =	\
		{ .__val = (__force __unqual_scalar_typeof(*p)) (v) };	\
	compiletime_assert_atomic_type(*p);				\
	kasan_check_write(__p, sizeof(*p));				\
	switch (sizeof(*p)) {						\
	case 1:								\
		asm volatile ("stlrb %w1, %0"				\
				: "=Q" (*__p)				\
				: "r" (*(__u8 *)__u.__c)		\
				: "memory");				\
		break;							\
	case 2:								\
		asm volatile ("stlrh %w1, %0"				\
				: "=Q" (*__p)				\
				: "r" (*(__u16 *)__u.__c)		\
				: "memory");				\
		break;							\
	case 4:								\
		asm volatile ("stlr %w1, %0"				\
				: "=Q" (*__p)				\
				: "r" (*(__u32 *)__u.__c)		\
				: "memory");				\
		break;							\
	case 8:								\
		asm volatile ("stlr %1, %0"				\
				: "=Q" (*__p)				\
				: "r" (*(__u64 *)__u.__c)		\
				: "memory");				\
		break;							\
	}								\
} while (0)

#define __smp_load_acquire(p)						\
({									\
	union { __unqual_scalar_typeof(*p) __val; char __c[1]; } __u;	\
	typeof(p) __p = (p);						\
	compiletime_assert_atomic_type(*p);				\
	kasan_check_read(__p, sizeof(*p));				\
	switch (sizeof(*p)) {						\
	case 1:								\
		asm volatile ("ldarb %w0, %1"				\
			: "=r" (*(__u8 *)__u.__c)			\
			: "Q" (*__p) : "memory");			\
		break;							\
	case 2:								\
		asm volatile ("ldarh %w0, %1"				\
			: "=r" (*(__u16 *)__u.__c)			\
			: "Q" (*__p) : "memory");			\
		break;							\
	case 4:								\
		asm volatile ("ldar %w0, %1"				\
			: "=r" (*(__u32 *)__u.__c)			\
			: "Q" (*__p) : "memory");			\
		break;							\
	case 8:								\
		asm volatile ("ldar %0, %1"				\
			: "=r" (*(__u64 *)__u.__c)			\
			: "Q" (*__p) : "memory");			\
		break;							\
	}								\
	(typeof(*p))__u.__val;						\
})

#define smp_cond_load_relaxed(ptr, cond_expr)				\
({									\
	typeof(ptr) __PTR = (ptr);					\
	__unqual_scalar_typeof(*ptr) VAL;				\
	for (;;) {							\
		VAL = READ_ONCE(*__PTR);				\
		if (cond_expr)						\
			break;						\
		__cmpwait_relaxed(__PTR, VAL);				\
	}								\
	(typeof(*ptr))VAL;						\
})

#define smp_cond_load_acquire(ptr, cond_expr)				\
({									\
	typeof(ptr) __PTR = (ptr);					\
	__unqual_scalar_typeof(*ptr) VAL;				\
	for (;;) {							\
		VAL = smp_load_acquire(__PTR);				\
		if (cond_expr)						\
			break;						\
		__cmpwait_relaxed(__PTR, VAL);				\
	}								\
	(typeof(*ptr))VAL;						\
})

#include <asm-generic/barrier.h>

#endif	/* __ASSEMBLY__ */

#endif	/* __ASM_BARRIER_H */<|MERGE_RESOLUTION|>--- conflicted
+++ resolved
@@ -74,11 +74,7 @@
  * This insanity brought to you by speculative system register reads,
  * out-of-order memory accesses, sequence locks and Thomas Gleixner.
  *
-<<<<<<< HEAD
- * http://lists.infradead.org/pipermail/linux-arm-kernel/2019-February/631195.html
-=======
  * https://lore.kernel.org/r/alpine.DEB.2.21.1902081950260.1662@nanos.tec.linutronix.de/
->>>>>>> 8e0eb2fb
  */
 #define arch_counter_enforce_ordering(val) do {				\
 	u64 tmp, _val = (val);						\
