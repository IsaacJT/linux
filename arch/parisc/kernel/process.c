// SPDX-License-Identifier: GPL-2.0-or-later
/*
 *    PARISC Architecture-dependent parts of process handling
 *    based on the work for i386
 *
 *    Copyright (C) 1999-2003 Matthew Wilcox <willy at parisc-linux.org>
 *    Copyright (C) 2000 Martin K Petersen <mkp at mkp.net>
 *    Copyright (C) 2000 John Marvin <jsm at parisc-linux.org>
 *    Copyright (C) 2000 David Huggins-Daines <dhd with pobox.org>
 *    Copyright (C) 2000-2003 Paul Bame <bame at parisc-linux.org>
 *    Copyright (C) 2000 Philipp Rumpf <prumpf with tux.org>
 *    Copyright (C) 2000 David Kennedy <dkennedy with linuxcare.com>
 *    Copyright (C) 2000 Richard Hirst <rhirst with parisc-linux.org>
 *    Copyright (C) 2000 Grant Grundler <grundler with parisc-linux.org>
 *    Copyright (C) 2001 Alan Modra <amodra at parisc-linux.org>
 *    Copyright (C) 2001-2002 Ryan Bradetich <rbrad at parisc-linux.org>
 *    Copyright (C) 2001-2014 Helge Deller <deller@gmx.de>
 *    Copyright (C) 2002 Randolph Chung <tausq with parisc-linux.org>
 */
#include <linux/elf.h>
#include <linux/errno.h>
#include <linux/kernel.h>
#include <linux/mm.h>
#include <linux/fs.h>
#include <linux/cpu.h>
#include <linux/module.h>
#include <linux/personality.h>
#include <linux/ptrace.h>
#include <linux/sched.h>
#include <linux/sched/debug.h>
#include <linux/sched/task.h>
#include <linux/sched/task_stack.h>
#include <linux/slab.h>
#include <linux/stddef.h>
#include <linux/unistd.h>
#include <linux/kallsyms.h>
#include <linux/uaccess.h>
#include <linux/rcupdate.h>
#include <linux/random.h>
#include <linux/nmi.h>

#include <asm/io.h>
#include <asm/asm-offsets.h>
#include <asm/assembly.h>
#include <asm/pdc.h>
#include <asm/pdc_chassis.h>
#include <asm/unwind.h>
#include <asm/sections.h>

#define COMMAND_GLOBAL  F_EXTEND(0xfffe0030)
#define CMD_RESET       5       /* reset any module */

/*
** The Wright Brothers and Gecko systems have a H/W problem
** (Lasi...'nuf said) may cause a broadcast reset to lockup
** the system. An HVERSION dependent PDC call was developed
** to perform a "safe", platform specific broadcast reset instead
** of kludging up all the code.
**
** Older machines which do not implement PDC_BROADCAST_RESET will
** return (with an error) and the regular broadcast reset can be
** issued. Obviously, if the PDC does implement PDC_BROADCAST_RESET
** the PDC call will not return (the system will be reset).
*/
void machine_restart(char *cmd)
{
#ifdef FASTBOOT_SELFTEST_SUPPORT
	/*
	 ** If user has modified the Firmware Selftest Bitmap,
	 ** run the tests specified in the bitmap after the
	 ** system is rebooted w/PDC_DO_RESET.
	 **
	 ** ftc_bitmap = 0x1AUL "Skip destructive memory tests"
	 **
	 ** Using "directed resets" at each processor with the MEM_TOC
	 ** vector cleared will also avoid running destructive
	 ** memory self tests. (Not implemented yet)
	 */
	if (ftc_bitmap) {
		pdc_do_firm_test_reset(ftc_bitmap);
	}
#endif
	/* set up a new led state on systems shipped with a LED State panel */
	pdc_chassis_send_status(PDC_CHASSIS_DIRECT_SHUTDOWN);
	
	/* "Normal" system reset */
	pdc_do_reset();

	/* Nope...box should reset with just CMD_RESET now */
	gsc_writel(CMD_RESET, COMMAND_GLOBAL);

	/* Wait for RESET to lay us to rest. */
	while (1) ;

}

void (*chassis_power_off)(void);

/*
 * This routine is called from sys_reboot to actually turn off the
 * machine 
 */
void machine_power_off(void)
{
	/* If there is a registered power off handler, call it. */
	if (chassis_power_off)
		chassis_power_off();

	/* Put the soft power button back under hardware control.
	 * If the user had already pressed the power button, the
	 * following call will immediately power off. */
	pdc_soft_power_button(0);
	
	pdc_chassis_send_status(PDC_CHASSIS_DIRECT_SHUTDOWN);

	/* ipmi_poweroff may have been installed. */
	if (pm_power_off)
		pm_power_off();
		
	/* It seems we have no way to power the system off via
	 * software. The user has to press the button himself. */

	printk(KERN_EMERG "System shut down completed.\n"
	       "Please power this system off now.");

	/* prevent soft lockup/stalled CPU messages for endless loop. */
	rcu_sysrq_start();
	lockup_detector_soft_poweroff();
	for (;;);
}

void (*pm_power_off)(void);
EXPORT_SYMBOL(pm_power_off);

void machine_halt(void)
{
	machine_power_off();
}

void flush_thread(void)
{
	/* Only needs to handle fpu stuff or perf monitors.
	** REVISIT: several arches implement a "lazy fpu state".
	*/
}

void release_thread(struct task_struct *dead_task)
{
}

/*
 * Idle thread support
 *
 * Detect when running on QEMU with SeaBIOS PDC Firmware and let
 * QEMU idle the host too.
 */

int running_on_qemu __ro_after_init;
EXPORT_SYMBOL(running_on_qemu);

void __cpuidle arch_cpu_idle_dead(void)
{
	/* nop on real hardware, qemu will offline CPU. */
	asm volatile("or %%r31,%%r31,%%r31\n":::);
}

void __cpuidle arch_cpu_idle(void)
{
	raw_local_irq_enable();

	/* nop on real hardware, qemu will idle sleep. */
	asm volatile("or %%r10,%%r10,%%r10\n":::);
}

static int __init parisc_idle_init(void)
{
	if (!running_on_qemu)
		cpu_idle_poll_ctrl(1);

	return 0;
}
arch_initcall(parisc_idle_init);

/*
 * Copy architecture-specific thread state
 */
int
copy_thread(unsigned long clone_flags, unsigned long usp,
	    unsigned long kthread_arg, struct task_struct *p, unsigned long tls)
{
	struct pt_regs *cregs = &(p->thread.regs);
	void *stack = task_stack_page(p);
	
	/* We have to use void * instead of a function pointer, because
	 * function pointers aren't a pointer to the function on 64-bit.
	 * Make them const so the compiler knows they live in .text */
	extern void * const ret_from_kernel_thread;
	extern void * const child_return;

	if (unlikely(p->flags & (PF_KTHREAD | PF_IO_WORKER))) {
		/* kernel thread */
		memset(cregs, 0, sizeof(struct pt_regs));
		if (!usp) /* idle thread */
			return 0;
		/* Must exit via ret_from_kernel_thread in order
		 * to call schedule_tail()
		 */
		cregs->ksp = (unsigned long) stack + FRAME_SIZE + PT_SZ_ALGN;
		cregs->kpc = (unsigned long) &ret_from_kernel_thread;
		/*
		 * Copy function and argument to be called from
		 * ret_from_kernel_thread.
		 */
#ifdef CONFIG_64BIT
		cregs->gr[27] = ((unsigned long *)usp)[3];
		cregs->gr[26] = ((unsigned long *)usp)[2];
#else
		cregs->gr[26] = usp;
#endif
		cregs->gr[25] = kthread_arg;
	} else {
		/* user thread */
		/* usp must be word aligned.  This also prevents users from
		 * passing in the value 1 (which is the signal for a special
		 * return for a kernel thread) */
		if (usp) {
			usp = ALIGN(usp, 4);
			if (likely(usp))
				cregs->gr[30] = usp;
		}
		cregs->ksp = (unsigned long) stack + FRAME_SIZE;
		cregs->kpc = (unsigned long) &child_return;

		/* Setup thread TLS area */
		if (clone_flags & CLONE_SETTLS)
			cregs->cr27 = tls;
	}

	return 0;
}

unsigned long
__get_wchan(struct task_struct *p)
{
	struct unwind_frame_info info;
	unsigned long ip;
	int count = 0;

<<<<<<< HEAD
	if (!p || p == current || task_is_running(p))
		return 0;

=======
>>>>>>> df0cc57e
	/*
	 * These bracket the sleeping functions..
	 */

	unwind_frame_init_from_blocked_task(&info, p);
	do {
		if (unwind_once(&info) < 0)
			return 0;
		if (task_is_running(p))
                        return 0;
		ip = info.ip;
		if (!in_sched_functions(ip))
			return ip;
	} while (count++ < MAX_UNWIND_ENTRIES);
	return 0;
}

#ifdef CONFIG_64BIT
void *dereference_function_descriptor(void *ptr)
{
	Elf64_Fdesc *desc = ptr;
	void *p;

	if (!get_kernel_nofault(p, (void *)&desc->addr))
		ptr = p;
	return ptr;
}

void *dereference_kernel_function_descriptor(void *ptr)
{
	if (ptr < (void *)__start_opd ||
			ptr >= (void *)__end_opd)
		return ptr;

	return dereference_function_descriptor(ptr);
}
#endif

static inline unsigned long brk_rnd(void)
{
	return (get_random_int() & BRK_RND_MASK) << PAGE_SHIFT;
}

unsigned long arch_randomize_brk(struct mm_struct *mm)
{
	unsigned long ret = PAGE_ALIGN(mm->brk + brk_rnd());

	if (ret < mm->brk)
		return mm->brk;
	return ret;
}<|MERGE_RESOLUTION|>--- conflicted
+++ resolved
@@ -246,12 +246,6 @@
 	unsigned long ip;
 	int count = 0;
 
-<<<<<<< HEAD
-	if (!p || p == current || task_is_running(p))
-		return 0;
-
-=======
->>>>>>> df0cc57e
 	/*
 	 * These bracket the sleeping functions..
 	 */
