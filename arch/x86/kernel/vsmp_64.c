/*
 * vSMPowered(tm) systems specific initialization
 * Copyright (C) 2005 ScaleMP Inc.
 *
 * Use of this code is subject to the terms and conditions of the
 * GNU general public license version 2. See "COPYING" or
 * http://www.gnu.org/licenses/gpl.html
 *
 * Ravikiran Thirumalai <kiran@scalemp.com>,
 * Shai Fultheim <shai@scalemp.com>
 * Paravirt ops integration: Glauber de Oliveira Costa <gcosta@redhat.com>,
 *			     Ravikiran Thirumalai <kiran@scalemp.com>
 */

#include <linux/init.h>
#include <linux/pci_ids.h>
#include <linux/pci_regs.h>

#include <asm/apic.h>
#include <asm/pci-direct.h>
#include <asm/io.h>
#include <asm/paravirt.h>
#include <asm/setup.h>

#ifdef CONFIG_PARAVIRT
/*
 * Interrupt control on vSMPowered systems:
 * ~AC is a shadow of IF.  If IF is 'on' AC should be 'off'
 * and vice versa.
 */

static unsigned long vsmp_save_fl(void)
{
	unsigned long flags = native_save_fl();

	if (!(flags & X86_EFLAGS_IF) || (flags & X86_EFLAGS_AC))
		flags &= ~X86_EFLAGS_IF;
	return flags;
}
PV_CALLEE_SAVE_REGS_THUNK(vsmp_save_fl);

static void vsmp_restore_fl(unsigned long flags)
{
	if (flags & X86_EFLAGS_IF)
		flags &= ~X86_EFLAGS_AC;
	else
		flags |= X86_EFLAGS_AC;
	native_restore_fl(flags);
}
PV_CALLEE_SAVE_REGS_THUNK(vsmp_restore_fl);

static void vsmp_irq_disable(void)
{
	unsigned long flags = native_save_fl();

	native_restore_fl((flags & ~X86_EFLAGS_IF) | X86_EFLAGS_AC);
}
PV_CALLEE_SAVE_REGS_THUNK(vsmp_irq_disable);

static void vsmp_irq_enable(void)
{
	unsigned long flags = native_save_fl();

	native_restore_fl((flags | X86_EFLAGS_IF) & (~X86_EFLAGS_AC));
}
PV_CALLEE_SAVE_REGS_THUNK(vsmp_irq_enable);

static unsigned __init_or_module vsmp_patch(u8 type, u16 clobbers, void *ibuf,
				  unsigned long addr, unsigned len)
{
	switch (type) {
	case PARAVIRT_PATCH(pv_irq_ops.irq_enable):
	case PARAVIRT_PATCH(pv_irq_ops.irq_disable):
	case PARAVIRT_PATCH(pv_irq_ops.save_fl):
	case PARAVIRT_PATCH(pv_irq_ops.restore_fl):
		return paravirt_patch_default(type, clobbers, ibuf, addr, len);
	default:
		return native_patch(type, clobbers, ibuf, addr, len);
	}

}

static void __init set_vsmp_pv_ops(void)
{
	void __iomem *address;
	unsigned int cap, ctl, cfg;

	/* set vSMP magic bits to indicate vSMP capable kernel */
	cfg = read_pci_config(0, 0x1f, 0, PCI_BASE_ADDRESS_0);
	address = early_ioremap(cfg, 8);
	cap = readl(address);
	ctl = readl(address + 4);
	printk(KERN_INFO "vSMP CTL: capabilities:0x%08x  control:0x%08x\n",
	       cap, ctl);
	if (cap & ctl & (1 << 4)) {
		/* Setup irq ops and turn on vSMP  IRQ fastpath handling */
		pv_irq_ops.irq_disable = PV_CALLEE_SAVE(vsmp_irq_disable);
		pv_irq_ops.irq_enable  = PV_CALLEE_SAVE(vsmp_irq_enable);
		pv_irq_ops.save_fl  = PV_CALLEE_SAVE(vsmp_save_fl);
		pv_irq_ops.restore_fl  = PV_CALLEE_SAVE(vsmp_restore_fl);
		pv_init_ops.patch = vsmp_patch;

		ctl &= ~(1 << 4);
		writel(ctl, address + 4);
		ctl = readl(address + 4);
		printk(KERN_INFO "vSMP CTL: control set to:0x%08x\n", ctl);
	}

	early_iounmap(address, 8);
}
#else
static void __init set_vsmp_pv_ops(void)
{
}
#endif

static int is_vsmp = -1;

static void __init detect_vsmp_box(void)
{
	is_vsmp = 0;

	if (!early_pci_allowed())
		return;

	/* Check if we are running on a ScaleMP vSMPowered box */
	if (read_pci_config(0, 0x1f, 0, PCI_VENDOR_ID) ==
	     (PCI_VENDOR_ID_SCALEMP | (PCI_DEVICE_ID_SCALEMP_VSMP_CTL << 16)))
		is_vsmp = 1;
}

int is_vsmp_box(void)
{
	if (is_vsmp != -1)
		return is_vsmp;
	else {
		WARN_ON_ONCE(1);
		return 0;
	}
}

<<<<<<< HEAD
=======
#else
static void __init detect_vsmp_box(void)
{
}
int is_vsmp_box(void)
{
	return 0;
}
#endif
>>>>>>> 0221c81b
void __init vsmp_init(void)
{
	detect_vsmp_box();
	if (!is_vsmp_box())
		return;

	set_vsmp_pv_ops();
	return;
}<|MERGE_RESOLUTION|>--- conflicted
+++ resolved
@@ -22,7 +22,7 @@
 #include <asm/paravirt.h>
 #include <asm/setup.h>
 
-#ifdef CONFIG_PARAVIRT
+#if defined CONFIG_PCI && defined CONFIG_PARAVIRT
 /*
  * Interrupt control on vSMPowered systems:
  * ~AC is a shadow of IF.  If IF is 'on' AC should be 'off'
@@ -114,6 +114,7 @@
 }
 #endif
 
+#ifdef CONFIG_PCI
 static int is_vsmp = -1;
 
 static void __init detect_vsmp_box(void)
@@ -139,8 +140,6 @@
 	}
 }
 
-<<<<<<< HEAD
-=======
 #else
 static void __init detect_vsmp_box(void)
 {
@@ -150,7 +149,6 @@
 	return 0;
 }
 #endif
->>>>>>> 0221c81b
 void __init vsmp_init(void)
 {
 	detect_vsmp_box();
