--- conflicted
+++ resolved
@@ -77,7 +77,7 @@
 	 * woken up. So we should wake it, but this is impossible from
 	 * NMI context. Do it from irq work instead.
 	 */
-	if (in_pmi && !kvm_is_in_guest())
+	if (in_pmi && !kvm_handling_nmi_from_guest(pmc->vcpu))
 		irq_work_queue(&pmc_to_pmu(pmc)->irq_work);
 	else
 		kvm_make_request(KVM_REQ_PMI, pmc->vcpu);
@@ -89,23 +89,7 @@
 {
 	struct kvm_pmc *pmc = perf_event->overflow_handler_context;
 
-<<<<<<< HEAD
-		/*
-		 * Inject PMI. If vcpu was in a guest mode during NMI PMI
-		 * can be ejected on a guest mode re-entry. Otherwise we can't
-		 * be sure that vcpu wasn't executing hlt instruction at the
-		 * time of vmexit and is not going to re-enter guest mode until
-		 * woken up. So we should wake it, but this is impossible from
-		 * NMI context. Do it from irq work instead.
-		 */
-		if (!kvm_handling_nmi_from_guest(pmc->vcpu))
-			irq_work_queue(&pmc_to_pmu(pmc)->irq_work);
-		else
-			kvm_make_request(KVM_REQ_PMI, pmc->vcpu);
-	}
-=======
 	__kvm_perf_overflow(pmc, true);
->>>>>>> c862dcd1
 }
 
 static void pmc_reprogram_counter(struct kvm_pmc *pmc, u32 type,
